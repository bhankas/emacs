<<<<<<< HEAD
2014-12-27  Paul Eggert  <eggert@cs.ucla.edu>
=======
2014-12-28  Paul Eggert  <eggert@cs.ucla.edu>

	* build-aux/git-hooks/commit-msg: Allow tabs.
	Treat them as if they were expanded to spaces, with tab stops
	every 8 columns.

2014-12-17  Paul Eggert  <eggert@cs.ucla.edu>
>>>>>>> f646cd99

	* .gitignore: Ignore /conftest*.

2014-12-27  Stefan Monnier  <monnier@iro.umontreal.ca>

	* build-aux/git-hooks/commit-msg (at_sign): Bump up line-length limit
	to 78.

2014-12-25  Paul Eggert  <eggert@cs.ucla.edu>

	Prefer stpcpy to strcat
	* admin/merge-gnulib (GNULIB_MODULES): Add stpcpy.
	* lib/gnulib.mk, m4/gnulib-comp.m4: Regenerate.
	* lib/stpcpy.c, m4/stpcpy.m4: New files, from gnulib.
	* lib-src/ebrowse.c (sym_scope_1, operator_name, open_file):
	* lib-src/emacsclient.c (get_server_config, set_local_socket)
	(start_daemon_and_retry_set_socket):
	* lib-src/etags.c (main, C_entries, relative_filename):
	* lib-src/pop.c (sendline):
	* lib-src/update-game-score.c (main):
	* lwlib/xlwmenu.c (resource_widget_value):
	* src/callproc.c (child_setup):
	* src/dbusbind.c (xd_signature_cat):
	* src/doc.c (get_doc_string, Fsnarf_documentation):
	* src/editfns.c (Fuser_full_name):
	* src/frame.c (xrdb_get_resource):
	* src/gtkutil.c (xg_get_file_with_chooser):
	* src/tparam.c (tparam1):
	* src/xfns.c (xic_create_fontsetname):
	* src/xrdb.c (gethomedir, get_user_db, get_environ_db):
	* src/xsmfns.c (smc_save_yourself_CB):
	Rewrite to avoid the need for strcat, typically by using stpcpy
	and/or lispstpcpy.  strcat tends to be part of O(N**2) algorithms.
	* src/doc.c (sibling_etc):
	* src/xrdb.c (xdefaults):
	Now a top-level static constant.

2014-12-24  Stephen Leake  <stephen_leake@stephe-leake.org>

	* CONTRIBUTE: Move user-level information to doc/emacs/trouble.texi.
	Add Savannah url, cleanup announcing freeze.
	(commit messages): New, gathered from comments on emacs-devel.
	(Changelog notes): Add reference to GNU coding standards section 5.2;
	doc 'present tense', bug fix format.
	(branches): Freeze announcements are made on info-gnu-emacs mailing
	list.
	(git vs rename): New.

2014-12-23  Paul Eggert  <eggert@cs.ucla.edu>

	Merge from gnulib
	2014-12-20 utimens: remove unnecessary assert
	2014-12-16 stdalign: port better to HP compilers
	2014-12-16 stdalign: work around Apple GCC 4.0 bug
	* lib/stdalign.in.h, lib/utimens.c, m4/stdalign.m4: Update from gnulib.

2014-12-14  Paul Eggert  <eggert@cs.ucla.edu>

	Spelling fixes.  All uses changed.
	* src/regex.c (analyze_first): Rename from analyze_first.

2014-12-14  Glenn Morris  <rgm@gnu.org>

	* make-dist: No more lib-src/grep-changelog.

	* INSTALL.REPO: Revert 2014-12-06 change.

2014-12-13  Paul Eggert  <eggert@cs.ucla.edu>

	* lib/gnulib.mk: Regenerate.

2014-12-13  Paul Eggert  <eggert@cs.ucla.edu>

	Git ignore lib/std*.h
	* .gitignore: Add lib/std*.h, to ignore stdarg.h, stdbool.h, and
	stddef.h.  Remove subsumed entries.
	Add !lib/std*.in.h, so as to not ignore the .in.h files.

2014-12-13  Paul Eggert  <eggert@cs.ucla.edu>

	Port commit-msg to mawk
	Problem reported by Ted Zlatanov in:
	http://lists.gnu.org/archive/html/emacs-devel/2014-12/msg01093.html
	* build-aux/git-hooks/commit-msg (space, non_space, non_print):
	New vars.  Use them as approximations to POSIX bracket expressions,
	on implementations like mawk that do not support POSIX regexps.

	Improve commit-msg messages and autosquash
	Problem reported by Michal Nazarewicz in Bug#19337.
	* build-aux/git-hooks/commit-msg: Add "commit message" to
	diagnostics.  Distinguish better between tabs and other
	unprintable chars in diagnostics.  Don't complain if a prefix
	"fixup! " or "squash! " makes a summary line too long.

2014-12-13  Paul Eggert  <eggert@cs.ucla.edu>

	Port commit-message checking to FreeBSD 9.
	This fixes a bug reported by Jan Djärv in:
	http://lists.gnu.org/archive/html/emacs-devel/2014-12/msg00704.html
	along with some other issues I noticed while testing with FreeBSD.
	* build-aux/git-hooks/commit-msg: Prefer gawk if available.
	Prefer en_US.UTF-8 to en_US.utf8, as it's more portable.
	Work around bug in FreeBSD 9 awk, where /[[:cntrl:]]/ matches
	ordinary text characters.
	Be less tricky about quoting "'" in a shell script.

2014-12-13  Stefan Monnier  <monnier@iro.umontreal.ca>

	* .gitignore: Ignore autosave files.

2014-12-12  Paul Eggert  <eggert@cs.ucla.edu>

	Merge from gnulib
	2014-12-12 stddef: support C11's max_align_t
	2014-12-11 unistd: fix iOS check conditional
	2014-12-08 apply _GL_ATTRIBUTE_PURE to some inline functions
	2014-12-02 support GNU format printf and scanf on mingw
	* lib/stat-time.h, lib/stddef.in.h, lib/timespec.h:
	* m4/extensions.m4, m4/stddef_h.m4, m4/stdio_h.m4: Update from gnulib.
	* lib/gnulib.mk: Regenerate.

2014-12-06  Stephen Leake  <stephen_leake@stephe-leake.org>

	* CONTRIBUTE: Improve; add explicit web references, move some info
	from admin/notes/* here.

	* INSTALL.REPO: You can't "just run make" after a clean checkout.

2014-12-05  Stephen Leake  <stephen_leake@stephe-leake.org>

	* CONTRIBUTE: Move here from etc/, preparatory to further
	changes/cleanup.

2014-12-05  Paul Eggert  <eggert@cs.ucla.edu>

	* .gitignore: Remove redundant pattern (subsumed by _*).
	Avoid "**", as it requires Git 1.8.2 or later.

2014-12-05  Eli Zaretskii  <eliz@gnu.org>

	* .gitignore: Ignore test/biditest.txt.

2014-12-01  Lars Magne Ingebrigtsen  <larsi@gnus.org>

	* .gitignore: Ignore loaddefs directly under lisp, and in
	sub-sub-directories.

2014-11-29  Paul Eggert  <eggert@cs.ucla.edu>

	Add more of the old .bzrignore to .gitignore.
	Plus a few more .gitignore improvements.
	* .gitignore: Add copyright notice, since it's big enough.
	Put exceptions immediately after the patterns they're exceptions
	to, to make them easier to follow.
	Give four exceptions for the Makefile pattern.
	Ignore /confdefs.h, test/indent/*.new, TAGS, GPATH, GSYMS, GRTAGS,
	GTAGS, ID, *.exe, some nextstep-related files,
	jisx2131-filter, *.orig, *.rej, etc/emacs.tmpdesktop, *.in-h
	_* (except for build-aux/snippet/_Noreturn.h), /bin/, /BIN/,
	/data/, etc/icons/, lib/cxxdefs.h, lib/SYS/, /libexec/, /lock/,
	/README.W32, /share/, /site-lisp/, src/gdb.ini, /var/.
	Ignore /configure.lineno, since POSIX requires
	LINENO only with the User Portability Utilities option.
	Ignore *cust-load.el and *loaddefs.el only under lisp.
	Ignore core files of various flavors.
	Do not ignore etc/refcards/gnus-logo.pdf.

2014-11-29  Eli Zaretskii  <eliz@gnu.org>

	* .gitignore: Add back src/_gdbinit, which is a temporary file
	created by the MS-DOS build.

2014-11-29  Paul Eggert  <eggert@cs.ucla.edu>

	Add a.out to .gitignore.
	Suggested by Lee Duhem in:
	http://lists.gnu.org/archive/html/emacs-devel/2014-11/msg01665.html
	* .gitignore: Add a.out.
	Move *.log next to *.tmp, since it's generic.
	Put *.exe before non-generics.

2014-11-29  Eli Zaretskii  <eliz@gnu.org>

	* .gitignore: Resurrect Windows-specific ignorables lost in last
	changes.

2014-11-29  Paul Eggert  <eggert@cs.ucla.edu>

	* .gitignore: Add /emacs-[1-9]*/, and sort better.

2014-11-29  Ivan Andrus  <darthandrus@gmail.com>

	* .gitignore: Add some nextstep/mac ignorables.

2014-11-29  Paul Eggert  <eggert@cs.ucla.edu>

	.gitignore cleanup.
	* .gitignore: Merge contents of subsidiary files and organize the
	result so as to avoid duplication.  Remove no-longer needed entries.
	* admin/charsets/.gitignore, admin/unidata/.gitignore:
	* doc/lispintro/.gitignore, etc/.gitignore, leim/.gitignore:
	* leim/ja-dic/.gitignore, lib-src/.gitignore, lisp/.gitignore:
	* lisp/calc/.gitignore, lisp/calendar/.gitignore:
	* lisp/cedet/.gitignore, lisp/emulation/.gitignore:
	* lisp/erc/.gitignore, lisp/eshell/.gitignore, lisp/gnus/.gitignore:
	* lisp/international/.gitignore, lisp/language/.gitignore:
	* lisp/leim/.gitignore, lisp/leim/quail/.gitignore:
	* lisp/mail/.gitignore, lisp/mh-e/.gitignore, lisp/net/.gitignore:
	* lisp/nxml/.gitignore, lisp/obsolete/.gitignore:
	* lisp/play/.gitignore, lisp/progmodes/.gitignore:
	* lisp/term/.gitignore, lisp/textmodes/.gitignore:
	* lisp/url/.gitignore, nt/.gitignore, src/.gitignore:
	Remove; no longer needed.

2014-11-29  Glenn Morris  <rgm@gnu.org>

	* configure.ac: Simplify gnutls tests.

2014-11-28  Stefan Monnier  <monnier@iro.umontreal.ca>

	* .gitignore: Add entries for emacsvers files.

2014-11-27  Paul Eggert  <eggert@cs.ucla.edu>

	Restore 'Bug#' -> 'debbugs:' rewrite in log-edit-mode.
	* .dir-locals.el (log-edit-mode): Restore the (log-edit-rewrite-fixes
	"[ \n](bug#\\([0-9]+\\))" . "debbugs:\\1").  See Glenn Morris in:
	http://lists.gnu.org/archive/html/emacs-devel/2014-11/msg01187.html

	Simplify and fix doc-related .gitignore files.
	This fixes some unwanted 'git status' output after 'make docs'.
	* .gitignore: Add **/Makefile, **/makefile.
	Remove Makefile, makefile.
	Add doc/*/*.xxx rules for the usual kinds of documentation outputs
	and temporaries.  Add doc/misc/cc-mode.ss.
	* doc/emacs/.gitignore, doc/lispintro/.gitignore, doc/misc/.gitignore:
	* lwlib/.gitignore, oldXMenu/.gitignore:
	Remove, as these .gitignore files are no longer needed.
	* doc/lispintro/.gitignore: Replace with list of exceptional PDF files.

2014-11-26  Dani Moncayo  <dmoncayo@gmail.com>

	* configure.ac [MINGW]: Fix the way of getting the right host
	platform.

2014-11-25  Glenn Morris  <rgm@gnu.org>

	* configure.ac: Fix yesterday's use of uninitialised $version.

2014-11-25  Oscar Fuentes  <ofv@wanadoo.es>

	* configure.ac [MINGW]: Set $canonical default value as per the
	compiler's target.

2014-11-24  Glenn Morris  <rgm@gnu.org>

	* configure.ac [HAVE_W32]: Generate nt/*.rc files when HAVE_W32,
	not just when using mingw32.

2014-11-22  Glenn Morris  <rgm@gnu.org>

	Further reduce number of versioned files storing Emacs version number.
	* configure.ac (comma_version, comma_space_version) [mingw32]:
	New output variables.
	(nt/emacs.rc, nt/emacsclient.rc) [mingw32]: New output files.
	* make-dist: Update nt/ for *.rc -> *.rc.in changes.

2014-11-19  Dani Moncayo  <dmoncayo@gmail.com>

	* build-aux/msys-to-w32: Simplify implementation and docstring;
	Paths starting with '%emacs_dir%' are just considered relative.

2014-11-16  Christoph Scholtes  <cschol2112@gmail.com>

	* .gitignore: Ignore generated file lib/stdalign.h.

2014-11-16  Eli Zaretskii  <eliz@gnu.org>

	* .gitignore: Add more ignorables.

2014-11-14  Andreas Schwab  <schwab@linux-m68k.org>

	* Makefile.in (config.status): Don't depend on
	${srcdir}/lisp/version.el.

2014-11-14  Paul Eggert  <eggert@cs.ucla.edu>

	Merge from gnulib.
	2014-11-14 extern-inline: update commentary about GCC bugs
	2014-11-06 unistd: port to iOS
	2014-11-04 update from texinfo
	* doc/misc/texinfo.tex, lib/unistd.in.h, m4/extern-inline.m4:
	Update from gnulib.

	build: port to GCC 4.6.4 + glibc 2.5
	On platforms this old, building with _FORTIFY_SOURCE equal to 2
	results in duplicate definitions of standard library functions.
	Problem reported by Nelson H. F. Beebe.
	* configure.ac (_FORTIFY_SOURCE): Sort after GNULIB_PORTCHECK.
	By default, do not enable this unless GNULIB_PORTCHECK is defined.
	This better matches the original intent, which as I recall was to
	enable these extra checks only with --enable-gcc-warnings.

2014-11-14  David Reitter  <david.reitter@gmail.com>

	* Makefile.in (install-arch-indep): Compress publicsuffix.txt file.

2014-11-13  Paul Eggert  <eggert@cs.ucla.edu>

	* .dir-locals.el: Remove reference to bzr commit --fixes debbugs.

2014-11-13  Lars Magne Ingebrigtsen  <larsi@gnus.org>

	* .gitignore: Copy over sufficient ignorable files from the old
	.bzrignore that a simple build doesn't list lots of unregistered files.

2014-11-11  Eric S. Raymond  <esr@thyrsus.com>

	Git transition.
	* Makefile.in (src): Set VCSWITNESS appropriately for git.

	All bzr revision IDS, and all CVS revision IDs for which a commit
	could be identified, were changed to time-date!committer version
	stamps. All .cvsignore files in the history became .gitignore
	files. Fixes-bug annotations from bzr were copied into the
	corresponding commit comments.

	(The first .cvsignore commit was 1999-09-30T14:07:54Z!fx@gnu.org.
	The last CVS commit was 2009-12-27T08:11:12Z!cyd@stupidchicken.com.)

	Committer/author email addresses are generally correct for the
	transition day, not necessarily when the commit was originally made.

2014-11-10  Glenn Morris  <rgm@gnu.org>

	* configure.ac (doc/man/emacs.1): Generate it.
	* Makefile.in (top_bootclean): Remove doc/man/emacs.1.
	* make-dist: Do not distribute doc/man/emacs.1.

	* configure.ac (etc/refcards/emacsver.tex): Generate it.
	* Makefile.in (etc-emacsver): New PHONY rule.
	(bootstrap-clean): Delete etc/refcards/emacsver.tex.

	* configure.ac (doc/emacs/emacsver.texi): Generate it.
	* make-dist (doc/emacs/emacsver.texi) [update]: No longer check it.

2014-11-08  Dani Moncayo  <dmoncayo@gmail.com>

	* build-aux/msys-to-w32: Simplify the initial over-engineered
	interface, and the implementation.
	* Makefile.in (epaths-force-w32): Update for the above.  Also
	simplify, assuming that the shell is bash (which is the case in MSYS).
	(msys_w32prefix_subst, msys_sed_sh_escape): Remove (no longer used).

2014-11-05  Glenn Morris  <rgm@gnu.org>

	* Makefile.in (QUIET_SUBMAKE): Remove.
	(install-info, uninstall): Use --no-print-directory.  (Bug#18908)

2014-10-25  Eric S. Raymond  <esr@thyrsus.com>

	* autogen.sh: Neutralize language specific to a repository type.

2014-10-23  Paul Eggert  <eggert@cs.ucla.edu>

	* Makefile.in (ACLOCAL_INPUTS): Omit unnecessary use of 'wildcard'.

	Fix race in 'make info/dir', and speed it up.
	* Makefile.in (AWK, srcdir_doc_info_dir_inputs, info_dir_inputs):
	New macros.
	(clean): Remove info-dir.*.
	(info_dir_deps): Depend on make-info-dir too.
	(${srcdir}/info/dir): Make sure info directory exists.
	Don't call pwd; just redirect make-info-dir's stdout to temp file.
	* build-aux/make-info-dir: Send output to stdout.
	Take input file names from args.
	Fix a "FIXME inefficient looping" by using awk's associative arrays.
	Basically, this rewrites the script from scratch, and speeds up
	'make info/dir' from 2.6s to 0.07s on my platform.

2014-10-20  Glenn Morris  <rgm@gnu.org>

	* Merge in all changes up to 24.4 release.

2014-10-19  Paul Eggert  <eggert@cs.ucla.edu>

	Merge from gnulib, incorporating:
	2014-10-18 readlinkat: port to AIX 7.1
	2014-10-07 fcntl: fix error reporting by dupfd
	* lib/fcntl.c, lib/readlinkat.c, lib/unistd.in.h, m4/readlinkat.m4:
	* m4/unistd_h.m4: Update from gnulib.
	* lib/gnulib.mk, m4/gnulib-comp.m4: Regenerate.

2014-10-17  Glenn Morris  <rgm@gnu.org>

	* configure.ac: Simplify OS X $canonical tests.

2014-10-15  Jan Djärv  <jan.h.d@swipnet.se>

	* configure.ac: Move the OSX 10.6 test.

2014-10-15  Stefan Monnier  <monnier@iro.umontreal.ca>

	* .bzrignore: Add uni-brackets.el.

2014-10-14  Jan Djärv  <jan.h.d@swipnet.se>

	* configure.ac: apple-darwin powerpc is unported.
	Require OSX >= 10.6 even if --with-ns is not given.

2014-10-12  Ken Brown  <kbrown@cornell.edu>

	* configure.ac (LD_SWITCH_SYSTEM_TEMACS) [CYGWIN]: Set stack size
	to 8 MB.  (Bug#18438)

2014-10-12  Jan Djärv  <jan.h.d@swipnet.se>

	* configure.ac: Require OSX 10.6.  Remove NSInteger test,
	use nsfont for Gnustep, macfont for OSX.

2014-10-12  Paul Eggert  <eggert@cs.ucla.edu>

	Fix putenv race conditions that can crash Emacs (Bug#8705).
	* configure.ac (LOCALTIME_CACHE): Remove.
	We needn't worry about SunOS 4 any more; Sun dropped support in 2003.
	All uses of LOCALTIME_CACHE removed.  This simplifies the fix.
	(tzalloc): Add check for this function.

2014-10-06  Jan Djärv  <jan.h.d@swipnet.se>

	* configure.ac: Add -Wno-string-plus-int for clang.

2014-10-04  Glenn Morris  <rgm@gnu.org>

	* configure.ac: Silence warning with some old Xrandr.h.  (Bug#18465)

2014-10-03  Paul Eggert  <eggert@cs.ucla.edu>

	* configure.ac: Port to strict POSIX shells on non-MinGW (Bug#18612).

2014-09-29  Eli Zaretskii  <eliz@gnu.org>

	* README: Bump version to 25.0.50.

	* configure.ac (AC_INIT): Bump version to 25.0.50.

2014-09-29  Dmitry Antipov  <dmantipov@yandex.ru>

	* configure.ac (HAVE_STATEMENT_EXPRESSIONS): Remove.
	For USE_STACK_LISP_OBJECTS, we always assume __GNUC__.

2014-09-27  Ken Brown  <kbrown@cornell.edu>

	* configure.ac [CYGWIN]: Enable sound support.

2014-09-25  Paul Eggert  <eggert@cs.ucla.edu>

	* configure.ac (MAKEINFO): Allow 'makeinfo' to be called 'texi2any'.

2014-09-23  Paul Eggert  <eggert@cs.ucla.edu>

	Merge from gnulib, incorporating:
	2014-09-11 fcntl-h: fix compilation with Intel C++ compiler
	2014-09-04 pthread, pthread_sigmask, threadlib: port to Ubuntu 14.04

2014-09-22  Jan Djärv  <jan.h.d@swipnet.se>

	* configure.ac: Increase headerpad_extra to 1000, update the comment
	about load commands (Bug#18505).

2014-09-15  Eli Zaretskii  <eliz@gnu.org>

	* configure.ac (HAVE_SOUND): Check for mmsystem.h header that
	defines the sound stuff on MS-Windows.  (Bug#18463)

2014-09-10  Paul Eggert  <eggert@cs.ucla.edu>

	Improve the experimental local and scoped allocation.
	* configure.ac (HAVE_STRUCT_ATTRIBUTE_ALIGNED)
	(HAVE_STATEMENT_EXPRESSIONS): New configure-time checks.

2014-09-07  Paul Eggert  <eggert@cs.ucla.edu>

	Expand @AM_DEFAULT_VERBOSITY@ even if Automake is old (Bug#18415).
	* configure.ac: Assume verbose output for older Automake.

2014-09-04  Paul Eggert  <eggert@cs.ucla.edu>

	* configure.ac (MAKEINFO): Clean up some configuration bitrot.
	MAKEINFO is already set before we get here, so no need to call AC_PATH_PROG.
	Bypass $am_missing_run.  Simplify version-number checking.

2014-09-02  Paul Eggert  <eggert@cs.ucla.edu>

	Merge from gnulib, incorporating:
	2014-09-02 gnulib-common.m4: port to GCC 4.2.1 and Sun Studio 12 C++
	2014-09-01 manywarnings: add GCC 4.9 warnings
	* m4/gnulib-common.m4, m4/manywarnings.m4: Update from gnulib.

2014-09-01  Paul Eggert  <eggert@cs.ucla.edu>

	--enable-silent-rules now suppresses more chatter.
	* INSTALL: Document this.

	Clean up extern decls a bit.
	* configure.ac (WERROR_CFLAGS): Don't disable -Wnested-externs.
	While we're at it, don't disable -Wlogical-op either.

2014-08-31  Paul Eggert  <eggert@cs.ucla.edu>

	* configure.ac (MAKE): Export it, for config.status.
	Needed on AIX when 'configure' infers MAKE=gmake.
	(__restrict_arr): Remove; no longer used.

2014-08-30  Paul Eggert  <eggert@cs.ucla.edu>

	Vector-sorting fixes (Bug#18361).
	* configure.ac (qsort_r): Remove, as we no longer use qsort-like
	functions.
	* lib/gnulib.mk, m4/gnulib-comp.m4: Regenerate.
	* lib/vla.h, m4/vararrays.m4: New files, copied from gnulib.
	* lib/stdlib.in.h, m4/stdlib_h.m4: Sync from gnulib, incorporating:
	2014-08-29 qsort_r: new module, for GNU-style qsort_r
	The previous two files' changes are boilerplate generated by
	admin/merge-gnulib, and should not affect Emacs.

2014-08-29  Dmitry Antipov  <dmantipov@yandex.ru>

	* configure.ac (AC_CHECK_FUNCS): Check for qsort_r.

2014-08-28  Ken Brown  <kbrown@cornell.edu>

	* configure.ac (HYBRID_MALLOC): New macro; define to use gmalloc
	before dumping and the system malloc after dumping.  Define on
	Cygwin.  (Bug#18222)

2014-08-28  Glenn Morris  <rgm@gnu.org>

	* Makefile.in (appdatadir): New variable.
	(install-etc, uninstall, clean): Handle etc/emacs.appdata.xml.

2014-08-27  Paul Eggert  <eggert@cs.ucla.edu>

	Improve robustness of new string-collation code (Bug#18051).
	* configure.ac (newlocale): Check for this, not for uselocale.

2014-08-26  Dmitry Antipov  <dmantipov@yandex.ru>

	Detect features needed to handle C stack overflows.
	* configure.ac: Check for sigaltstack and related sigaction
	support.  Unconditionally check for sigsetjmp and siglongjmp.
	(HAVE_STACK_OVERFLOW_HANDLING): Define if we can support it.

	(HAVE_LINUX_SYSINFO): Avoid false positive on Solaris.

2014-08-25  Ken Brown  <kbrown@cornell.edu>

	* configure.ac (G_SLICE_ALWAYS_MALLOC): Remove obsolete macro.

2014-08-25  Christoph Scholtes  <cschol2112@gmail.com>

	* INSTALL.REPO: Remove reference to obsolete configure scripts
	on non-Posix platforms (Bug#18323).

2014-08-24  Michael Albinus  <michael.albinus@gmx.de>

	* configure.ac: Check also for the uselocale function.  (Bug#18051)

2014-08-23  Karol Ostrovsky  <karol.ostrovsky@gmail.com>  (tiny change)

	* configure.ac: Accept "*-mingw*", not just "*-mingw32", as
	canonical name of a MinGW build, because using MSYS2 'uname'
	produces "MINGW64".

2014-08-21  Ken Brown  <kbrown@cornell.edu>

	* configure.ac (HAVE_XPM): Explain the use of CPPFLAGS in the
	Cygwin-w32 build.  (Bug#18302)

2014-08-11  Paul Eggert  <eggert@cs.ucla.edu>

	Don't prevent random file systems from being unmounted (Bug#18232).
	This fix relies on having the 'fchdir' function, and on having
	"." be searchable (or at least readable, on platforms lacking O_SEARCH),
	but that's good enough to handle the vast majority of cases and the
	remaining folks can just live with the annoyance of file systems
	that occasionally can't be unmounted.
	* configure.ac (fchdir): New function to check for.
	* lib/save-cwd.c: Copy from gnulib, except omit the part that
	allocates memory, since that can cause problems in Emacs.
	* lib/save-cwd.h: Copy from gnulib.

2014-08-10  Eli Zaretskii  <eliz@gnu.org>

	* config.bat: Fix some confusing wording.

2014-08-09  Eli Zaretskii  <eliz@gnu.org>

	* config.bat: Fix EOL format in lines modified by last commit.

2014-08-09  Reuben Thomas  <rrt@sc3d.org>

	* make-dist (files): Remove msdos/is_exec.c and sigaction.c.
	* config.bat: Require DJGPP 2.02 or later.

2014-08-09  Paul Eggert  <eggert@cs.ucla.edu>

	Merge from gnulib, incorporating:
	2014-08-07 getdtablesize: fall back on sysconf (_SC_OPEN_MAX)
	2014-08-05 sys_select: fix FD_ZERO problem on Solaris 10
	* lib/getdtablesize.c, lib/sys_select.in.h: Update from gnulib.

2014-08-07  Reuben Thomas  <rrt@sc3d.org>

	* README: ``MSDOG'' becomes ``MS-DOS''.

2014-08-04  Paul Eggert  <eggert@cs.ucla.edu>

	Merge from gnulib, incorporating:
	2014-08-04 extern-inline: port to FreeBSD, DragonFly
	* lib/gnulib.mk: Regenerate (comment change only).
	* m4/extern-inline.m4: Update from gnulib.

2014-08-02  Paul Eggert  <eggert@cs.ucla.edu>

	* configure.ac (HAVE_TIMERFD): Also check for TFD_NONBLOCK,
	since the code is using TFD_NONBLOCK now.

2014-07-31  Paul Eggert  <eggert@cs.ucla.edu>

	Simplify timerfd configuration and fix some minor glitches.
	* configure.ac (HAVE_TIMERFD): Define only if TFD_CLOEXEC works,
	since the code leaked file descriptors to children when !TFD_CLOEXEC.
	(HAVE_TIMERFD_CLOEXEC): Remove; no longer used.
	* m4/clock_time.m4 (gl_CLOCK_TIME): Don't check for clock_getres.
	This reverts the previous change to this file, so it matches
	gnulib again.

2014-07-28  Dmitry Antipov  <dmantipov@yandex.ru>

	* configure.ac (toplevel): Check whether GNU/Linux-specific
	timerfd functions and macros are available.
	* m4/clock_time.m4 (gl_CLOCK_TIME): Check for clock_getres as well.

2014-07-13  Paul Eggert  <eggert@cs.ucla.edu>

	Improve behavior of 'bzr up; cd src; make -k'.
	* Makefile.in (ACLOCAL_INPUTS): Add all m4/*.m4 files.

2014-07-12  Paul Eggert  <eggert@cs.ucla.edu>

	Merge from gnulib, incorporating:
	2014-06-27 mktime: merge #if/#ifdef usage from glibc
	* lib/mktime.c: Update from gnulib.

	* Makefile.in (install-arch-indep): Avoid readdir race (Bug#17971).

2014-07-10  Dmitry Antipov  <dmantipov@yandex.ru>

	* configure.ac: Check whether sys/sysinfo.h provides
	Linux 'sysinfo' function and 'struct sysinfo' type.

2014-06-28  Glenn Morris  <rgm@gnu.org>

	* configure.ac (lwlib_deps_frag, oldxmenu_deps_frag): New output files.
	* make-dist (lwlib, oldXMenu): Distribute *.mk.

2014-06-27  Glenn Morris  <rgm@gnu.org>

	* Makefile.in (src): No more need to pass BOOTSTRAPEMACS.

	* make-dist: Exclude test/automated/*.log.

2014-06-26  Glenn Morris  <rgm@gnu.org>

	* Makefile.in (mostlyclean, clean): Maybe clean test/automated.

2014-06-21  Paul Eggert  <eggert@cs.ucla.edu>

	* configure.ac: Warn about --enable-link-time-optimization's issues
	in --help message (Bug#17806).

	Port to GCC 4.9.0 with link time optimization (Bug#17806).
	* configure.ac (CFLAGS): With link time optimization,
	use -ffat-lto-objects if supported; otherwise Emacs won't
	build with GCC 4.9.0.

2014-06-20  Paul Eggert  <eggert@cs.ucla.edu>

	Diagnose failures due to colons in directory names (Bug#17278).
	* Makefile.in (epaths-force): Don't allow ':' in directories whose
	names go into a colon-separated path.
	* configure.ac: Fail if submake fails.

2014-06-17  Paul Eggert  <eggert@cs.ucla.edu>

	Omit redundant extern decls.
	Most of this patch is from Dmitry Antipov, in:
	http://lists.gnu.org/archive/html/emacs-devel/2014-06/msg00263.html
	* configure.ac (WERROR_CFLAGS): Add -Wredundant-decls.

	Merge from gnulib, incorporating:
	2014-06-17 acl: port to gcc -Wredundant-decls
	2014-06-01 gnulib-common.m4: Fix typo in _GL_UNUSED_LABEL.
	* lib/acl.h, m4/gnulib-common.m4: Update from gnulib.

2014-06-15  Glenn Morris  <rgm@gnu.org>

	* Makefile.in: Use `make -C' rather than `cd && make' throughout.

	* Makefile.in: Parallelize clean rules using GNU make features.
	(submake_template): New definition.
	(mostlyclean_dirs, clean_dirs, distclean_dirs, maintainer_clean_dirs):
	New variables.
	(mostlyclean, clean, distclean, bootstrap-clean, maintainer-clean)
	(extraclean): Define using each subdirectory as a prequisite.
	* lib/Makefile.am (bootstrap-clean): New.

2014-06-15  Paul Eggert  <eggert@cs.ucla.edu>

	Port part of the AIX fix to Solaris (Bug#17598).
	* configure.ac (_REENTRANT): Define on Solaris if HAVE_PTHREAD.
	This ports part of the recent AIX fixes to Solaris.  It is needed
	for the same reason that _THREAD_SAFE is needed on AIX, e.g., to
	make sure that each thread has its own 'errno'.

2014-06-13  Glenn Morris  <rgm@gnu.org>

	* Makefile.in (CC, CFLAGS, LDFLAGS, CPPFLAGS, abs_top_srcdir):
	Remove, no longer used.
	(lib, lib-src, lisp, nt, src, blessmail, install-arch-dep)
	(install-nt, install-strip, uninstall, uninstall-nt)
	(mostlyclean, clean, distclean, bootstrap-clean)
	(maintainer-clean, extraclean, TAGS, tags, check, $(DOCS)):
	($(INSTALL_DOC), $(UNINSTALL_DOC), info, bootstrap, check-declare):
	GNU make automatically passes command-line arguments to sub-makes.

2014-06-11  Paul Eggert  <eggert@cs.ucla.edu>

	Use a shell function in configure.ac to cut down on code duplication.
	* configure.ac (emacs_check_gnu_make): New shell function.
	Use it to avoid duplication when checking for GNU Make.
	It's OK for 'configure' to use shell functions these days,
	as long as we follow the advice in the 'Shell Functions'
	section of the Autoconf manual.

2014-06-11  Glenn Morris  <rgm@gnu.org>

	* configure.ac: Require at least version 3.81 of GNU make.

2014-06-10  Paul Eggert  <eggert@cs.ucla.edu>

	Rely on AC_CANONICAL_HOST to detect whether we're using mingw.
	See the thread containing:
	http://lists.gnu.org/archive/html/emacs-devel/2014-06/msg00206.html
	* configure.ac (AC_CANONICAL_HOST): Invoke this as early as we
	can, which is just after AM_INIT_AUTOMAKE.  Then check for mingw
	just after that.

2014-06-10  Glenn Morris  <rgm@gnu.org>

	* Makefile.in (AUTOCONF, AUTOMAKE, AUTOHEADER, ACLOCAL):
	New, set by configure.  Use throughout where appropriate.

	* Makefile.in (INFO_EXT): Remove and replace by ".info" throughout.
	* configure.ac (INFO_EXT, INFO_OPTS): Remove output variables.

2014-06-08  Paul Eggert  <eggert@cs.ucla.edu>

	Port better to AIX (Bug#17598).
	* configure.ac (with_xpm_set): New shell var.
	(_THREAD_SAFE): Define on AIX if HAVE_PTHREAD.
	(with_xpm): Default to 'no' on AIX.
	(LIBXPM): Append -lXpm if -lXaw is also used, as the latter
	requires the former on AIX.

2014-06-05  Paul Eggert  <eggert@cs.ucla.edu>

	Try harder to find GNU Make when configuring.
	* configure.ac (AC_PROG_MAKE_SET): Define a dummy.
	(MAKE): Set it to GNU Make, if one can be found.
	Search PATH for 'make', 'gmake', 'gnumake'.
	This works better on platforms like AIX, where GNU Make
	might be in /opt/freeware/bin/make, and reside
	behind /usr/bin/make in the PATH.

2014-06-05  Dmitry Antipov  <dmantipov@yandex.ru>

	* configure.ac (POLL_FOR_INPUT): Define with HAVE_WINDOW_SYSTEM.
	* INSTALL: Mention SVG image support.

2014-06-05  Paul Eggert  <eggert@cs.ucla.edu>

	* configure.ac: --without-all now implies --without-xft, --disable-acl.
	* INSTALL: Remove apparently unmaintained documentation about what
	--without-all exactly means.

2014-06-03  Eli Zaretskii  <eliz@gnu.org>

	* configure.ac (C_HEAP_SWITCH): Remove.

2014-06-02  Paul Eggert  <eggert@cs.ucla.edu>

	Fix port to 32-bit AIX with xlc (Bug#17598).
	This doesn't fix Bug#17598, but it does fix a regression since Emacs
	built with xlc until recently, and perhaps it'll help us fix Bug#17598.
	* configure.ac (GC_SETJMP_WORKS): Define for AIX, too.
	Merge from gnulib, incorporating:
	2014-05-30 ftoastr: work around compiler bug in IBM xlc 12.1
	* lib/ftoastr.c: Update from gnulib.

2014-06-01  Paul Eggert  <eggert@cs.ucla.edu>

	Merge from gnulib, incorporating:
	2014-06-02 acl: apply pure attribute to two functions
	2014-06-01 gnulib-common.m4: add _GL_UNUSED_LABEL
	2014-05-31 dup2, fcntl, fcntl-h: port to AIX 7.1
	2014-05-30 ftoastr: work around compiler bug in IBM xlc 12.1
	* lib/acl-internal.h, lib/fcntl.in.h, lib/ftoastr.h:
	* m4/dup2.m4, m4/fcntl.m4, m4/gnulib-common.m4:
	Update from gnulib.

2014-06-01  Juanma Barranquero  <lekktu@gmail.com>

	* configure.ac (C_HEAP_SWITCH): Raise HEAPSIZE value for 32-bit
	builds on Windows.

2014-05-29  Paul Eggert  <eggert@cs.ucla.edu>

	* configure.ac (pthread_sigmask): Look in LIB_PTHREAD too (Bug#17561).
	Fixes configuration glitch found in <http://bugs.gnu.org/17561#59>.

2014-05-29  Eli Zaretskii  <eliz@gnu.org>

	* configure.ac (ADDSECTION, TEMACS_POST_LINK): Don't compute,
	unused.

2014-05-29  Paul Eggert  <eggert@cs.ucla.edu>

	Don't substitute sigprocmask for pthread_sigmask (Bug#17561).
	sigprocmask isn't portable in a multithreaded process.
	* configure.ac (gl_THREADLIB): Remove dummy.
	Merge from gnulib, incorporating:
	2014-05-28 pthread_sigmask, timer-time: use gl_THREADLIB only if needed
	* m4/pthread_sigmask.m4, m4/timer_time.m4: Update from gnulib.

2014-05-29  Glenn Morris  <rgm@gnu.org>

	* configure.ac: Explicitly drop some ancient Solaris versions.

2014-05-27  Fabrice Popineau  <fabrice.popineau@gmail.com>

	* configure.ac (C_HEAP_SWITCH): Define for different values of
	dumped heap size depending on 32/64bits arch on Windows.
	Don't check for pthreads.h on MinGW32/64, it gets in the way.
	Use mmap(2) for buffers and system malloc for MinGW32/64.
	(EMACS_HEAPSIZE): Remove.

2014-05-27  Paul Eggert  <eggert@cs.ucla.edu>

	Merge from gnulib, incorporating:
	2014-05-21 fchdir: port 'open' and 'close' redefinitions to AIX 7.1
	* lib/openat-proc.c: Update from gnulib.

2014-05-26  Paul Eggert  <eggert@cs.ucla.edu>

	Fix port to 32-bit AIX (Bug#17540).
	* configure.ac (opsys): On Power Architecture, treat release 7 of
	AIX like releases 5 and 6.

2014-05-19  Paul Eggert  <eggert@cs.ucla.edu>

	Remove dependencies on getdelim and getline.
	* configure.ac (getdelim, getline): Remove.

2014-05-18  Glenn Morris  <rgm@gnu.org>

	* configure.ac: Do not bother testing for png in non-graphical builds.

2014-05-18  Paul Eggert  <eggert@cs.ucla.edu>

	Port ctags+etags build to Sun C 5.12.
	* .bzrignore: Remove lib-src/ctags.c.

	Port recent libpng changes to hosts with missing png.h.
	* configure.ac (HAVE_PNG): Port to platforms where libpng-config
	succeeds but png.h is absent, by testing libpng-config's output
	rather than trusting it.  I ran into this problem when building
	Emacs trunk on a Solaris 10 host.

2014-05-17  Paul Eggert  <eggert@cs.ucla.edu>

	Assume C99 or later (Bug#17487).
	* lib/stdarg.in.h, lib/stdbool.in.h, m4/stdarg.m4, m4/stdbool.m4:
	Remove.
	* configure.ac (_AC_PROG_CC_C89): Define a dummy, to keep 'configure'
	smaller.
	(gl_PROG_CC_C99): Use this to get C99 or later.
	* lib/gnulib.mk, m4/gnulib-comp.m4: Regenerate.

2014-05-16  Paul Eggert  <eggert@cs.ucla.edu>

	Don't require pkg-config when building from repository.
	* INSTALL: Prefer './configure FOO=BAR' to 'FOO=BAR ./configure'.
	* INSTALL.REPO: pkg-config is no longer required to build from
	the repository.
	* autogen.sh: Don't check for pkg-config.
	(progs): Remove pkg-config.
	(pkg_config_min, AUTORECONF_ENV, env_space, ACLOCAL_PATH):
	Remove.  All uses removed.
	* m4/pkg.m4: New file, built by admin/merge-pkg-config.
	* configure.ac: Remove unnecessary m4_pattern_forbid of ^PKG_ and
	an AC_ARG_VAR of PKG_CONFIG_PATH.  pkg.m4 does that for us.
	(EMACS_CHECK_MODULES): Remove workaround for old pkg-config bug,
	as we use pkg.m4 from a newer pkg-config.

2014-05-15  Jan Djärv  <jan.h.d@swipnet.se>

	* configure.ac (LIBPNG): Do not test for libpng if NS_IMPL_COCOA.

2014-05-13  Dmitry Antipov  <dmantipov@yandex.ru>

	* configure.ac (HAVE_XFIXES): Define if available.
	(XFIXES_CFLAGS, XFIXES_LIBS): New AC_SUBSTs.
	(--enable-link-time-optimization): Add clang support.
	* INSTALL: Mention it.

2014-05-12  Katsumi Yamaoka  <yamaoka@jpl.org>

	* configure.ac (EMACS_CHECK_MODULES): Fix typo in previous change.

2014-05-11  Paul Eggert  <eggert@cs.ucla.edu>

	Work around bug in pkg-config before 0.26 (Bug#17438).
	* configure.ac (EMACS_CHECK_MODULES): Check for failed exit status
	of pkg-config, on older pkg-config versions that don't do it
	properly.

2014-05-07  Glenn Morris  <rgm@gnu.org>

	* autogen.sh: Check for failing aclocal.

2014-05-05  Glenn Morris  <rgm@gnu.org>

	* autogen.sh: Check any pre-existing ACLOCAL_PATH.

2014-05-04  Paul Eggert  <eggert@cs.ucla.edu>

	Consult libpng-config more consistently (Bug#17339).
	This is mainly for simplicity, but it should also avoid
	some future problems like the ones we recently had with NetBSD.
	* configure.ac (LIBPNG): Configure after LIBZ.  Use libpng-config
	for cflags, too.  Append -lz if we're not already doing that with
	LIBZ.  Do not bother appending -lm, since we always append that.
	Coalesce some duplicate code.

	* autogen.sh: Use ‘"’ to quote a message that often contains ‘'’.

	Require ImageMagick >= 6.3.5, due to PixelSetMagickColor (Bug#17339).
	* configure.ac (IMAGEMAGICK_MODULE): Bump prereq from 6.2.8 to 6.3.5.
	A more-complicated fix would be to remove uses of PixelSetMagickColor,
	introduced in ImageMagick 6.3.5 (Sept. 2007).

2014-05-04  Glenn Morris  <rgm@gnu.org>

	* configure.ac (LIBPNG): Consult libpng-config for the precise
	form of "-lpng" to use.  (Bug#17339)

2014-05-03  Glenn Morris  <rgm@gnu.org>

	* autogen.sh: If all else fails, try using pkg-config to find pkg.m4.

2014-05-03  Paul Eggert  <eggert@cs.ucla.edu>

	Get --enable-gcc-warnings to work after touching configure.ac.
	Preserve ACLOCAL_PATH in later builds, so that by default it has
	the same value as it did in the first build after initial checkout.
	* Makefile.in (ACLOCAL_PATH): New macro.
	($(srcdir)/aclocal.m4): Use it.
	* configure.ac (ACLOCAL_PATH): AC_SUBST it.
	* autogen.sh (env_space): New var.
	Tell user what variables, if any, to pass to 'configure'.

	Get --enable-gcc-warnings working again.
	The recent changes to configure.ac removed the transliteration of
	-I to -isystem in CFLAGS, which is needed for --enable-gcc-warnings.
	Bring this back while keeping the spirit of the recent changes.
	* configure.ac (edit_cflags): Restore this shell var, and put it
	at the top level, where it'll be useful when emacs-24 is next merged.
	(EMACS_CHECK_MODULES): New macro.  All uses of PKG_CHECK_MODULES
	changed to use it.

	Make it easier on maintainers who use their own Automake.
	* autogen.sh (ACLOCAL_PATH, AUTORECONF_ENV): New vars.
	Set them to avoid problems when maintainers prepend their own
	Automake installations to their PATH.  Report an error if pkg.m4
	can't be found.

2014-05-02  Glenn Morris  <rgm@gnu.org>

	* configure.ac (PKG_CONFIG_PATH): Declare with AC_ARG_VAR.

	* configure.ac (--with-pkg-config-prog): Remove.
	Use the PKG_CONFIG environment variable instead if you need it.

	* configure.ac: Use pkg-config's pkg.m4, rather than reinventing it.
	Add explicit AC_SUBST's where needed.
	* autogen.sh (progs): Add pkg-config.
	(pkg_config_min): New variable.

	* configure.ac (AC_CONFIG_MACRO_DIR): Use it.

	* autogen.sh (get_version): Handle no leading whitespace.
	(check_version, main): Handle program names with hyphens.

2014-04-30  Glenn Morris  <rgm@gnu.org>

	* configure.ac: Treat MirBSD as OpenBSD.  (Bug#17339)

2014-04-21  Daniel Colascione  <dancol@dancol.org>

	* .bzrignore: Add a.out to bzr ignore list (a test generates this
	file).

2014-04-19  Paul Eggert  <eggert@cs.ucla.edu>

	Link to glib-using libraries when checking for glib (Bug#17289).
	* configure.ac (XGSELOBJ): Include GTK_LIBS, RSVG_LIBS, etc.
	when testing whether Glib is linked in.  Similarly for CFLAGS.

2014-04-17  Paul Eggert  <eggert@cs.ucla.edu>

	* GNUmakefile: Speed up 'make bootstrap' in fresh checkout.
	(ORDINARY_GOALS): New macro, which excludes 'bootstrap'.
	(bootstrap, .PHONY): New rules.
	* INSTALL.REPO: Document current procedure better.
	Move copyright notice to just before license notice.

	* Makefile.in (FRC, force-info): Remove.
	All uses removed.  This hack is no longer needed here
	now that we can assume GNU Make's .PHONY feature works.
	(bootstrap): No need to make 'info', since 'all' now implies 'info'.

2014-04-16  Eli Zaretskii  <eliz@gnu.org>

	* config.bat: Update for Emacs 24.4.

2014-04-16  Paul Eggert  <eggert@cs.ucla.edu>

	Port to IRIX 6.5 (Bug#9684).
	This port requires IRIX cc, as I did not have time to get
	undump working with the old GCC on the system I had access to,
	but that's better than nothing.
	* configure.ac (gl_GCC_VERSION_IFELSE): Remove unused macro
	that wouldn't have worked anyway, with IRIX cc.
	(emacs_cv_clang, emacs_cv_sanitize_address)
	(ns_osx_have_104, ns_osx_have_105):
	Don't assume '#error' makes the compiler fail,
	as this doesn't work with IRIX cc.
	(CFLAGS, LIBS): Don't let the GnuTLS results infect later 'configure'
	checks.  This runs afoul of an IRIX configuration where GnuTLS is
	in an optional library that also contains getdelim, and causes
	a later 'configure' to incorrectly think getdelim is supported.

2014-04-16  Eli Zaretskii  <eliz@gnu.org>

	* configure.ac (LN_S_FILEONLY, LN_S): Use "/bin/ln" on MinGW, to
	ensure the MSYS ln.exe is invoked.

2014-04-15  Paul Eggert  <eggert@cs.ucla.edu>

	Remove DATA_SEG_BITS.
	* configure.ac (DATA_SEG_BITS): Remove.  All uses removed.

2014-04-14  Paul Eggert  <eggert@cs.ucla.edu>

	* autogen.sh: Use autoreconf's -f option (Bug#17258).

	Clean up configure-time library handling a bit.
	This patch was inspired by emacs-24 bzr 116961, which fixed
	a bug due to sloppy library handling in 'configure'.
	* configure.ac (LIB_MATH, LIB_PTHREAD, LIBXMU):
	Use AC_SEARCH_LIBS instead of AC_CHECK_LIB as per Autoconf manual.
	(LIB_MATH, LIB_PTHREAD, HAVE_X11, IMAGEMAGICK_LIBS, GTK_LIBS)
	(DBUS_LIBS, LIBXMU, XFT_LIBS, LIBXSM, LIBXML2_LIBS, LIBS_MAIL)
	(with_kerberos):
	Don't let the library choice infect $LIBS.
	(dnet_ntoa, cma_open): Remove obsolete tests.
	(emacs_pthread_function): Probe for pthread_kill, not pthread_self,
	as that's a bit more selective on GNU/Linux.
	(LIBXEXT): Remove.
	(touchlock): Test for existence when $LIBS_MAIL is in use.
	(AC_CHECK_FUNCS): Use only $LIB_MATH in addition to $LIBS
	when testing for typical functions like accept4, lrand48.
	(random, rint): Remove obsolete HP-UX 9 A.09.05 test.

2014-04-11  Glenn Morris  <rgm@gnu.org>

	* make-dist: Do not distribute generated admin/grammars/Makefile.
	Do distribute lib-src/update-game-score.exe.manifest.

2014-04-11  Ken Brown  <kbrown@cornell.edu>

	* configure.ac (EMACS_MANIFEST): Revert last change (but leave
	UPDATE_MANIFEST empty).

2014-04-07  Ken Brown  <kbrown@cornell.edu>

	* configure.ac (EMACS_MANIFEST, UPDATE_MANIFEST): Leave these
	variables empty on Cygwin.  (Bug#17176)

2014-04-03  Glenn Morris  <rgm@gnu.org>

	* make-dist: Further update AC_INIT regexp.

2014-04-02  Glenn Morris  <rgm@gnu.org>

	* configure.ac: Make the final "Does Emacs use Gsettings" message
	consistent with src/config.h.

2014-03-31  Jan Djärv  <jan.h.d@swipnet.se>

	* configure.ac: Fix errors from previous checkin (GSettings check).

2014-03-29  Jan Djärv  <jan.h.d@swipnet.se>

	* configure.ac: Add check that GSettings is in libgio (Bug#17118).

2014-03-28  Glenn Morris  <rgm@gnu.org>

	* configure.ac (AC_INIT): Add "GNU" in package, add bug address.
	(PACKAGE_BUGREPORT): Use it.
	(make-dist): Update AC_INIT regexp.

	* configure.ac (ACL_SUMMARY): Rename from acl_summary, for consistency.
	(EMACS_CONFIG_FEATURES): New define.

2014-03-27  Paul Eggert  <eggert@cs.ucla.edu>

	* configure.ac: Suggest './configure MAKE=gmake' in diagnostic.
	This tends to work better than 'MAKE=gmake ./configure' if later
	builds run config.status etc.

2014-03-27  Glenn Morris  <rgm@gnu.org>

	* configure.ac: Require GNU make.
	(HAVE_GNU_MAKE): Remove.

2014-03-26  Paul Eggert  <eggert@cs.ucla.edu>

	Merge from gnulib, incorporating:
	2014-03-26 strftime: wrap macros in "do {...} while(0)"
	* lib/strftime.c: Update from gnulib.

2014-03-26  Glenn Morris  <rgm@gnu.org>

	* configure.ac (CLASH_DETECTION): Remove option.  Every platform
	supports it, and the runtime option `create-lockfiles' replaces it.

2014-03-23  Daniel Colascione  <dancol@dancol.org>

	* configure.ac: (Bug#17069) Include GFILENOTIFY objects in glib check.

2014-03-22  Glenn Morris  <rgm@gnu.org>

	* make-dist: Do not distribute lib-src/testfile.

2014-03-21  Eli Zaretskii  <eliz@gnu.org>

	* configure.ac: Bump version to 24.4.50.

2014-03-21  Glenn Morris  <rgm@gnu.org>

	* Makefile.in (all): Depend on `info'.  (Bug#16626)

2014-03-07  Paul Eggert  <eggert@cs.ucla.edu>

	Merge from gnulib, incorporating:
	2014-03-04 stdint: fix missing SIZE_MAX on Android
	2013-03-02 sys_types: avoid autoconf warning about gl_SYS_TYPES_H
	* lib/gnulib.mk, m4/gnulib-comp.m4: Regenerate.
	* lib/stdint.in.h, lib/sys_types.in.h, m4/sys_types_h.m4:
	Update from gnulib.

2014-03-05  Glenn Morris  <rgm@gnu.org>

	* configure.ac: Tweak the "unported" error message.

2014-03-05  Paul Eggert  <eggert@cs.ucla.edu>

	Fix configuration bug on Solaris 2.5.1 (Bug#16905).
	* configure.ac: Fix a bug in shell pattern matching that caused
	'configure' to treat Solaris 2.5.1 as if it were Solaris 10 or later.

2014-02-25  Paul Eggert  <eggert@penguin.cs.ucla.edu>

	Merge from gnulib (Bug#16825).
	2014-02-25 unistd: port readlink to Mac OS X 10.3.9

2014-02-24  Paul Eggert  <eggert@cs.ucla.edu>

	Merge from gnulib, incorporating:
	2014-02-21 timer: fix uClibc detection of threading
	2014-02-21 maintainer-makefiles: provide AC_PROG_SED for older autoconf

2014-02-18  Mirek Kaim  <mirek.kaim@outlook.com>  (tiny change)

	* configure.ac [HAVE_W32]: Test for ImageMagick.  (Bug#16754)

2014-02-14  Paul Eggert  <eggert@cs.ucla.edu>

	* Makefile.in (install-arch-indep): Allow ' ' in destdir (Bug#16717).
	This fixes a bug in the previous change.  Also, use $(SHELL)
	rather than sh, as that's more likely to be portable.

2014-02-13  Paul Eggert  <eggert@cs.ucla.edu>

	* Makefile.in (install-arch-indep): Simplify (Bug#16717).
	This should make it more reliable, and hopefully more portable to
	non-GNU 'make' implementations such as HP-UX 'make'.

2014-02-13  Juanma Barranquero  <lekktu@gmail.com>

	* Makefile.in (install-nt): Also pass datadir.

2014-02-05  Paul Eggert  <eggert@cs.ucla.edu>

	Merge from gnulib, incorporating:
	2014-01-23 pthread: work around winpthread header pollution on mingw
	* lib/time.in.h: Update from gnulib.

2014-01-23  Paul Eggert  <eggert@cs.ucla.edu>

	Merge from gnulib, incorporating:
	2014-01-22 qacl: check for fchmod
	* m4/acl.m4: Update from gnulib.

2014-01-22  Paul Eggert  <eggert@cs.ucla.edu>

	Fix miscellaneous update-game-score bugs.
	* configure.ac (difftime): Remove.

2014-01-20  Paul Eggert  <eggert@cs.ucla.edu>

	Merge from gnulib, incorporating:
	2014-01-20 stdalign: port to HP-UX compilers
	2014-01-16 strtoimax: port to platforms lacking 'long long'
	2014-01-16 update from texinfo
	* lib/stdalign.in.h, lib/strtoimax.c: Update from gnulib.

2014-01-12  Glenn Morris  <rgm@gnu.org>

	* README: Replace reference to etc/MAILINGLISTS.

2014-01-11  Fabrice Popineau  <fabrice.popineau@gmail.com>

	* configure.ac: Read $srcdir/nt/mingw-cfg.site when $MSYSTEM is
	"MINGW64" as well.

2014-01-11  Paul Eggert  <eggert@cs.ucla.edu>

	Merge from gnulib, incorporating:
	2014-01-07 update from texinfo
	2014-01-06 md5, sha1, sha256, sha512: support older autoconf

2014-01-09  Eric S. Raymond  <esr@thyrsus.com>

	* INSTALL, configure.ac, etc/CONTRIBUTE, nt/INSTALL: Remove
	unnecessarily specific references to Bazaar that could better
	simply be to the repository.

2014-01-08  Eric S. Raymond  <esr@thyrsus.com>

	* INSTALL.BZR: Rename to INSTALL.REPO.  Remove refs to specific VCS.
	* INSTALL, autogen.sh: Update for above change.

2014-01-05  Paul Eggert  <eggert@cs.ucla.edu>

	Port to GNU/Linux with recent grsecurity/PaX patches (Bug#16343).
	Problem and proposed patch reported by Ulrich Mueller;
	this patch uses a somewhat-different approach.
	* configure.ac (SETFATTR): New variable.

2014-01-03  Paul Eggert  <eggert@cs.ucla.edu>

	Merge from gnulib, incorporating:
	2014-01-02 manywarnings: remove -Wmudflap
	This ports better to GCC 4.9-to-be.

2013-12-31  Fabrice Popineau  <fabrice.popineau@supelec.fr>

	* configure.ac (canonical, C_SWITCH_SYSTEM): Support a 64-bit
	MinGW64 build on MS-Windows.

2013-12-29  Jan Djärv  <jan.h.d@swipnet.se>

	* configure.ac (xcsdkdir): Only set if using xcrun.

2013-12-29  Paul Eggert  <eggert@cs.ucla.edu>

	* configure.ac (LIBXML2_CFLAGS): Fix xcrun-related quoting problem.
	Reported by YAMAMOTO Mitsuharu in:
	http://lists.gnu.org/archive/html/emacs-devel/2013-12/msg00995.html

2013-12-28  Jan Djärv  <jan.h.d@swipnet.se>

	* configure.ac: Fix CC detection for xcrun case.

2013-12-28  Paul Eggert  <eggert@cs.ucla.edu>

	Fix problem with MAKE and xcrun configuration.
	* configure.ac: Don't set MAKE unless 'make' doesn't work.
	Set it only in the environment, not in the makefile.
	Problem reported by Glenn Morris in:
	http://lists.gnu.org/archive/html/emacs-devel/2013-12/msg00969.html

2013-12-27  Paul Eggert  <eggert@cs.ucla.edu>

	Port xcrun configuration to GNU/Linux.
	* configure.ac (xcsdkdir): Default to empty.
	(XCRUN): Don't require Darwin for xcrun.  Move xcrun checking to
	just before AM_INIT_AUTOMAKE, to make the dependency between it
	and automake clearer.
	(CC): Don't use AC_PROG_CC twice; only the first use expands to the
	shell code that is wanted, which breaks 'configure' on non-Darwin
	platforms.  Instead, fix CC by hand if it's not found.

2013-12-27  Jan Djärv  <jan.h.d@swipnet.se>

	* configure.ac: Detect xcrun on OSX and use it for make, gcc and
	libxml.

2013-12-26  Paul Eggert  <eggert@cs.ucla.edu>

	Fix core dumps with gcc -fsanitize=address and GNU/Linux.
	* configure.ac: Check whether addresses are sanitized.
	(CANNOT_DUMP): Warn if addresses are sanitized and not CANNOT_DUMP.
	(DOUG_LEA_MALLOC): Do not define if addresses are sanitized.
	(SYSTEM_MALLOC): Define if addresses are sanitized.

2013-12-24  Paul Eggert  <eggert@cs.ucla.edu>

	Automate the procedure for updating copyright year.
	* build-aux/update-copyright: New file.
	* make-dist: Distribute it.
	* lib/gnulib.mk, m4/gnulib-comp.m4: Regenerate.

2013-12-23  Andreas Schwab  <schwab@linux-m68k.org>

	* configure.ac: Replace obsolete macro AC_CONFIG_HEADER by
	AC_CONFIG_HEADERS.

2013-12-19  Rüdiger Sonderfeld  <ruediger@c-plusplus.de>

	* .gitignore: Ignore refcard temporaries and info/*.info files.

2013-12-17  Paul Eggert  <eggert@cs.ucla.edu>

	Merge from gnulib, incorporating:
	2013-12-17 gettimeofday: port recent C++ fix to Emacs
	2013-12-17 gettimeofday: fix C++ crosscompilation
	2013-12-17 qacl: port to Windows better
	* lib/file-has-acl.c, lib/time.in.h, m4/gettimeofday.m4, m4/time_h.m4:
	Update from gnulib.
	* lib/gnulib.mk: Regenerate.

2013-12-16  Paul Eggert  <eggert@cs.ucla.edu>

	* INSTALL: Clarify treatment of image libraries.

2013-12-14  Paul Eggert  <eggert@cs.ucla.edu>

	Use bool for boolean, focusing on headers.
	* configure.ac (PTY_OPEN, GC_MARK_SECONDARY_STACK):
	Use bool for boolean.

2013-12-14  Dani Moncayo  <dmoncayo@gmail.com>

	* configure.ac (srcdir) [MINGW32]: If it is an absolute path,
	force the format "/c/foo/bar" to simplify conversions to native
	windows format.

2013-12-13  Glenn Morris  <rgm@gnu.org>

	* INSTALL: No longer mention load-path and site-init/site-load.

2013-12-12  Glenn Morris  <rgm@gnu.org>

	* Makefile.in (install-info): Handle missing info/dir.
	(info_dir_deps): New variable.
	(${srcdir}/info/dir): Depend on .texi files rather than .info files.
	(check-info): Update topics.
	* build-aux/make-info-dir: Use .texi files rather than .info files.
	Update topics.

	* Makefile.in (install-info): Remove some useless subshells.

	Stop keeping info/dir in the repository.
	* build-aux/dir_top: Move here from admin/.
	* build-aux/make-info-dir: New script.
	* Makefile.in (bootstrap-clean): Delete info/.
	(info-dir, ${srcdir}/info/dir): New rules.
	(info): Also make info-dir.
	(check-info): Rename from check-info-dir.
	Instead of info/dir entries, check @dircategory in info/*.info.
	* make-dist: Use `info' rule rather than `info-real'.
	No more info/COPYING (not even the right license for info/ files).
	Distribute new build-aux files.

	* info/: Remove from repository.

2013-12-11  Glenn Morris  <rgm@gnu.org>

	* info/dir: Add octave-mode.

2013-12-11  Paul Eggert  <eggert@cs.ucla.edu>

	Remove the option of using libcrypto.
	This scorches the earth and waits for spring;
	see Ted Zlatanov and Stefan Monnier in
	<http://lists.gnu.org/archive/html/emacs-devel/2013-12/msg00323.html>.
	* configure.ac (with_openssl_default, HAVE_LIB_CRYPTO): Remove.
	Do not say whether Emacs is configured to use a crypto library,
	since it's no longer an option.
	(gl_CRYPTO_CHECK): Define a dummy.
	* lib/gl_openssl.h, m4/gl-openssl.m4: Remove.

2013-12-10  Paul Eggert  <eggert@cs.ucla.edu>

	* configure.ac: Disable libcrypto by default.

	Merge from gnulib, incorporating:
	2013-12-07 md5, sha1, sha256, sha512: fix link error with partial lib
	* m4/gl-openssl.m4: Update from gnulib.

2013-12-08  Eli Zaretskii  <eliz@gnu.org>

	* configure.ac (HAVE_RSVG) [mingw32]: Don't link against librsvg
	statically.

2013-12-08  Paul Eggert  <eggert@cs.ucla.edu>

	* configure.ac: Simplify supression of GTK deprecation warning.
	Move -DGDK_DISABLE_DEPRECATION_WARNINGS out of the command line
	and into config.h, to shorten the command line when doing 'make'.
	Don't AC_SUBST GTK_CFLAGS, as this is not needed.

	Use libcrypto's checksum implementations if available, for speed.
	On commonly used platform libcrypto uses architecture-specific
	assembly code, which is significantly faster than the C code we
	were using.  See Pádraig Brady's note in
	<http://lists.gnu.org/archive/html/bug-gnulib/2013-12/msg00000.html>.
	Merge from gnulib, incorporating:
	2013-12-07 md5, sha1, sha256, sha512: add gl_SET_CRYPTO_CHECK_DEFAULT
	2013-12-07 md5, sha1, sha256, sha512: add 'auto', and set-default method
	2013-12-04 include_next: minimize code duplication
	2013-12-03 md5, sha1, sha256, sha512: support mandating use of openssl
	2013-12-02 md5, sha1, sha256, sha512: use openssl routines if available
	* configure.ac (--without-all): Set with_openssl_default too.
	Use gl_SET_CRYPTO_CHECK_DEFAULT to default to 'auto'.
	(HAVE_LIB_CRYPTO): New var.
	Say whether Emacs is configured to use a crypto library.
	* lib/gl_openssl.h, m4/absolute-header.m4, m4/gl-openssl.m4:
	New files, copied from gnulib.
	* lib/gnulib.mk, m4/gnulib-comp.m4: Regenerate.
	* lib/md5.c, lib/md5.h, lib/sha1.c, lib/sha1.h:
	* lib/sha256.c, lib/sha256.h, lib/sha512.c, lib/sha512.h:
	* m4/include_next.m4, m4/md5.m4, m4/sha1.m4, m4/sha256.m4, m4/sha512.m4:
	Update from gnulib.

2013-12-01  Dmitry Gutov  <dgutov@yandex.ru>

	* .dir-locals.el (log-edit-move): Add the "Author: " header.

2013-11-30  Dani Moncayo  <dmoncayo@gmail.com>

	* build-aux/msys-to-w32 (w32pathlist): Do not translate paths
	starting with %emacs_dir%.

2013-11-30  Glenn Morris  <rgm@gnu.org>

	Stop keeping (most) generated cedet grammar files in the repository.
	* configure.ac (SUBDIR_MAKEFILES, AC_CONFIG_FILES):
	Add admin/grammars Makefile.
	* Makefile.in (distclean, bootstrap-clean, maintainer-clean):
	Also clean admin/grammars, if present.

2013-11-29  Dani Moncayo  <dmoncayo@gmail.com>

	* Makefile.in (epaths-force-w32): Fix 2013-11-20 typo.

2013-11-29  Stefan Monnier  <monnier@iro.umontreal.ca>

	* configure.ac (HAVE_MENUS): Remove.

2013-11-28  Glenn Morris  <rgm@gnu.org>

	* configure.ac (PATH_SEP): Replace with pre-existing SEPCHAR.

2013-11-28  Eli Zaretskii  <eliz@gnu.org>

	* GNUmakefile (Makefile): Don't use $(CFG).
	(CFG): Don't compute.

	* configure.ac (PATH_SEP): Set and AC_SUBST.

2013-11-27  Paul Eggert  <eggert@cs.ucla.edu>

	Merge from gnulib, incorporating:
	2013-11-13 getgroups: work around _DARWIN_C_SOURCE problem
	* lib/getgroups.c: Update from gnulib.

2013-11-27  Glenn Morris  <rgm@gnu.org>

	Move ja-dic, quail, leim-list.el from leim to lisp/leim.
	* Makefile.in (abs_builddir, leimdir): Remove.
	(buildlisppath, SUBDIR, COPYDIR, COPYDESTS): No more leim directory.
	(epaths-force-w32): No longer set BLD.
	(leim): Remove.
	(install-arch-indep): No longer run or install leim.
	(mostlyclean, clean): No longer run leim rule.
	(bootstrap-clean): Change leim target.
	(maintainer-clean): Add leim.
	(check-declare): Remove leim.
	* README: Update for leim changes.
	* configure.ac (leimdir): Remove.
	(standardlisppath): No more leimdir.

	* make-dist: Update for files from leim/ now being in lisp/leim/.

2013-11-26  Glenn Morris  <rgm@gnu.org>

	Preload leim-list.el.
	* Makefile.in (abs_builddir): New, set by configure.
	(buildlisppath): Add leim/.
	(epaths-force-w32): Set BLD.

2013-11-21  Paul Eggert  <eggert@cs.ucla.edu>

	Fix some dependency problems that cause unnecessary recompiles.
	* configure.ac (OLDXMENU_TARGET, OLDXMENU, OLDXMENU_DEPS):
	Remove.
	(LIBXMENU): Now is always either empty or a file name,
	so that it can be used as a dependency.

2013-11-20  Glenn Morris  <rgm@gnu.org>

	* make-dist: Distribute build-aux/msys-to-w32.

2013-11-20  Dani Moncayo  <dmoncayo@gmail.com>

	* build-aux/msys-to-w32: New file.
	* Makefile.in (msys_to_w32, msys_lisppath_to_w32): Remove.
	(msys_w32prefix_subst): Rename from msys_prefix_subst.
	Operate on w32prefixpattern.
	(epaths-force-w32): Use build-aux/msys-to-w32.

2013-11-17  Paul Eggert  <eggert@cs.ucla.edu>

	* configure.ac (DEBUGGER_SEES_C_MACROS): Remove.
	It apparently doesn't work for GCC 3, and I suppose it's more
	trouble than it's worth to worry about this.

2013-11-15  Paul Eggert  <eggert@cs.ucla.edu>

	* configure.ac (DEBUGGER_SEES_C_MACROS): New macro.

2013-11-14  Paul Eggert  <eggert@cs.ucla.edu>

	Simplify, port and tune bool vector implementation.
	* configure.ac (BITSIZEOF_SIZE_T, SIZEOF_SIZE_T): Remove.

2013-11-13  Paul Eggert  <eggert@cs.ucla.edu>

	* Makefile.in (ACLOCAL_INPUTS): Add configure.ac.

2013-11-12  Dani Moncayo  <dmoncayo@gmail.com>

	* configure.ac [MINGW32]: Source nt/mingw-cfg.site.
	* make-dist: Don't distribute nt/msysconfig.sh.

	* Makefile.in (epaths-force-w32): Simplify w32srcdir computation.

2013-11-08  Paul Eggert  <eggert@cs.ucla.edu>

	Merge from gnulib, incorporating:
	2013-11-08 extern-inline: port better to OS X 10.9
	2013-11-08 fpending: fix regression on DragonFly BSD
	* lib/fpending.h, m4/extern-inline.m4, m4/fpending.m4:
	Update from gnulib.

2013-11-07  Paul Eggert  <eggert@cs.ucla.edu>

	Port to C11 aligned_alloc.
	* configure.ac (GMALLOC_OBJ): Initialize to empty if !system_malloc
	and doug_lea_malloc.
	(aligned_alloc): Test for existence if !GMALLOC_OBJ and not darwin.
	(posix_memalign): Test for existence only if !GMALLOC_OBJ and
	not darwin and !aligned_alloc.

2013-11-05  Glenn Morris  <rgm@gnu.org>

	* configure.ac (abs_srcdir) [MINGW32]: No point setting it here,
	config.status computes it.
	* Makefile.in (epaths-force-w32): Move srcdir tweak here.

	* autogen/: Remove directory.  Move update_autogen to admin/.
	* autogen.sh: Remove reference to copy_autogen.
	* GNUmakefile (configure):
	* Makefile.in (bootstrap): Do not try to run copy_autogen.
	* config.bat: Use msdos/autogen rather than autogen.

2013-11-05  Paul Eggert  <eggert@cs.ucla.edu>

	Simplify and port recent bool vector changes.
	* configure.ac (BITSIZEOF_SIZE_T, SIZEOF_SIZE_T):
	New symbols to configure.

2013-11-04  Eli Zaretskii  <eliz@gnu.org>

	* configure.ac: Don't disallow builds in non-ASCII directories.
	(Bug#15260)

2013-11-04  Paul Eggert  <eggert@cs.ucla.edu>

	Port to stricter C99 platforms.
	Merge from gnulib, incorporating:
	2013-11-03 intprops: port to Oracle Studio c99
	* lib/intprops.h: Update from gnulib.

2013-11-02  Glenn Morris  <rgm@gnu.org>

	* Makefile.in (check): Depend on all.

2013-10-31  Glenn Morris  <rgm@gnu.org>

	* configure.ac: Use [!...] rather than [^...], for ksh.  (Bug#15769)

2013-10-30  Glenn Morris  <rgm@gnu.org>

	* Makefile.in (distclean, bootstrap-clean, maintainer-clean):
	Also clean admin/unidata, if present.

2013-10-27  Glenn Morris  <rgm@gnu.org>

	* configure.ac: It seems installing in non-ASCII is not, in fact, ok.

2013-10-25  Glenn Morris  <rgm@gnu.org>

	* configure.ac: It seems _installing_ in non-ASCII is ok, not building.

2013-10-24  Glenn Morris  <rgm@gnu.org>

	* configure.ac:
	* Makefile.in (install-arch-indep, install-etcdoc, install-info):
	Avoid non-portable "`\" nesting.

	* configure.ac (CPPFLAGS) [mingw32]: Use abs_top_srcdir.

	* Makefile.in (abs_top_srcdir): New, set by configure.

2013-10-23  Glenn Morris  <rgm@gnu.org>

	* configure.ac: Explicit error for non-ASCII directories.  (Bug#15260)

	Progress towards allowing installation in directories with whitespace.
	* Makefile.in (COPYDESTS, write_subdir, install-arch-dep)
	(install-arch-indep, install-etcdoc, install-info, install-man)
	(install-etc, uninstall, install-nt, uninstall-nt):
	Quote entities that might contain whitespace.
	* build-aux/update-subdirs: Handle whitespace in argument.
	Check cd return value.

	Make building in directories with whitespace possible.  (Bug#15675)
	* configure.ac (srcdir): Don't make it absolute - abs_srcdir exists.
	(src/.gdbinit): Use ac_abs_top_srcdir.
	* Makefile.in (abs_srcdir): New, set by configure.
	(buildlisppath, epaths-force-w32): Use abs_srcdir.
	(install-arch-indep, install-etcdoc, install-info, install-man)
	(install-etc): Quote entities that might contain whitespace.

2013-10-23  Paul Eggert  <eggert@cs.ucla.edu>

	Merge from gnulib, incorporating:
	2013-10-14 acl: allow cross-compilation to Gentoo
	2013-10-18 extern-inline: make safe for -Wundef usage
	2013-09-30 fpending: use pure+const function attrs
	* lib/fpending.h, m4/acl.m4, m4/extern-inline.m4: Update from gnulib.

2013-10-13  Glenn Morris  <rgm@gnu.org>

	* configure.ac [alpha]: Explicit error in non-ELF case.  (Bug#15601)

2013-10-12  Paul Eggert  <eggert@cs.ucla.edu>

	Merge from gnulib, incorporating:
	2013-10-10 strtoumax: port to Solaris 8
	2013-10-09 strtoimax, strtoumax: port to HP-UX 11.11
	* lib/gnulib.mk, m4/gnulib-comp.m4: Regenerate.
	* lib/inttypes.in.h, lib/strtoimax.c, m4/inttypes.m4, m4/strtoimax.m4:
	* m4/strtoumax.m4:
	Update from gnulib.

2013-10-11  Stefan Monnier  <monnier@iro.umontreal.ca>

	* configure.ac (LIBGNUTLS): Don't set LIBGNUTLS_* back to the empty
	string when gnutls2 is installed but gnutls3 is not.

2013-10-11  Teodor Zlatanov  <tzz@lifelogs.com>

	* configure.ac: Define HAVE_GNUTLS3 if GnuTLS v3 is found.

2013-10-10  Barry Fishman  <barry_fishman@acm.org>  (tiny change)

	* configure.ac: Update for giflib 5.  (Bug#15531)

2013-10-08  Eli Zaretskii  <eliz@gnu.org>

	* configure.ac (HAVE_MENUS): Define unconditionally.

2013-10-07  Paul Eggert  <eggert@cs.ucla.edu>

	Improve support for popcount and counting trailing zeros (Bug#15550).
	Do this by using the Gnulib modules for this.
	This should generate faster code on non-GCC, non-MSC platforms,
	and make the code a bit more portable, at least in theory.
	* lib/count-one-bits.c, lib/count-one-bits.h:
	* lib/count-trailing-zeros.c, lib/count-trailing-zeros.h:
	* m4/count-one-bits.m4, m4/count-trailing-zeros.m4:
	New files, copied from gnulib.
	* lib/gnulib.mk, m4/gnulib-comp.m4: Regenerate.

2013-10-04  Paul Eggert  <eggert@cs.ucla.edu>

	Use hardware support for byteswapping on glibc x86 etc.
	* lib/byteswap.in.h, m4/byteswap.m4: New files, copied from Gnulib.
	* lib/gnulib.mk, m4/gnulib-comp.m4: Regenerate.

2013-10-03  Paul Eggert  <eggert@cs.ucla.edu>

	Merge from gnulib, incorporating:
	2013-10-02 verify: new macro 'assume'
	2013-09-26 dup2, dup3: work around another cygwin crasher
	2013-09-26 getdtablesize: work around cygwin issue

2013-09-25  Paul Eggert  <eggert@cs.ucla.edu>

	Merge from gnulib, incorporating:
	2013-09-24 manywarnings: enable nicer gcc warning messages
	2013-09-23 warnings: port --enable-gcc-warnings to Solaris Studio 12.3
	2013-09-21 timespec: use the new TIMESPEC_RESOLUTION elsewhere
	* configure.ac (WERROR_CFLAGS): Omit -fdiagnostics-show-option
	and -funit-at-a-time, since manywarnings does that for us now.

2013-09-23  Jan Djärv  <jan.h.d@swipnet.se>

	* configure.ac: With clang, check for and use -Wno-switch,
	-Wno-tautological-constant-out-of-range-compare and -Wno-pointer-sign.

2013-09-23  Daniel Colascione  <dancol@dancol.org>

	* configure.ac: Check for valgrind headers.

2013-09-20  Xue Fuqiao  <xfq.free@gmail.com>

	* INSTALL: New homepage of libtiff.

2013-09-20  Paul Eggert  <eggert@cs.ucla.edu>

	Work around performance bug on OS X 10.8 and earlier.
	Perhaps Apple will fix this bug some day.
	See the thread starting with Daniel Colascione's email in:
	http://lists.gnu.org/archive/html/emacs-devel/2013-09/msg00343.html
	* configure.ac (FORTIFY_SOUR): New verbatim section.

2013-09-19  Paul Eggert  <eggert@cs.ucla.edu>

	Merge from gnulib, incorporating:
	2013-09-19 stdio: OS X port of putc_unlocked + extern inline
	2013-09-19 signal: OS X port of sigaddset etc. + extern inline
	2013-09-19 extern-inline: do not always suppress extern inline on OS X
	2013-09-17 getgroups: statement without effect
	2013-08-28 headers: check that _GL_INLINE_HEADER_BEGIN is defined

2013-09-19  Eli Zaretskii  <eliz@gnu.org>

	* configure.ac <srcdir> [MINGW32]: Make sure the value of 'srcdir'
	is in the full /d/foo/bar form.  See the discussion in
	http://lists.gnu.org/archive/html/emacs-devel/2013-09/msg00210.html,
	and in particular
	http://lists.gnu.org/archive/html/emacs-devel/2013-09/msg00252.html
	and its followups, for the details.

2013-09-17  Dmitry Antipov  <dmantipov@yandex.ru>

	* configure.ac: Do not check for g_type_init because we
	require glib >= 2.28 for GTK3, glib >= 2.10 for GTK2,
	glib >= 2.26 for GSettings and glib >= 2.7.0 for GConf, so
	suitable glib should provide g_type_init unconditionally.

2013-09-15  Jan Djärv  <jan.h.d@swipnet.se>

	* configure.ac: Add check for OSX 10.5, required for macfont.o.

2013-09-09  Glenn Morris  <rgm@gnu.org>

	* configure.ac (LDFLAGS_NOCOMBRELOC): New variable.
	(LDFLAGS): Move nocombreloc option from here...
	(LD_SWITCH_SYSTEM_TEMACS): ... to here.

2013-09-08  Glenn Morris  <rgm@gnu.org>

	* configure.ac (--without-compress-install):
	Rename from --without-compress-info.  (Bug#9789)
	(GZIP_INFO): Remove.
	(GZIP_PROG): Allow --without-compress-install to disable it.
	* Makefile.in (GZIP_INFO): Remove all references.

	* info/dir: Tweak emacs-gnutls entry.

2013-09-07  Paul Eggert  <eggert@cs.ucla.edu>

	Port --without-x --enable-gcc-warnings to Fedora 19.
	* configure.ac (WERROR_CFLAGS): Omit redundant use of
	-Wmissing-field-initializers, -Wswitch, -Wtype-limits,
	-Wunused-parameter.  If there is no window system, also omit
	-Wsuggest-attribute=const and -Wsuggest-attribute=noreturn; this
	is needed for Fedora 19.

2013-09-05  Dmitry Antipov  <dmantipov@yandex.ru>

	Make --without-x compatible with --enable-gcc-warnings.
	* configure.ac: If both --without-x and --enable-gcc-warnings are
	specified, use -Wno-unused-variable, -Wno-unused-but-set-variable
	and -Wno-unused-but-set-parameter.

2013-09-04  Paul Eggert  <eggert@cs.ucla.edu>

	Makefile improvements.
	* Makefile.in (lib): Depend on am--refresh, to avoid a race.
	(src): Remove duplicate dependency on FRC.
	Invoke just one submake, not two.  Avoid the need for 'pwd'.

2013-09-02  Jan Djärv  <jan.h.d@swipnet.se>

	* configure.ac: Add ns_check_file.

2013-08-31  Glenn Morris  <rgm@gnu.org>

	* configure.ac (--with-sound): Rename ossaudio to bsd-ossaudio,
	and voxware to oss.

2013-08-31  Ulrich Müller  <ulm@gentoo.org>

	* configure.ac: Allow for --with-sound=voxware that will enable
	sound but otherwise disable ALSA.  This will use the OSS device,
	typically /dev/dsp, for sound output.  (Bug#15067)

2013-08-31  Glenn Morris  <rgm@gnu.org>

	* make-dist: Update for nt/INSTALL* changes.

2013-08-28  Paul Eggert  <eggert@cs.ucla.edu>

	* Makefile.in (SHELL): Now @SHELL@, not /bin/sh,
	for portability to hosts where /bin/sh has problems.

2013-08-28  Stefan Monnier  <monnier@iro.umontreal.ca>

	* configure.ac (DOCMISC_W32): New var to replace DOCMISC_*_W32.

2013-08-27  Paul Eggert  <eggert@cs.ucla.edu>

	Simplify EMACS_TIME-related code.
	Merge from gnulib, incorporating:
	2013-08-27 timespec: new convenience constants and function

2013-08-27  Dmitry Antipov  <dmantipov@yandex.ru>

	* configure.ac (DOCMISC_DVI_W32, DOCMISC_HTML_W32, DOCMISC_INFO_W32)
	(DOCMISC_PDF_W32, DOCMISC_PS_W32): No spaces!

2013-08-27  Glenn Morris  <rgm@gnu.org>

	* configure.ac (emacs_broken_SIGIO): No longer set on gnu-kfreebsd.

	* configure.ac (DOCMISC_DVI_W32, DOCMISC_HTML_W32, DOCMISC_INFO_W32)
	(DOCMISC_PDF_W32, DOCMISC_PS_W32): New output variables.
	* Makefile.in (check-info-dir): Ignore efaq-w32.

	* Makefile.in (mostlyclean, clean, distclean, bootstrap-clean)
	(maintainer-clean, check-declare): Remove pointless subshells.
	Check cd return value.

2013-08-26  Paul Eggert  <eggert@cs.ucla.edu>

	Minor merge from gnulib (mostly just for texinfo.tex).

2013-08-22  Paul Eggert  <eggert@cs.ucla.edu>

	* configure.ac (EMACS_CONFIG_OPTIONS): Quote systematically (Bug#13274).
	This improves on the patch already installed, by quoting options
	that contain spaces and suchlike systematically, so that
	EMACS_CONFIG_OPTIONS is no longer ambiguous when options contain
	these characters.

2013-08-21  Paul Eggert  <eggert@cs.ucla.edu>

	Port close-on-exec pty creation to FreeBSD 9.1-RELEASE (Bug#15129).
	* configure.ac (PTY_OPEN): If posix_openpt with O_CLOEXEC fails
	and reports EINVAL, try it again without O_CLOEXEC.  This should
	port PTY_OPEN to FreeBSD 9, which stupidly rejects O_CLOEXEC.
	What were they thinking?

2013-08-20  Paul Eggert  <eggert@cs.ucla.edu>

	* Makefile.in (distclean, bootstrap-clean, maintainer-clean):
	Fix shell-operator precedence problem in previous change.

2013-08-20  Glenn Morris  <rgm@gnu.org>

	* Makefile.in (distclean, bootstrap-clean, maintainer-clean):
	Clean test/automated if present.

2013-08-19  Paul Eggert  <eggert@cs.ucla.edu>

	Merge from gnulib, incorporating:
	2013-08-15 warnings: minor optimization
	2013-08-15 warnings: check -Wfoo rather than -Wno-foo

2013-08-15  Ken Brown  <kbrown@cornell.edu>

	* configure.ac (G_SLICE_ALWAYS_MALLOC): Update comment.

2013-08-15  Glenn Morris  <rgm@gnu.org>

	* make-dist: Do not distribute etc/refcards TeX intermediate files.
	* Makefile.in (install-arch-indep):
	Do not install etc/refcards TeX intermediate files.

2013-08-14  Ulrich Müller  <ulm@gentoo.org>

	* configure.ac (EMACS_CONFIGURATION): Escape backslashes.  (Bug#15091)

2013-08-12  Eli Zaretskii  <eliz@gnu.org>

	* configure.ac (HAVE_ZLIB): Don't use -lz on MinGW.

2013-08-12  Paul Eggert  <eggert@cs.ucla.edu>

	Minor zlib configuration tweaks.
	* configure.ac (HAVE_ZLIB): Don't assume zlib is linked if PNG is.

2013-08-12  Eli Zaretskii  <eliz@gnu.org>

	* configure.ac (LIBZ): Comment on w32 peculiarities regarding LIBZ.

2013-08-12  Paul Eggert  <eggert@cs.ucla.edu>

	Merge from gnulib, incorporating:
	2013-08-11 fpending: port to recent Cygwin change to stdio_ext.h
	2013-08-10 sys_time: port to OpenBSD

2013-08-12  Glenn Morris  <rgm@gnu.org>

	* configure.ac (etcdocdir): Rename from docdir, to avoid confusion
	with configure's standard --docdir argument.  All uses updated.
	* Makefile.in (etcdocdir): Rename from docdir.  All uses updated.
	(install-etcdoc): Rename from install-doc.  All uses updated.
	(uninstall): Run uninstall-doc.
	(PSS): Add misc-ps.
	(INSTALL_DVI, INSTALL_HTML, INSTALL_PDF, INSTALL_PS)
	(INSTALL_DOC, UNINSTALL_DVI, UNINSTALL_HTML, UNINSTALL_PDF)
	(UNINSTALL_PS, UNINSTALL_DOC): New variables.
	($(INSTALL_DOC), install-doc, install-dvi, install-html, install-pdf)
	(install-ps, $(UNINSTALL_DOC), uninstall-doc, uninstall-dvi)
	(uninstall-html, uninstall-pdf, uninstall-ps): New .PHONY rules.

2013-08-11  Paul Eggert  <eggert@cs.ucla.edu>

	Add --with-zlib to 'configure'.
	* configure.ac: Add --with-zlib option to 'configure', so that Emacs
	can be built without zlib.  Don't assume that -lz is needed on
	non-PNG hosts.  Mention zlib configuration status in 'configure' output.

2013-08-11  Lars Magne Ingebrigtsen  <larsi@gnus.org>

	* configure.ac: Test for zlib.

2013-08-10  Eli Zaretskii  <eliz@gnu.org>

	* configure.ac: Define and substitute UPDATE_MANIFEST.

2013-08-04  Stephen Berman  <stephen.berman@gmx.net>

	* info/dir: Add todo-mode.

2013-08-04  Paul Eggert  <eggert@cs.ucla.edu>

	Fix some minor races in hosts lacking mkostemp (Bug#15015).
	Gnulib's emulation of mkostemp doesn't have races that Emacs's does.
	* configure.ac (mkostemp): Remove check for this function;
	gnulib does the check now.
	(mkstemp): Remove check for this no-longer-used function.
	* lib/mkostemp.c, lib/secure_getenv.c, lib/tempname.c, lib/tempname.h:
	* m4/mkostemp.m4, m4/secure_getenv.m4, m4/tempname.m4:
	New files, copied from Gnulib.
	* lib/gnulib.mk, m4/gnulib-comp.m4: Regenerate.

2013-07-29  Michael Albinus  <michael.albinus@gmx.de>

	* INSTALL (DETAILED BUILDING AND INSTALLATION):
	Add --without-file-notification to --without-all.

2013-07-29  Xue Fuqiao  <xfq.free@gmail.com>

	* INSTALL: Fix description.

2013-07-27  Glenn Morris  <rgm@gnu.org>

	* configure.ac: Extend the --with-sound option to allow
	specification of OSS or ALSA (see bug#14812#64).

2013-07-25  Glenn Morris  <rgm@gnu.org>

	* info/dir: Add ido.

	* make-dist: Add a --tests option, to include test/.

2013-07-24  Glenn Morris  <rgm@gnu.org>

	* configure.ac: Use self-descriptive tags for AC_CONFIG_COMMANDS.

2013-07-23  Glenn Morris  <rgm@gnu.org>

	* configure.ac (etc, lisp): No need to create specially.
	Configure already creates lisp, src/Makefile now creates etc.

2013-07-23  Paul Eggert  <eggert@cs.ucla.edu>

	Port to GNU/Linux systems with tinfo but not ncurses.
	* configure.ac (USE_NCURSES): New symbol.

2013-07-20  Paul Eggert  <eggert@cs.ucla.edu>

	Fix array bounds violation when pty allocation fails.
	* configure.ac (PTY_TTY_NAME_SPRINTF): Use PTY_NAME_SIZE,
	not sizeof pty_name, since pty_name is now a pointer to the array.

2013-07-13  Paul Eggert  <eggert@cs.ucla.edu>

	* configure.ac: Simplify --with-file-notification handling.

2013-07-12  Glenn Morris  <rgm@gnu.org>

	* configure.ac: If with-file-notification=yes, if gfile not found,
	go on to try inotify (not on MS Windows or Nextstep).

2013-07-12  Paul Eggert  <eggert@cs.ucla.edu>

	Fix races with threads and file descriptors.
	* configure.ac (PTY_TTY_NAME_SPRINTF): Use emacs_close, not close.

2013-07-10  Paul Eggert  <eggert@cs.ucla.edu>

	* Makefile.in (removenullpaths): Remove adjacent null paths (Bug#14835).

2013-07-09  Peter Rosin  <peda@lysator.liu.se>  (tiny change>

	* configure.ac (HAVE_W32): Avoid nested functions (the second
	argument of AC_LANG_PROGRAM is already expanded inside a
	function).  (Bug#14830)

2013-07-09  Paul Eggert  <eggert@cs.ucla.edu>

	Port recent close-on-exec changes to Cygwin (Bug#14821).
	* lib/binary-io.c, lib/binary-io.h: New files.
	Merge from gnulib, incorporating:
	2013-07-09 accept4, dup3, pipe2: port to Cygwin
	* lib/pipe2.c: Update from gnulib, as part of this merge.
	* lib/gnulib.mk, m4/gnulib-comp.m4: Regenerate.

	Handle errno and exit status a bit more carefully.
	* lib/ignore-value.h: Remove this gnulib-imported file.
	* lib/gnulib.mk, m4/gnulib-comp.m4: Regenerate.

2013-07-08  Magnus Henoch  <magnus.henoch@gmail.com>  (tiny change)

	* configure.ac (HAVE_IMAGEMAGICK): Check on NS also (Bug#14798).

2013-07-08  Paul Eggert  <eggert@cs.ucla.edu>

	Try to fix FreeBSD 9.1 porting problem (Bug#14812).
	This incorporates the following merge from gnulib:
	2013-07-07 stdalign, verify: port to FreeBSD 9.1, to C11, and to C++11

2013-07-07  Paul Eggert  <eggert@cs.ucla.edu>

	Port to Ubuntu 10 (Bug#14803).
	* configure.ac (accept4): New function to check for.

	Make file descriptors close-on-exec when possible (Bug#14803).
	* configure.ac (mkostemp): New function to check for.
	(PTY_OPEN): Pass O_CLOEXEC to posix_openpt.
	* lib/fcntl.c, lib/getdtablesize.c, lib/pipe2.c, m4/fcntl.m4:
	* m4/getdtablesize.m4, m4/pipe2.m4: New files, taken from gnulib.
	* lib/gnulib.mk, m4/gnulib-comp.m4: Regenerate.

2013-07-03  Christoph Egger  <christoph@debian.org>  (tiny change)

	* configure.ac (emacs_broken_SIGIO): Set on gnu-kfreebsd to avoid hang.
	http://bugs.debian.org/712974

2013-07-02  Paul Eggert  <eggert@cs.ucla.edu>

	Remove some unused macros from 'configure'.
	* configure.ac (HAVE_SOUNDCARD_H, HAVE_LINUX_VERSION_H, HAVE_SPEED_T)
	(HAVE_GNUTLS_CALLBACK_CERTIFICATE_VERIFY)
	(HAVE_GNUTLS_CERTIFICATE_SET_VERIFY_FUNCTION, HAVE_UTIMES)
	(HAVE_LIBHESIOD, HAVE_LIBRESOLV, HAVE_LIBCOM_ERR, HAVE_LIBCRYPTO)
	(HAVE_LIBK5CRYPTO, HAVE_LIBKRB5, HAVE_LIBDES425, HAVE_LIBDES)
	(HAVE_LIBKRB4, HAVE_LIBKRB, HAVE_DES_H, HAVE_KERBEROSIV_DES_H)
	(HAVE_DEV_PTMX, DEVICE_SEP, USG5):
	Remove these macros, as they are not used.
	(sys_siglist): Remove macro; src/sysdep.c now does this.

	* configure.ac (GTK_COMPILES): Check API a bit more carefully.
	Also check that it links.  Say whether it compiled and linked.

2013-07-01  Paul Eggert  <eggert@cs.ucla.edu>

	Merge from gnulib, incorporating:
	2013-06-23 ignore-value: port to gcc -pedantic
	2013-06-21 extern-inline: port to gcc -std=c89

2013-06-30  Paul Eggert  <eggert@cs.ucla.edu>

	Do not use GTK 3 if it exists but cannot be compiled.
	* configure.ac: Leave GTK_OBJ and term_header alone if GTK 3
	exists but cannot be compiled.

2013-06-27  Juanma Barranquero  <lekktu@gmail.com>

	* Makefile.in (install-arch-indep): Do not create directories passed
	with --enable-locallisppath.

2013-06-24  Glenn Morris  <rgm@gnu.org>

	* configure.ac: Include X11/X.h when testing for Xft.h.  (Bug#14684)

2013-06-22  Juanma Barranquero  <lekktu@gmail.com>

	* .bzrignore: Add GNU idutils ID database file.

2013-06-21  YAMAMOTO Mitsuharu  <mituharu@math.s.chiba-u.ac.jp>

	* configure.ac (HAVE_LIBXML2): Try built-in libxml2 on OS X 10.8
	as a fallback.

2013-06-20  Stefan Monnier  <monnier@iro.umontreal.ca>

	* .bzrignore: Don't unignore cl-loaddefs.el.

2013-06-20  Rüdiger Sonderfeld  <ruediger@c-plusplus.de>

	* configure.ac (log2): Check for this function.

2013-06-19  Juanma Barranquero  <lekktu@gmail.com>

	* .bzrignore: Add GNU GLOBAL files.

2013-06-17  Paul Eggert  <eggert@cs.ucla.edu>

	Use functions, not macros, for XINT etc.  (Bug#11935).
	* configure.ac (WARN_CFLAGS): Remove -Wbad-function-cast,
	as it generates bogus warnings about reasonable casts of calls.

2013-06-16  Paul Eggert  <eggert@cs.ucla.edu>

	* configure.ac: Report ACL usage at the end (Bug#14612).

2013-06-11  Paul Eggert  <eggert@cs.ucla.edu>

	--without-all should imply --with-file-notification=no.  (Bug#14569)
	* configure.ac (with_file_notification): Default to $with_features.

2013-06-09  Paul Eggert  <eggert@cs.ucla.edu>

	Merge from gnulib, incorporating:
	2013-06-02 sig2str: port to C++
	2013-05-29 c-ctype, regex, verify: port to gcc -std=c90 -pedantic

2013-06-08  Jan Djärv  <jan.h.d@swipnet.se>

	* configure.ac (HAVE_GLIB): Only set XGSELOBJ if HAVE_NS = no.
	(with_file_notification): Don't set to gfile if with_ns = yes.

2013-06-07  Richard Copley  <rcopley@gmail.com>  (tiny change)

	* Makefile.in (msys_to_w32): Modify to support d:\foo file names.
	(msys_lisppath_to_w32, msys_prefix_subst, msys_sed_sh_escape):
	New variables.
	(epaths-force-w32): Use them.  (Bug#14513)

2013-06-03  Michael Albinus  <michael.albinus@gmx.de>

	* configure.ac (HAVE_GFILENOTIFY): Check for gio >= 2.24.

2013-06-03  Eli Zaretskii  <eliz@gnu.org>

	* configure.ac (HAVE_GFILENOTIFY): Do not change $LIBS.
	(GFILENOTIFY_CFLAGS, GFILENOTIFY_LIBS): Substitute.

2013-06-03  Jan Djärv  <jan.h.d@swipnet.se>

	* configure.ac (HAVE_GLIB): Add GLib check.  Set XGSELOBJ if GLib is
	used.  Remove xgselect.o from XOBJ.

2013-06-03  Michael Albinus  <michael.albinus@gmx.de>

	* configure.ac (file-notification): New option, replaces inotify option.
	(HAVE_W32): Remove w32notify.o.
	(with_file_notification): Add checks for glib and w32.  Adapt check
	for inotify.
	(Summary): Add entry for file notification.

	* autogen/config.in: Add entries for HAVE_GFILENOTIFY,
	HAVE_W32NOTIFY and USE_FILE_NOTIFY.

2013-06-02  Juanma Barranquero  <lekktu@gmail.com>

	* .bzrignore: Ignore dirs libexec/, share/ and var/.

2013-05-29  Xue Fuqiao  <xfq.free@gmail.com>

	* INSTALL: Fix description.

2013-05-27  YAMAMOTO Mitsuharu  <mituharu@math.s.chiba-u.ac.jp>

	* configure.ac (HAVE_XRANDR): Check availability of
	XRRGetScreenResources rather than that of XRRQueryExtension.

2013-05-18  Eli Zaretskii  <eliz@gnu.org>

	* make-dist (files): Add nt/msysconfig.sh, nt/mingw-cfg.site,
	nt/epaths.nt, and nt/INSTALL.MSYS.

2013-05-18  Paul Eggert  <eggert@cs.ucla.edu>

	Port --enable-gcc-warnings to clang.
	* configure.ac (nw): Remove obsolescent warnings.
	These aren't needed for clang, or for gcc for that matter.
	(emacs_cv_clang): New var, which tests for clang.
	Omit warnings that clang is too picky about.
	(GLIB_DISABLE_DEPRECATION_WARNINGS): Define this;
	needed for Ubuntu 13.04 + clang + --enable-gcc-warnings.

	* make-dist (files): Add nt/Makefile.in, nt/gnulib.mk.
	Otherwise, 'configure; make' fails on non-Windows builds.

2013-05-16  Eli Zaretskii  <eliz@gnu.org>

	* lib/Makefile.am: If building for MS-Windows, include
	nt/gnulib.mk instead of lib/gnulib.mk.

	* configure.ac: Adapt to MSYS build on MS-Windows.

	* Makefile.in (NTDIR): New variable, for the MSYS build on
	MS-Windows.
	(SUBDIR): Add $(NTDIR).
	(.PHONY): Add epaths-force-w32.
	(msys_to_w32): New variable.
	(epaths-force-w32, install-nt, uninstall-nt): New targets.
	(lib-src src): Add $(NTLIB) to prerequisites.
	(lib lib-src lisp leim nt): Add 'nt'.
	(config.status): Use $(CFG).
	(.PHONY): Add install-$(NTDIR) and uninstall-$(NTDIR).
	(install, install-arch-dep): Add install-$(NTDIR).
	(uninstall): Depend on uninstall-$(NTDIR).
	(mostlyclean, clean, distclean, bootstrap-clean): Add 'nt'.

	* GNUmakefile (CFG): New variable, uses mingw-cfg.site as
	CONFIG_SITE for the MSYS build on MS-Windows.
	(Makefile): Use $(CFG).

	* .bzrignore: Ignore *.res, *.tmp, and *.map.
	Remove src/emacs.res.

2013-05-16  Paul Eggert  <eggert@cs.ucla.edu>

	Merge from gnulib, incorporating:
	2013-05-15 manywarnings: update for GCC 4.8.0
	2013-05-15 stdio: use __REDIRECT for fwrite, fwrite_unlocked
	2013-05-15 sig2str, stdio, warnings: port to clang

2013-05-15  Stefan Monnier  <monnier@iro.umontreal.ca>

	* Makefile.in (install-doc): DOC file is not version specific any more.
	* .bzrignore: Don't ignore DOC-* any more.

2013-05-13  Paul Eggert  <eggert@cs.ucla.edu>

	* configure.ac (LD_SWITCH_SYSTEM_TEMACS): OpenBSD needs -nopie.
	Reported privately by Han Boetes <han@boetes.org>.

2013-05-08  Juanma Barranquero  <lekktu@gmail.com>

	* lib/makefile.w32-in (ACL_H): New macro.
	($(BLD)/acl-errno-valid.$(O)): Update dependencies.

2013-05-07  Paul Eggert  <eggert@cs.ucla.edu>

	Use Gnulib ACL implementation, for benefit of Solaris etc.  (Bug#14295)
	* configure.ac: Remove -with-acl option, since Gnulib does that for
	us now.
	(LIBACL_LIBS): Remove; no longer needed.
	* lib/Makefile.am (CLEANFILES, SUFFIXES): New (empty) macros,
	for the benefit of the new ACL implementation.
	* lib/makefile.w32-in (GNULIBOBJS): Add $(BLD)/acl-errno-valid.$(O).
	($(BLD)/acl-errno-valid.$(O)): New rule.
	* lib/acl-errno-valid.c, lib/acl-internal.h, lib/acl.h:
	* lib/acl_entries.c, lib/errno.in.h, lib/file-has-acl.c:
	* lib/qcopy-acl.c, lib/qset-acl.c, m4/acl.m4, m4/errno_h.m4:
	New files, taken from gnulib.
	* lib/gnulib.mk, m4/gnulib-comp.m4: Regenerate.

2013-05-07  Jan Djärv  <jan.h.d@swipnet.se>

	* configure.ac (HAVE_XRANDR, HAVE_XINERAMA): Define if available.
	(XRANDR_LIBS, XINERAMA_LIBS): New AC_SUBSTs.

2013-05-06  Paul Eggert  <eggert@cs.ucla.edu>

	Merge from gnulib, incorporating:
	2013-04-30 utimens, utimensat: work around Solaris UTIME_OMIT bug

2013-05-01  Paul Eggert  <eggert@cs.ucla.edu>

	* make-dist: Keep necessary restrictions on file access.

2013-04-29  Paul Eggert  <eggert@cs.ucla.edu>

	Merge from gnulib, incorporating:
	2013-04-28 extern-inline: work around bug in Sun c99

2013-04-27  Paul Eggert  <eggert@cs.ucla.edu>

	Merge from gnulib, incorporating:
	2013-04-27 alignof, intprops, malloca: port better to IBM's C compiler

2013-04-26  Paul Eggert  <eggert@cs.ucla.edu>

	Port better to AIX (Bug#14258).
	* configure.ac (CFLAGS): Append -O if the user did not specify CFLAGS,
	we did not already infer an optimization option, and -O works.
	AIX xlc needs -O, otherwise garbage collection doesn't work.

2013-04-22  Paul Eggert  <eggert@cs.ucla.edu>

	* make-dist: Do not distribute admin/unidata/Makefile.
	It is generated by 'configure'.

	* build-aux/update-subdirs: Don't leave subdirs.el~ behind.
	It messes up 'make distclean', and contains no useful information
	because it's a copy of subdirs.el.

2013-04-18  John Marino  <gnugcc@marino.st>  (tiny change)

	* configure.ac: Add DragonFly BSD, mostly same as FreeBSD.  (Bug#14068)

2013-04-18  Glenn Morris  <rgm@gnu.org>

	* configure.ac (AC_PROG_LN_S): Remove, too restrictive.
	(LN_S_FILEONLY): New output variable.
	* Makefile.in (LN_S): Remove.
	(LN_S_FILEONLY): New, set by configure.
	(install-arch-dep): Use LN_S_FILEONLY rather than LN_S.

2013-04-12  Ken Brown  <kbrown@cornell.edu>

	* configure.ac (canonical): Adapt to 64-bit Cygwin, for which
	`canonical' is `x86_64-unknown-cygwin'.

2013-04-09  Ken Brown  <kbrown@cornell.edu>

	* configure.ac (W32_RES_LINK): Remove unneeded linker directive
	`-Wl,-bpe-i386', which is confusing in the 64-bit case.
	(Bug#12993)

2013-04-07  Paul Eggert  <eggert@cs.ucla.edu>

	Fix --enable-profiling bug introduced by 2013-02-25 change (Bug#13783).
	* configure.ac (LD_SWITCH_SYSTEM_TEMACS): Append -pg if profiling
	and if not on GNU/Linux or FreeBSD.
	* lib/Makefile.am (AM_CFLAGS): Add $(PROFILING_CFLAGS), so that
	lib/*.o is profiled too.

2013-03-30  Paul Eggert  <eggert@cs.ucla.edu>

	Merge from gnulib, incorporating:
	2013-03-29 stdalign: port to stricter ISO C11
	This helps to run 'configure' on MS-Windows; see Eli Zaretskii in
	<http://lists.gnu.org/archive/html/emacs-devel/2013-03/msg00999.html>.

2013-03-27  Paul Eggert  <eggert@cs.ucla.edu>

	* configure.ac (HAVE_XKBGETKEYBOARD): Remove.
	Subsumed by HAVE_XKB.  All uses changed.

2013-03-25  Jan Djärv  <jan.h.d@swipnet.se>

	* configure.ac (HAVE_XKB): Define if Xkb is present.

2013-03-24  Paul Eggert  <eggert@cs.ucla.edu>

	Merge from gnulib, incorporating:
	2013-03-21 sys_select, sys_time: port 2013-01-30 fix to Cygwin

2013-03-18  Paul Eggert  <eggert@cs.ucla.edu>

	Fix bug when building Emacs with a GNU Make submake (Bug#13962).
	* Makefile.in (QUIET_SUBMAKE): New macro.
	(install-info, uninstall): Use it.

	Emacs crashes with ImageMagick 6.8.2-3 through 6.8.3-9 (Bug#13867).
	* configure.ac (IMAGEMAGICK_MODULE): Reject 6.8.2.
	We want to reject 6.8.2-3 through 6.8.3-9, but there seems to be
	no way to do this in pkg-config, so make do with a reasonable
	approximation.

	Automate the build of ja-dic.el (Bug#13984).
	* .bzrignore: Add leim/ja-dic/.

2013-03-13  Paul Eggert  <eggert@cs.ucla.edu>

	File synchronization fixes (Bug#13944).
	* configure.ac (BSD_SYSTEM, BSD_SYSTEM_AHB): Remove; no longer needed.
	(fsync): Remove check; now done by gnulib.
	* lib/fdatasync.c, lib/fsync.c, m4/fdatasync.m4, m4/fsync.m4:
	New files, from gnulib.
	* lib/gnulib.mk, m4/gnulib-comp.m4: Regenerate.

	Merge from gnulib, incorporating:
	2013-03-13 putenv: port to Solaris 10
	2013-03-12 mktime: fix configure typo
	2013-03-11 regex: port to mingw's recent addition of undeclared alarm
	2013-03-11 putenv: avoid compilation warning on mingw
	2013-03-11 unistd: don't prevent Tru64 Unix from using gnulib strtod.

2013-03-11  Glenn Morris  <rgm@gnu.org>

	* Merge in all changes up to version 24.3 release.

2013-03-06  Paul Eggert  <eggert@cs.ucla.edu>

	* configure.ac (TERM_HEADER): Remove duplicate definition (Bug#13872).
	It can mess up 'configure' runs.

2013-03-05  Glenn Morris  <rgm@gnu.org>

	* Makefile.in (install-man): Ignore gzip exit status.

2013-03-03  Glenn Morris  <rgm@gnu.org>

	* make-dist: Remove lzma (it's replaced by xz).

2013-03-01  Paul Eggert  <eggert@cs.ucla.edu>

	Merge from gnulib, incorporating:
	2013-02-21 putenv: port better to native Windows
	2013-02-18 extern-inline: avoid compilation error with HP-UX cc
	2013-02-14 putenv: fix heap corruption with mixed putenv/_putenv

2013-02-28  Ken Brown  <kbrown@cornell.edu>

	* configure.ac (HAVE_DATA_START): Fix test.  (Bug#13818)

2013-02-25  Paul Eggert  <eggert@cs.ucla.edu>

	Simplify data_start configuration (Bug#13783).
	* configure.ac (CRT_DIR, LIB_STANDARD, START_FILES, DATA_START)
	(LD_FIRSTFLAG, ORDINARY_LINK, LIB_GCC): Remove.
	(AC_CHECK_HEADERS_ONCE): Remove sys/resource.h, as it's
	not always needed.
	(HAVE_DATA_START): New macro.

2013-02-21  Paul Eggert  <eggert@cs.ucla.edu>

	Parallelize documentation builds.
	This speeds up building of documentation on multiprocessor
	platforms, and is motivated by Texinfo 5.0, which is much slower.
	Add a toplevel rule 'make docs' to make all the documentation.
	* .bzrignore: Add .dvi, .html, .ps.
	* Makefile.in (DVIS, HTMLS, INFOS, PSS, DOCS): New macros.
	($(DOCS), docs, vi, html, pdf, ps): New rules.
	(info-real): Depend on $(INFOS) rather than doing it sequentially.
	(dvi): Depend on $(DVIS) rather than doing it sequentially.

2013-02-15  Paul Eggert  <eggert@cs.ucla.edu>

	Fix AIX port (Bug#13650).
	* configure.ac (DATA_START, DATA_SEG_BITS): Set to 0x20000000 on AIX.

2013-02-12  Eli Zaretskii  <eliz@gnu.org>

	* lib/makefile.w32-in (GNULIBOBJS): Add $(BLD)/memrchr.$(O).
	($(BLD)/memrchr.$(O)): New dependency.

2013-02-11  Paul Eggert  <eggert@cs.ucla.edu>

	Tune by using memchr and memrchr.
	* .bzrignore: Add string.h.
	* lib/gnulib.mk, m4/gnulib-comp.m4: Regenerate.
	* lib/memrchr.c, lib/string.in.h, m4/memrchr.m4, m4/string_h.m4:
	New files, from gnulib.

	Merge from gnulib, incorporating:
	2013-02-11 unsetenv etc.: port to Solaris 11 + GNU Emacs
	2013-02-09 secure_getenv: fix C++ declaration typo

2013-02-11  Glenn Morris  <rgm@gnu.org>

	* configure.ac (emacs_config_options): Record some env vars.

2013-02-10  Glenn Morris  <rgm@gnu.org>

	* configure.ac (emacs_config_options): Strip out the (internal)
	arguments --no-create and --no-recursion.

2013-02-08  Paul Eggert  <eggert@cs.ucla.edu>

	Merge from gnulib, incorporating:
	2013-02-08 careadlinkat: stop exporting careadlinkatcwd
	The MS-Windows port can remove careadlinkatcwd at its convenience.
	2013-02-08 extensions: port better to HP-UX
	2013-02-06 extensions: port better to MINIX 3, HP-UX, autoheader 2.62
	2013-02-06 unistd: avoid namespace pollution on non-glibc systems
	2013-02-04 secure_getenv: new module [module not used by Emacs]
	2013-01-30 sys_time: port to Solaris 2.6

2013-02-01  Paul Eggert  <eggert@cs.ucla.edu>

	Use fdopendir, fstatat and readlinkat, for efficiency (Bug#13539).
	On my host, this speeds up directory-files-and-attributes by a
	factor of 3, when applied to Emacs's src directory.
	These functions are standardized by POSIX and are common these
	days; fall back on a (slower) gnulib implementation if the host
	is too old to supply them.
	* .bzrignore: Add lib/dirent.h.
	* lib/Makefile.am (libgnu_a_SOURCES): Add openat-die.c, save-cwd.c.
	* lib/careadlinkat.c, lib/careadlinkat.h: Merge from gnulib,
	incorporating: 2013-01-29 careadlinkat: do not provide careadlinkatcwd.
	* lib/gnulib.mk, m4/gnulib-comp.m4: Regenerate.
	* lib/dirent.in.h, lib/fdopendir.c, lib/fstatat.c, lib/openat-priv.h:
	* lib/openat-proc.c, lib/openat.h, m4/dirent_h.m4, m4/fdopendir.m4:
	* m4/fstatat.m4: New files, from gnulib.
	* lib/openat-die.c, lib/save-cwd.c, lib/save-cwd.h: New files.
	These last three are specific to Emacs and are not copied from gnulib.
	They are simpler than the gnulib versions and are tuned for Emacs.

2013-02-01  Glenn Morris  <rgm@gnu.org>

	* make-dist: Only README files exist in lisp/ now, not README*.

2013-01-23  Giorgos Keramidas  <gkeramidas@gmail.com>  (tiny change)

	* .bzrignore: Add lib-src/blessmail.

2013-01-23  Paul Eggert  <eggert@cs.ucla.edu>

	Merge from gnulib, incorporating:
	2013-01-16 unistd: port to recent mingw

2013-01-19  Glenn Morris  <rgm@gnu.org>

	* Makefile.in (install-arch-indep): Put back a chmod that was
	removed 2012-05-19.  (Bug#13430)

2013-01-16  Paul Eggert  <eggert@cs.ucla.edu>

	Merge from gnulib, incorporating:
	2013-01-16 largefile: port better to Mac OS X 10.5
	2013-01-15 stdint: fix build with Android's Bionic fox x86

2013-01-16  Paul Eggert  <eggert@cs.ucla.edu>

	* configure.ac: Document that --enable-gcc-warnings emits errors.
	(Bug#13448)

2013-01-13  Glenn Morris  <rgm@gnu.org>

	* make-dist: Add options for xz compression and no compression.

2013-01-12  Paul Eggert  <eggert@cs.ucla.edu>

	Enable conservative stack scanning for all architectures.
	Suggested by Stefan Monnier in
	<http://lists.gnu.org/archive/html/emacs-devel/2013-01/msg00183.html>.
	* configure.ac (GC_MARK_STACK): Remove.

2013-01-11  Paul Eggert  <eggert@cs.ucla.edu>

	* lib/getopt_.h: Remove trailing CRs that crept in.

2013-01-11  Eli Zaretskii  <eliz@gnu.org>

	* lib/getopt_.h: Regenerate.

2013-01-10  Paul Eggert  <eggert@cs.ucla.edu>

	Merge from gnulib, incorporating:
	2013-01-09 stdlib: port to Solaris 2.6

2013-01-04  Glenn Morris  <rgm@gnu.org>

	* info/dir: Add htmlfontify.

2013-01-04  Paul Eggert  <eggert@cs.ucla.edu>

	Merge from gnulib, incorporating:
	2013-01-04 stdio: remove now-unnecessary stdio.c
	2013-01-04 fprintftime: depend on stdio, not ignore-value
	2013-01-04 fwrite: silence __wur only for older glibc versions
	2013-01-04 fwrite: silence __wur without using inline
	* lib/stdio.c: Remove.
	* lib/stdio.in.h, lib/strftime.c: Update from gnulib.
	* lib/gnulib.mk, m4/gnulib-comp.m4: Regenerate.

2013-01-02  Paul Eggert  <eggert@cs.ucla.edu>

	Merge from gnulib, incorporating copyright-date changes and:
	2012-12-31 dup2: work around cygwin bug

2012-12-30  Jan Djärv  <jan.h.d@swipnet.se>

	* configure.ac: Check for GtkHandlebox.
	Check for GtkTearoffMenuItem.
	New enable: --enable-gtk-deprecation-warnings, default off.
	(HAVE_GTK3): If above enable is off, add
	-DGDK_DISABLE_DEPRECATION_WARNINGS to GTK_CFLAGS.

2012-12-30  Andreas Schwab  <schwab@linux-m68k.org>

	* configure.ac (TEMACS_LDFLAGS2): Don't define.
	(LIBS_GNUSTEP): Set for GNUstep and substitute.
	(LD_SWITCH_SYSTEM_TEMACS): Don't set for GNUstep.

2012-12-27  Glenn Morris  <rgm@gnu.org>

	* configure.ac (emacs_config_options): New.
	Use $@ rather than undocumented $ac_configure_args.
	Replace any embedded double quotes.  (Bug#13274)

2012-12-27  Andreas Schwab  <schwab@linux-m68k.org>

	* configure.ac (SIGNALS_VIA_CHARACTERS): Also define for darwin.
	(Bug#13222)

2012-12-26  Paul Eggert  <eggert@cs.ucla.edu>

	Revert static checking of stack smashing.
	* configure.ac (WARN_CFLAGS): Omit -Wstack-protector when
	configured with --enable-gcc-warnings.  -Wstack-protector causes
	diagnostics to be issued on Ubuntu 12.10 x86-64.

2012-12-24  Paul Eggert  <eggert@cs.ucla.edu>

	Merge from gnulib, incorporating:
	2012-12-21 AC_PROG_MKDIR_P: port workaround to pre-2.62 Autoconf
	2012-12-20 AC_PROG_MKDIR_P: don't workaround if not buggy
	2012-12-17 filemode, sys_stat: Handle MPX files a la AIX.

2012-12-21  Akinori MUSHA  <knu@iDaemons.org>  (tiny change)

	* Makefile.in (install-arch-dep): Ignore chmod errors.  (Bug#13233)

2012-12-16  Romain Francoise  <romain@orebokech.com>

	* configure.ac (acl): New option.
	(HAVE_POSIX_ACL): Test for POSIX ACL support.  This is typically
	provided by libacl on GNU/Linux.

2012-12-14  Paul Eggert  <eggert@cs.ucla.edu>

	Fix permissions bugs with setgid directories etc.  (Bug#13125)
	* configure.ac (BSD4_2): Remove; no longer needed.

2012-12-13  Glenn Morris  <rgm@gnu.org>

	* info/dir: Add bovine, srecode, wisent.

2012-12-13  Andreas Schwab  <schwab@suse.de>

	* Makefile.in (install-info): Use `${MAKE} -s' for echo-info.
	(uninstall): Likewise.  (Bug#13142)

2012-12-11  Paul Eggert  <eggert@cs.ucla.edu>

	Merge from gnulib for 'inline' (Bug#13040), incorporating:
	2012-12-11 extern-inline: avoid incompatibility with Darwin Libc
	* m4/extern-inline.m4: Update from gnulib.

2012-12-11  Juanma Barranquero  <lekktu@gmail.com>

	* lib/makefile.w32-in (SIG2STR_H): New macro.
	($(BLD)/sig2str.$(O)): Update dependencies.

2012-12-10  Paul Eggert  <eggert@cs.ucla.edu>

	* configure.ac (HAVE_INOTIFY): Speed up configure-time test.
	There's no need to test for any of three inotify functions,
	since we use all three.  Check for just the first one.

2012-12-10  Daniel Colascione  <dancol@dancol.org>

	* .bzrignore: Add src/emacs.res.

	* configure.ac (W32_RES, W32_RES_LINK, WINDRES): Teach the cygw32
	build how to compile Windows resource files; use these variables
	to tell src/Makefile.in how and whether to compile resources.

2012-12-10  Rüdiger Sonderfeld  <ruediger@c-plusplus.de>

	* configure.ac (inotify): New option.
	(HAVE_INOTIFY): Test for inotify.

2012-12-09  Andreas Schwab  <schwab@linux-m68k.org>

	* configure.ac: Fix source command in .gdbinit.
	Don't quote $MAKEINFO.

2012-12-09  Paul Eggert  <eggert@cs.ucla.edu>

	Allow spaces in some configuration vars (Bug#13078).
	* configure.ac (srcdir): Don't assume $PWD lacks spaces.
	(srcdir, MAKEINFO, PKG_CONFIG, PKG_CONFIG_MIN_VERSION):
	All uses quoted, to allow spaces in these vars.

2012-12-08  Paul Eggert  <eggert@cs.ucla.edu>

	Use putenv+unsetenv instead of modifying environ directly (Bug#13070).
	* lib/putenv.c, lib/unsetenv.c, m4/putenv.m4, m4/setenv.m4:
	New files, copied automatically from gnulib.
	* lib/gnulib.mk, m4/gnulib-comp.m4: Regenerate.

2012-12-08  Eli Zaretskii  <eliz@gnu.org>

	* lib/makefile.w32-in ($(BLD)/sig2str.$(O)): New dependency.
	Remove a stray character at the beginning of the file.
	(Bug#13026)

2012-12-08  Paul Eggert  <eggert@cs.ucla.edu>

	Simplify get_lim_data.
	* configure.ac (ULIMIT_BREAK_VALUE): Remove.

	Assume POSIX 1003.1-1988 or later for signal.h (Bug#13026).
	* configure.ac (PTY_OPEN, PTY_TTY_NAME_SPRINTF):
	Use SIGCHLD rather than SIGCLD.
	* lib/sig2str.c, lib/sig2str.h, m4/sig2str.m4: New files, from gnulib.
	* lib/gnulib.mk, m4/gnulib-comp.m4: Regenerate.
	* lib/makefile.w32-in (GNULIBOBJS): Add $(BUILD)/sig2str.$(O).

2012-12-06  Glenn Morris  <rgm@gnu.org>

	* configure.ac: Handle info/ files with or without ".info" extension.

2012-11-30  Paul Eggert  <eggert@cs.ucla.edu>

	Merge from gnulib for 'inline' (Bug#13040), incorporating:
	2012-11-29 snippet/warn-on-use: no 'static inline'
	2012-11-29 ftruncate, fts, lstat, openat, raise: no 'static inline'
	2012-11-29 arctwo, md4, md5, sha1, sha256, sha512: no 'static inline'
	2012-11-29 fflush, stat: no 'static inline'
	2012-11-29 stdio: better 'inline'
	2012-11-29 sys_stat: no 'static inline'
	2012-11-29 unistd: better 'inline'
	2012-11-29 c-strtod, memcoll, readutmp: no 'static inline'
	2012-11-29 extern-inline: no 'static inline'
	2012-11-29 sys_socket: better 'inline'
	* lib/stdio.c, lib/unistd.c: New files, from gnulib.
	* build-aux/snippet/warn-on-use.h, lib/gnulib.mk, lib/lstat.c:
	* lib/md5.c, lib/sha1.c, lib/sha256.c, lib/sha512.c, lib/stat.c:
	* lib/stdio.in.h, lib/sys_stat.in.h, lib/unistd.in.h, m4/c-strtod.m4:
	* m4/extern-inline.m4, m4/gnulib-comp.m4, m4/lstat.m4, m4/md5.m4:
	* m4/sha1.m4, m4/sha256.m4, m4/sha512.m4, m4/stat.m4, m4/stdio_h.m4:
	* m4/sys_socket_h.m4, m4/sys_stat_h.m4, m4/unistd_h.m4:
	Update from gnulib.

2012-11-27  Eli Zaretskii  <eliz@gnu.org>

	* make-dist (nt): Adjust to changes in names of the *.manifest files.

2012-11-24  Ken Brown  <kbrown@cornell.edu>

	* configure.ac (HAVE_MOUSE): Remove.

2012-11-23  Paul Eggert  <eggert@cs.ucla.edu>

	Assume POSIX 1003.1-1988 or later for dirent.h (Bug#12958).
	* configure.ac: Do not check for dirent.h or closdir.

2012-11-21  Paul Eggert  <eggert@cs.ucla.edu>

	Assume POSIX 1003.1-1988 or later for unistd.h (Bug#12945).
	* configure.ac: Do not check for getcwd or getwd.

2012-11-21  Glenn Morris  <rgm@gnu.org>

	* configure.ac (--enable-profiling): Doc fix.

2012-11-20  Paul Eggert  <eggert@cs.ucla.edu>

	Improve static checking of integer overflow and stack smashing.
	* configure.ac (WARN_CFLAGS): Add -Wstack-protector
	if using GCC 4.7.2 or later on a platform with
	at least 64-bit long int.  This improves static checking on these
	platforms, when configured with --enable-gcc-warnings.

2012-11-17  Paul Eggert  <eggert@cs.ucla.edu>

	Assume POSIX 1003.1-1988 or later for fcntl.h (Bug#12881).
	* configure.ac: Do not check for fcntl.h.
	* lib/gnulib.mk: Regenerate.

2012-11-16  Paul Eggert  <eggert@cs.ucla.edu>

	Remove no-longer-used pty_max_bytes variable.
	* configure.ac (fpathconf): Remove unnecessary check.

2012-11-14  Paul Eggert  <eggert@cs.ucla.edu>

	Use faccessat, not access, when checking file permissions (Bug#12632).
	* .bzrignore: Add lib/fcntl.h.
	* configure.ac (euidaccess): Remove check; gnulib does this for us now.
	(gl_FCNTL_O_FLAGS): Define a dummy version.
	* lib/at-func.c, lib/euidaccess.c, lib/faccessat.c, lib/fcntl.in.h:
	* lib/getgroups.c, lib/group-member.c, lib/root-uid.h:
	* lib/xalloc-oversized.h, m4/euidaccess.m4, m4/faccessat.m4:
	* m4/fcntl_h.m4, m4/getgroups.m4, m4/group-member.m4:
	New files, from gnulib.
	* lib/gnulib.mk, m4/gnulib-comp.m4: Regenerate.

2012-11-05  Paul Eggert  <eggert@cs.ucla.edu>

	Assume at least POSIX.1-1988 for getpgrp, setpgid, setsid (Bug#12800).
	* configure.ac (setpgid, setsid): Assume their existence.
	(AC_FUNC_GETPGRP, SETPGRP_RELEASES_CTTY): Remove; obsolete.

	Simplify by assuming __fpending.
	Now that Emacs is using the gnulib fpending module,
	there's no need for Emacs to have a separate implementation.
	* configure.ac (stdio_ext.h, __fpending): Remove now-duplicate checks.
	(PENDING_OUTPUT_COUNT, DISPNEW_NEEDS_STDIO_EXT): Remove.

2012-11-03  Eli Zaretskii  <eliz@gnu.org>

	* lib/makefile.w32-in (GNULIBOBJS): Add $(BLD)/fpending.$(O) and
	$(BLD)/close-stream.$(O).
	($(BLD)/close-stream.$(O))
	($(BLD)/fpending.$(O)): New dependencies.

2012-11-03  Paul Eggert  <eggert@cs.ucla.edu>

	Fix data-loss with --batch (Bug#9574).
	* lib/close-stream.c, lib/close-stream.h, lib/fpending.c
	* lib/fpending.h, m4/close-stream.m4, m4/fpending.m4:
	New files, from gnulib.
	* lib/gnulib.mk, m4/gnulib-comp.m4: Regenerate.

2012-11-03  Eli Zaretskii  <eliz@gnu.org>

	* config.bat: Copy lib/execinfo.in.h to lib/execinfo.in-h if needed.

2012-11-02  Glenn Morris  <rgm@gnu.org>

	* Makefile.in (EMACS_ICON): New variable.
	(install-etc): Use EMACS_ICON to allow choice of icon.

2012-10-26  Glenn Morris  <rgm@gnu.org>

	* Makefile.in (EMACS_NAME): New variable.
	(EMACS, install-etc, uninstall): Use $EMACS_NAME.

	* Makefile.in (EMACS, EMACSFULL): Transformations should not be
	applied to $EXEEXT.

	* Makefile.in (uninstall): Don't abort if some directories are missing.
	Apply transformation rules to manual pages, desktop and icon files.
	No more emacs22 icons to uninstall.

2012-10-24  Glenn Morris  <rgm@gnu.org>

	* Makefile.in (install-etc, install-man):
	Don't apply program transform to standard file suffixes.

2012-10-23  Paul Eggert  <eggert@cs.ucla.edu>

	* configure.ac (_FORTIFY_SOURCE): Do not multiply define (Bug#12714).
	This ports to Gentoo.  Problem originally reported against coreutils,
	but Emacs has it too.

2012-10-23  Glenn Morris  <rgm@gnu.org>

	* Makefile.in (emacs_transform): Remove.
	(install-man): Revert 2012-10-21 change.  (Bug#12713)

2012-10-21  Glenn Morris  <rgm@gnu.org>

	* Makefile.in (install-etc): Don't install emacs22 icons.

	* Makefile.in (emacs_transform): New variable.
	(install-etc): Prefer a make variable to a shell variable.

2012-10-18  Stefan Monnier  <monnier@iro.umontreal.ca>

	* Makefile.in ($(MAKEFILE_NAME)): Depend on src/lisp.mk as well.

2012-10-15  Glenn Morris  <rgm@gnu.org>

	* Makefile.in (install-man, install-etc):
	Apply $TRANSFORM.  (Bug#12536#34)
	(clean): Delete etc/emacs.tmpdesktop.

2012-10-11  Kenichi Handa  <handa@gnu.org>

	* .bzrignore: Add several files under admin/charsets.

2012-10-08  Daniel Colascione  <dancol@dancol.org>

	* configure.ac: Add --with-w32 as a window system option.
	Limit it to Cygwin for now.  Integrate w32 into the refactored window
	system configuration and set TERM_HEADER to w32term.h when w32 is
	configured.

	(CYGWIN_OBJ): Add cygw32.o.

2012-10-07  Jan Djärv  <jan.h.d@swipnet.se>

	* configure.ac: Check that OSX is 10.4 or newer.

2012-10-07  Paul Eggert  <eggert@cs.ucla.edu>

	Improve sys_siglist detection.
	* configure.ac (sys_siglist): Look for its decl in <signal.h>.
	Otherwise, it's not found in either Fedora 17 or Solaris 11.

2012-10-04  Paul Eggert  <eggert@cs.ucla.edu>

	Merge from gnulib, incorporating:
	2012-10-02 pselect: reject invalid file descriptors
	2012-10-02 ptsname: reject invalid file descriptors
	2012-10-02 manywarnings: cater to more gcc infelicities
	2012-09-30 sockets, sys_stat: restore AC_C_INLINE
	* lib/pselect.c, lib/stdlib.in.h, m4/manywarnings.m4, m4/pselect.m4:
	* m4/stdlib_h.m4, m4/sys_stat_h.m4: Update from gnulib.
	* lib/gnulib.mk, m4/gnulib-comp.m4: Regenerate.

2012-09-30  Paul Eggert  <eggert@cs.ucla.edu>

	Merge from gnulib, incorporating:
	2012-09-28 extern-inline: provide a -Wundef safe config.h

2012-09-27  Paul Eggert  <eggert@cs.ucla.edu>

	Check more robustly for timer_settime.
	This should fix an OS X build problem reported by Ivan Andrus in
	<http://lists.gnu.org/archive/html/emacs-devel/2012-09/msg00671.html>.
	* configure.ac (gl_THREADLIB): Define to empty, since Emacs
	does threads its own way.
	* lib/gnulib.mk, m4/gnulib-comp.m4: Regenerate.

2012-09-23  Paul Eggert  <eggert@cs.ucla.edu>

	* Makefile.in (bootstrap): Set MAKEFILE_NAME when building Makefile,
	to avoid problems with recursion when using GNU make.

2012-09-22  Paul Eggert  <eggert@cs.ucla.edu>

	* Makefile.in (bootstrap): Simplify build procedure.
	Suggested by Wolfgang Jenker in
	<http://lists.gnu.org/archive/html/emacs-devel/2012-09/msg00456.html>.

	Merge from gnulib, incorporating:
	2012-09-22 sockets, sys_stat: remove AC_C_INLINE in MSVC-only cases

2012-09-18  Jan Djärv  <jan.h.d@swipnet.se>

	* configure.ac (HAVE_GTK): Mention if we use GTK2 or GTK3.

2012-09-17  Andreas Schwab  <schwab@linux-m68k.org>

	* Makefile.in (bootstrap): Revert last change.  Run config.status
	after config.status --recheck, run configure from $(srcdir).
	(config.status): Run configure from $(srcdir).

2012-09-17  Paul Eggert  <eggert@cs.ucla.edu>

	* Makefile.in: Fix build error on FreeBSD.
	($(MAKEFILE_NAME)): Pass MAKE='$(MAKE)' to config.status's env.
	Suggested by Wolfgang Jenker in
	<http://lists.gnu.org/archive/html/emacs-devel/2012-09/msg00430.html>.
	(MAKE_CONFIG_STATUS): Remove.  Remaining use expanded.
	This undoes part of the 2012-09-10 patch.
	(bootstrap): Run ./configure, rather than trying to run config.status
	if it exists.  That builds src/epaths.h more reliably.
	Run autogen/copy_autogen if autogen.sh fails,
	to create 'configure'; problem reported by Andreas Schwab in
	<http://lists.gnu.org/archive/html/emacs-devel/2012-09/msg00438.html>.
	* autogen.sh: Exit with status 1 when failing due to missing tools,
	reverting the 2012-09-10 change to this file.
	* autogen/copy_autogen: Fail if one of the subsidiary actions fail.
	Use 'cp -f' for the build-aux files, since the destinations are
	typically read-only.

	Remove no-longer-needed Solaris 2.4 vfork bug workaround.
	* configure.ac (ac_cv_func_vfork_works): Default to 'no' on
	Solaris 2.4, so that AC_FUNC_VFORK doesn't think vfork works.

2012-09-17  Glenn Morris  <rgm@gnu.org>

	* configure.ac (copyright): New output variable.
	(COPYRIGHT): New AC_DEFINE.

2012-09-16  Paul Eggert  <eggert@cs.ucla.edu>

	Remove configure's --without-sync-input option (Bug#12450).
	* configure.ac (SYNC_INPUT, BROKEN_SA_RESTART): Remove.

2012-09-16  Glenn Morris  <rgm@gnu.org>

	Increase compartmentalization of Nextstep builds rules,
	and store Emacs version number in fewer versioned files.
	* configure.ac (ns_appsrc): Use relative names.
	(ns_frag): Remove.
	(Info-gnustep.plist, Emacs.desktop, Info.plist, InfoPlist.strings)
	(nextstep/Makefile): Generate these nextstep files.
	(SUBDIR_MAKEFILES): Add nextstep.
	* Makefile.in (clean, distclean, bootstrap-clean): Add nextstep.
	* make-dist (nextstep/templates): Add directory.
	(nextstep/Cocoa/Emacs.base/Contents/Resources/English.lproj): Remove.
	(nextstep/Cocoa/Emacs.base/Contents)
	(nextstep, nextstep/GNUstep/Emacs.base/Resources): Update contents.

2012-09-15  Paul Eggert  <eggert@cs.ucla.edu>

	Port better to POSIX hosts lacking _setjmp (Bug#12446).
	* configure.ac (HAVE__SETJMP, HAVE_SIGSETJMP): New symbols.
	(_setjmp, _longjmp): Remove.

2012-09-14  Paul Eggert  <eggert@cs.ucla.edu>

	* configure.ac (--without-sync-input): Fix typo in usage message.

	* configure.ac: Port to hosts lacking gtk.
	(PKG_CHECK_MODULES): Capture pkg-config diagnostics
	better, in particular, problems in invoking pkg-config itself.
	This is useful on hosts that don't have pkg-config.
	(GTK_MODULES): Do not exit 'configure' simply because gtk3
	and gtk2 are both missing.  Problem found on Solaris 8.

2012-09-13  Jan Djärv  <jan.h.d@swipnet.se>

	* configure.ac: Reorder Xaw3d messages.
	Report Gtk+ 3 as GTK.

2012-09-13  Paul Eggert  <eggert@cs.ucla.edu>

	Simplify SIGIO usage (Bug#12408).
	* configure.ac (NO_TERMIO, BROKEN_FIONREAD, BROKEN_SIGAIO)
	(BROKEN_SIGPOLL, BROKEN_SIGPTY): Remove.
	(USABLE_FIONREAD, USABLE_SIGIO): New symbols.  All uses of
	'defined SIGIO' replaced with 'defined USABLE_SIGIO', with no need
	to #undef SIGIO now (which was error-prone).  Likewise, all uses
	of 'defined FIONREAD' replaced with 'defined USABLE_FIONREAD'.

2012-09-12  Jan Djärv  <jan.h.d@swipnet.se>

	* configure.ac: No --with-x-toolkit given: Try gtk3 toolkit first
	and then gtk2 if not found.
	--with-x-toolkit=gtk|yes: As above, but fail if gtk2 or gt3 not found.
	--with-x-toolkit=gtk2: Only try gtk2, fail if not found.
	--with-x-toolkit=gtk3: Only try gtk3, fail if not found.

2012-09-11  Glenn Morris  <rgm@gnu.org>

	* Makefile.in (install-arch-dep, install-arch-indep, install-doc):
	Be more explicit about dependencies, for parallel `make install'.

2012-09-11  Paul Eggert  <eggert@cs.ucla.edu>

	Simplify, document, and port floating-point (Bug#12381).
	* configure.ac (logb, cbrt): Do not check for these functions,
	as they are not being used.

2012-09-10  Paul Eggert  <eggert@cs.ucla.edu>

	Improve robustness of 'make bootstrap' (Bug#12376).
	Run autogen.sh after bootstrap-clean, to avoid bzr pull issues.
	* INSTALL, README: Document autogen.sh.
	* Makefile.in (Makefile): Mark it as precious, since it's updated
	atomically.
	(MAKE_CONFIG_STATUS): New macro.
	(config.status, bootstrap): Use it.  This causes 'make bootstrap'
	to run config.status with the --recheck option, which is more
	appropriate for a bootstrap.
	(bootstrap): Run autogen.sh right after cleaning.  Don't worry
	about failures due to missing tools.
	* autogen.sh: Exit with status 101 when failing due to missing tools.
	* make-dist: Distribute autogen.sh.

2012-09-09  Paul Eggert  <eggert@cs.ucla.edu>

	Assume C89 or later for math functions (Bug#12381).
	* configure.ac (frexp, fmod): Remove checks for these functions,
	as we now assume them.
	(FLOAT_CHECK_DOMAIN, HAVE_INVERSE_HYPERBOLIC, NO_MATHERR)
	(HAVE_EXCEPTION):
	Remove; no longer needed.

2012-09-07  Paul Eggert  <eggert@cs.ucla.edu>

	More signal-handler cleanup (Bug#12327).
	* configure.ac (FLOAT_CHECK_DOMAIN): Comment fix (Bug#12327).

2012-09-06  Paul Eggert  <eggert@cs.ucla.edu>

	Signal-handler cleanup (Bug#12327).
	* configure.ac (PTY_OPEN, PTY_TTY_NAME_SPRINTF):
	Adjust to syssignal.h changes.
	(SIGNAL_H_AB): Remove; no longer needed.

2012-09-04  Paul Eggert  <eggert@cs.ucla.edu>

	Simplify redefinition of 'abort' (Bug#12316).
	* configure.ac (NO_ABRT): Remove.

	* configure.ac (_setjmp, _longjmp): Check by compiling
	instead of by guessing.  The guesses were wrong for
	recent versions of Solaris, such as Solaris 11.

2012-09-03  Paul Eggert  <eggert@cs.ucla.edu>

	* configure.ac (WARN_CFLAGS): Omit -Wjump-misses-init.
	It generates false alarms in doc.c, regex.c, xdisp.c.  See
	<http://lists.gnu.org/archive/html/emacs-devel/2012-09/msg00040.html>.

	Merge from gnulib, incorporating:
	2012-08-29 stdbool: be more compatible with mixed C/C++ compiles
	2011-11-30 manywarnings: update the list of "all" warnings

2012-09-02  Jan Djärv  <jan.h.d@swipnet.se>

	* configure.ac (HAVE_GOBJECT): Check for gobject-2.0 (Bug#12332).

2012-09-01  Paul Eggert  <eggert@cs.ucla.edu>

	* configure.ac (_FORTIFY_SOURCE): Define only when optimizing.
	This ports to glibc 2.15 or later, when configured with
	--enable-gcc-warnings.  See Eric Blake in
	<http://lists.gnu.org/archive/html/bug-grep/2012-09/msg00000.html>.

2012-09-01  Daniel Colascione  <dan.colascione@gmail.com>

	* configure.ac: Introduce term_header variable, which holds the
	value which will become TERM_HEADER in code.  We effect our choice
	of window system by setting term_header and WINDOW_SYSTEM_OBJ
	instead of using ad-hoc variables and flags for each window
	system.

2012-08-26  Paul Eggert  <eggert@cs.ucla.edu>

	* configure.ac (CFLAGS): Prefer -g3 to -g if -g3 works
	and if the user has not specified CFLAGS.  -g3 simplifies
	debugging, since it makes macros visible to the debugger.

2012-08-25  Juanma Barranquero  <lekktu@gmail.com>

	* lib/makefile.w32-in ($(BLD)/execinfo.$(O)): Update dependencies.

2012-08-25  Eli Zaretskii  <eliz@gnu.org>

	* lib/makefile.w32-in ($(BLD)/execinfo.$(O), execinfo.h): New targets.
	(GNULIBOBJS): Add $(BLD)/execinfo.$(O).

2012-08-24  Paul Eggert  <eggert@cs.ucla.edu>

	On assertion failure, print backtrace if available.
	Merge from gnulib, incorporating:
	2012-08-24 execinfo: port to FreeBSD
	2012-08-22 execinfo: new module
	* lib/gnulib.mk, m4/gnulib-comp.m4: Regenerate.
	* lib/execinfo.c, lib/execinfo.in.h, m4/execinfo.m4: New files.

2012-08-22  Glenn Morris  <rgm@gnu.org>

	* Makefile.in (install-arch-dep): If NO_BIN_LINK is non-null,
	do not create the bin/emacs link.  (Bug#12011)

2012-08-21  Paul Eggert  <eggert@cs.ucla.edu>

	Merge from gnulib, incorporating:
	2012-08-20 extern-inline: support old GCC 'inline'

2012-08-20  Glenn Morris  <rgm@gnu.org>

	* configure.ac (AC_PROG_LN_S): Test for ln.
	* Makefile.in (LN_S): New, set by configure.
	(install-arch-dep): Use $LN_S.

2012-08-19  Paul Eggert  <eggert@cs.ucla.edu>

	Merge from gnulib, incorporating:
	2012-08-19 ignore-value, stat-time, timespec: omit AC_C_INLINE
	2012-08-19 mktime, sys_select: avoid 'static inline'
	2012-08-19 gnulib-tool: Fix indentation.

2012-08-18  Paul Eggert  <eggert@cs.ucla.edu>

	* lib/sigprocmask.c, m4/signalblocking.m4: Remove.
	These files have been unused since the 2012-06-22 patch that
	introduced high-resolution time stamps.

2012-08-17  Jan Beich  <jbeich@tormail.org>  (tiny change)

	* configure.ac (PTY_OPEN): Try posix_openpt on gnu-linux,
	gnu-kfreebsd, freebsd, and netbsd.  (Bug#12040)

2012-08-14  Paul Eggert  <eggert@cs.ucla.edu>

	Merge from gnulib, incorporating:
	2012-08-05 extern-inline: also ignore -Wmissing-declarations

2012-08-10  Juanma Barranquero  <lekktu@gmail.com>

	* lib/makefile.w32-in (STAT_TIME_H): New macro.
	(FTOASTR_C, $(BLD)/stat-time.$(O), $(BLD)/timespec.$(O))
	($(BLD)/u64.$(O)): Update dependencies.

2012-08-10  Glenn Morris  <rgm@gnu.org>

	* configure.ac (DIRECTORY_SEP): Move here from src/lisp.h.

2012-08-08  Dmitry Antipov  <dmantipov@yandex.ru>

	* configure.ac (--disable-features): Rename to --without-all.
	(OPTION_DEFAULT_ON): Change to use with_features.
	* INSTALL: Fix description.

2012-08-07  Dmitry Antipov  <dmantipov@yandex.ru>

	* configure.ac: New option --disable-features.
	(OPTION_DEFAULT_ON): Change to use enable_features.
	* INSTALL: Explain --disable-features.

2012-08-07  Glenn Morris  <rgm@gnu.org>

	* configure.ac: Require automake 1.11 (fairly arbitrarily).
	* autogen.sh (automake_min): Get it from configure.ac.

2012-08-06  Glenn Morris  <rgm@gnu.org>

	* configure.ac (BROKEN_GETWD) [unixware]: New define.

	* configure.ac (GNU_LIBRARY_PENDING_OUTPUT_COUNT): Remove.
	(PENDING_OUTPUT_COUNT): Absorb GNU_LIBRARY_PENDING_OUTPUT_COUNT.
	(DISPNEW_NEEDS_STDIO_EXT): New define.

2012-08-05  Michael Albinus  <michael.albinus@gmx.de>

	* INSTALL: Explain how to completely disable D-Bus.  (Bug#12112)

2012-08-05  Ulrich Müller  <ulm@gentoo.org>

	* configure.ac: Disable paxctl if binaries don't have a
	PT_PAX_FLAGS program header.  (Bug#11979)

2012-08-03  Eli Zaretskii  <eliz@gnu.org>

	* lib/makefile.w32-in (GNULIBOBJS): Add $(BLD)/stat-time.$(O),
	$(BLD)/timespec.$(O), and $(BLD)/u64.$(O).
	(SHA512_H): Don't mention u64.h twice.
	($(BLD)/stat-time.$(O), ($(BLD)/timespec.$(O), ($(BLD)/u64.$(O)):
	New targets.

2012-08-03  Paul Eggert  <eggert@cs.ucla.edu>

	Merge from gnulib, incorporating:
	2012-08-02 stat-time, timespec, u64: support naive out-of-dir builds

2012-08-02  YAMAMOTO Mitsuharu  <mituharu@math.s.chiba-u.ac.jp>

	* lib/Makefile.am (DEFAULT_INCLUDES): Add -I$(top_srcdir)/lib for
	out-of-tree build.

2012-08-02  Glenn Morris  <rgm@gnu.org>

	* make-dist: Remove src/s.

	* lib/makefile.w32-in (MS_W32_H): Update for new ms-w32.h location.

2012-08-02  Paul Eggert  <eggert@cs.ucla.edu>

	Merge from gnulib (Bug#12116), incorporating:
	2012-08-01 extern-inline: new module
	2012-08-01 stat-time, timespec, u64, utimens: use extern-inline
	* lib/stat-time.c, lib/timespec.c, lib/u64.c, m4/extern-inline.m4:
	New files.  The new .c files are for instantiating extern inline
	functions.

	Port to Solaris 8.
	Without this change, 'configure' fails because the recently-added
	wait3 prototype in config.h messes up later 'configure' tests.
	Fix this problem by droping wait3 and WRETCODE, as they're
	no longer needed on hosts that are current porting targets.
	* configure.ac (wait3, WRETCODE): Remove, fixing a FIXME.
	All uses changed to waitpid and WEXITSTATUS.

	Avoid needless autoheader after autogen.sh.
	* .bzrignore: Add src/stamp-h.in.
	* autogen.sh: Create src/stamp-h.in.

2012-08-01  Glenn Morris  <rgm@gnu.org>

	* configure.ac (DOS_NT, MSDOS): New system type templates.

2012-08-01  Ulrich Müller  <ulm@gentoo.org>

	* configure.ac (LIB_STANDARD, START_FILES) [FreeBSD]:
	Don't include crtbegin.o and crtend.o.  (Bug#12047)

2012-08-01  Glenn Morris  <rgm@gnu.org>

	* configure.ac (FLOAT_CHECK_DOMAIN, HAVE_INVERSE_HYPERBOLIC)
	(INTERNAL_TERMINAL): New.

	* configure.ac (DEVICE_SEP, IS_DEVICE_SEP, IS_DIRECTORY_SEP)
	(IS_ANY_SEP): Move here from src/lisp.h.

2012-08-01  Juanma Barranquero  <lekktu@gmail.com>

	* lib/makefile.w32-in (CONFIG_H): Update dependencies.
	(CONF_POST_H): New macro.

2012-07-31  Glenn Morris  <rgm@gnu.org>

	* configure.ac (S_FILE): Remove output variable.

	* configure.ac (opsysfile): Use AH_TEMPLATE.  Doc fix.

	* configure.ac (NULL_DEVICE, SEPCHAR, USER_FULL_NAME):
	Move here from src.

	* configure.ac (AMPERSAND_FULL_NAME, subprocesses):
	Move here from conf_post.h.

2012-07-31  Dmitry Antipov  <dmantipov@yandex.ru>

	Improve OpenMotif detection on GNU/Linux systems.
	* configure.ac (MOTIF): Check for /usr/include/openmotif
	and /usr/(lib|lib64)/openmotif if --with-x-toolkit=motif.

2012-07-31  Andreas Schwab  <schwab@linux-m68k.org>

	* Makefile.in (install-arch-indep): Avoid eval.

2012-07-31  Glenn Morris  <rgm@gnu.org>

	* configure.ac (opsysfile, S_FILE): Now they are always empty.

	* configure.ac (opsysfile): Forgot to set it to empty on sol2-10
	when removing src/s/sol2-6.h yesterday.

	* configure.ac (USG5_4): Reintroduce this.
	(opsysfile): Set to empty on irix6-5, sol2*, and unixware.

	* configure.ac (wait3, WRETCODE): Move here from src/s/usg5-4-common.h.

	* configure.ac (opsysfile): Set to empty on hpux*, darwin;
	and to s/usg5-4-common.h on irix6-5.

2012-07-30  Glenn Morris  <rgm@gnu.org>

	* configure.ac (AH_BOTTOM): Use an include file, so that the
	contents do not get processed by autoheader.

2012-07-30  Paul Eggert  <eggert@cs.ucla.edu>

	Do not overwrite config.status while executing it (Bug#11214).
	* Makefile.in (MAKEFILE_NAME): New macro.
	($(MAKEFILE_NAME)): Rename rule from Makefile.
	* configure.ac (epaths): Set MAKEFILE_NAME to a bogus value,
	so that GNU 'make' isn't tempted to make the Makefile and then
	regenerate config.status while config.status is running.

	Update .PHONY listings in makefiles.
	* Makefile.in (.PHONY): Add all, ${SUBDIR}, blessmail, epath-force,
	FRC, install-arch-dep, install-arch-indep, install-doc,
	install-info, install-man, install-etc, install-strip, uninstall,
	bootstrap-clean, TAGS, tags, info-real, force-info, check-info-dir.
	(.RECURSIVE): Remove; hasn't been needed for years.

2012-07-30  Glenn Morris  <rgm@gnu.org>

	* configure.ac (SIGNAL_H_AHB): New hack macro.
	(opsysfile): Set to empty on netbsd, openbsd.
	(AH_BOTTOM): Include signal.h if SIGNAL_H_AHB is defined.

	* configure.ac (_longjmp, _setjmp, TIOCSIGSEND): Move here from src/s.

2012-07-30  Jan Djärv  <jan.h.d@swipnet.se>

	* Makefile.in (install-arch-indep): Remove sh -x.

2012-07-30  Glenn Morris  <rgm@gnu.org>

	* configure.ac (opsysfile): Tweak message for null case.

	* configure.ac (opsysfile): Set to empty on aix4-2, freebsd,
	gnu-linux, gnu-kfreebsd; and to usg5-4-common.h on sol2*, unixware.

2012-07-29  Jan Djärv  <jan.h.d@swipnet.se>

	* Makefile.in (install-arch-indep): Handle space in locallisppath.

2012-07-28  Paul Eggert  <eggert@cs.ucla.edu>

	Use Gnulib environ module (Bug#9772).
	* m4/environ.m4: New file, from gnulib.
	* lib/gnulib.mk, m4/gnulib-comp.m4: Regenerate.

	Use Gnulib stdalign module (Bug#9772, Bug#9960).
	This should improve portability of macros like alignof and DECL_ALIGN.
	* lib/stdalign.in.h, m4/stdalign.m4: New files, from gnulib.
	* .bzrignore: Add lib/stdalign.h.
	* config.bat: Do not set NO_DECL_ALIGN; no longer needed.
	Copy lib/stdalign.in.h to lib/stdalign.in-h as needed.
	* configure.ac (HAVE_ATTRIBUTE_ALIGNED): Remove the code that
	fiddles with this, as gnulib now does this for us.

2012-07-17  Dmitry Antipov  <dmantipov@yandex.ru>

	Fix toolkit configuration report.
	* configure.ac (USE_X_TOOLKIT): Report toolkit as GTK3 if
	--with-x-toolkit=gtk3 is used.

2012-07-17  Paul Eggert  <eggert@cs.ucla.edu>

	Fix regression with pthread_sigmask on FreeBSD (Bug#11884).
	* configure.ac: Configure gnulib at the end, not before running
	pkg-config.  This restores the behavior before 2012-06-22, when
	higher-resolution time stamps were added, and fixes a bug whereby
	LIB_PTHREAD was not used and gnulib's part of 'configure'
	therefore incorrectly assumed that pthread_sigmask wasn't working.
	Fix the problem with -lrt and clock_gettime a different way.
	This should complete the fix for Bug#11884.
	(pre_PKG_CONFIG_CFLAGS, pre_PKG_CONFIG_LIBS): New shell vars.

2012-07-15  Paul Eggert  <eggert@cs.ucla.edu>

	Merge from gnulib, incorporating:
	2012-07-15 pthread_sigmask: fix bug on FreeBSD 9 (Bug#11884)
	2012-07-11 gettext: do not assume '#define ... defined ...' behavior

2012-07-14  Glenn Morris  <rgm@gnu.org>

	* configure.ac (GC_SETJMP_WORKS, GC_MARK_STACK): Move here from src/s.
	(AH_BOTTOM): Move GC_SETJMP_WORKS GCC fallback to main body.

2012-07-13  Glenn Morris  <rgm@gnu.org>

	* configure.ac (opsysfile): Set to empty on gnu, cygwin.

	* configure.ac (BSD4_2, BSD_SYSTEM, USG, USG5, _AIX, CYGWIN)
	(DARWIN_OS, GNU_LINUX, HPUX, IRIX6_5, SOLARIS2):
	Move "system type" macros here from src/s.
	(BSD_SYSTEM_AHB): New hack macro.
	(AH_BOTTOM): Set BSD_SYSTEM, using BSD_SYSTEM_AHB.

	* configure.ac (NSIG_MINIMUM, ULIMIT_BREAK_VALUE, SETUP_SLAVE_PTY)
	(GC_MARK_SECONDARY_STACK): Move here from src/s.

2012-07-12  Glenn Morris  <rgm@gnu.org>

	* configure.ac (AH_BOTTOM) [DARWIN_OS]: Move SYSTEM_PURESIZE_EXTRA
	setting here from src/s/darwin.h.

	* configure.ac (NO_MATHERR): Unconditionally define for Darwin;
	as src/s/darwin.h used to.

	* configure.ac (NARROWPROTO, NO_ABORT, BROKEN_GET_CURRENT_DIR_NAME)
	(BROKEN_FIONREAD, BROKEN_PTY_READ_AFTER_EAGAIN, BROKEN_SIGAIO)
	(BROKEN_SIGPOLL, BROKEN_SIGPTY, FIRST_PTY_LETTER, NO_EDITRES)
	(G_SLICE_ALWAYS_MALLOC, PREFER_VSUSP, PTY_ITERATION, PTY_OPEN)
	(PTY_NAME_SPRINTF, PTY_TTY_NAME_SPRINTF, RUN_TIME_REMAP)
	(SETPGRP_RELEASES_CTTY, TAB3, TABDLY, RUN_TIME_REMAP, UNIX98_PTYS)
	(XOS_NEEDS_TIME_H): Move here from src/s.

2012-07-11  Glenn Morris  <rgm@gnu.org>

	* configure.ac (INTERRUPT_INPUT): Move here from src/s.
	(HAVE_PTYS, HAVE_SOCKETS): Define unconditionally.

2012-07-11  Paul Eggert  <eggert@cs.ucla.edu>

	* configure.ac (tzset): Remove check that's redundant with gnulib.

2012-07-11  Glenn Morris  <rgm@gnu.org>

	* configure.ac (CLASH_DETECTION): Define unconditionally.

	* configure.ac (opsysfile): Use bsd-common on gnu systems.

	* configure.ac (GNU_LIBRARY_PENDING_OUTPUT_COUNT)
	(SIGNALS_VIA_CHARACTERS): Move here from src/s.

2012-07-11  Paul Eggert  <eggert@cs.ucla.edu>

	Assume mkdir, rename, rmdir, strerror.
	* configure.ac (mkdir, rename, rmdir, strerror): Remove check.

2012-07-11  Glenn Morris  <rgm@gnu.org>

	* configure.ac (DONT_REOPEN_PTY): Move here from src/s.

	* configure.ac (DEFAULT_SOUND_DEVICE): New definition.

2012-07-10  Paul Eggert  <eggert@cs.ucla.edu>

	Remove "#define unix" that is no longer needed (Bug#11905).
	Merge from gnulib to make "#define unix" unnecessary, incorporating:
	2012-07-10 getloadavg: clean out old Emacs and Autoconf cruft
	2012-07-09 getopt: Simplify after Emacs changed.

2012-07-10  Glenn Morris  <rgm@gnu.org>

	* configure.ac (DATA_START, DATA_SEG_BITS, PENDING_OUTPUT_COUNT):
	Move here from src/s.

2012-07-09  Andreas Schwab  <schwab@linux-m68k.org>

	* configure.ac (PNG_DEPSTRUCT): Define this instead of
	PNG_DEPRECATED.

2012-07-09  Paul Eggert  <eggert@cs.ucla.edu>

	Add GCC-style 'const' attribute to functions that can use it.
	* configure.ac (WARN_CFLAGS): Add -Wsuggest-attribute=const.
	(ATTRIBUTE_CONST): New macro, in config.h.

2012-07-09  Juanma Barranquero  <lekktu@gmail.com>

	* lib/makefile.w32-in: Rework dependencies.
	(GNU_LIB, NT_INC, C_CTYPE_H, MS_W32_H, CONFIG_H, FILEMODE_H)
	(FTOASTR_H, FTOASTR_C, GETOPT_INT_H, MD5_H, SHA1_H, SHA256_H)
	(U64_H, SHA512_H): New macros.
	(SRC): Redefine to point to src/, not current directory.
	($(BLD)/c-ctype.$(O), $(BLD)/c-strcasecmp.$(O))
	($(BLD)/c-strncasecmp.$(O), $(BLD)/dtoastr.$(O))
	($(BLD)/dtotimespec.$(O), $(BLD)/getopt.$(O), $(BLD)/getopt1.$(O))
	($(BLD)/gettime.$(O), $(BLD)/strftime.$(O), $(BLD)/time_r.$(O))
	($(BLD)/timespec-add.$(O), $(BLD)/timespec-sub.$(O), $(BLD)/md5.$(O))
	($(BLD)/sha1.$(O), $(BLD)/sha256.$(O), $(BLD)/sha512.$(O))
	($(BLD)/filemode.$(O)): Update dependencies.

2012-07-09  Paul Eggert  <eggert@cs.ucla.edu>

	Merge from gnulib, incorporating:
	2012-07-09 timespec: mark functions with const attributes

	Rename configure.in to configure.ac (Bug#11603).
	The name 'configure.in' has been obsolescent for quite some time,
	and the next release of Autoconf will generate warnings for it.
	See commit 'v2.69-4-g560f16b' of 2012-05-06, "general: deprecate
	'configure.in' as autoconf input" in the Autoconf git repository.
	* configure.ac: Rename from configure.in.
	* INSTALL, INSTALL.BZR, README, make-dist:
	* Makefile.in (AUTOCONF_INPUTS):
	* autogen.sh (autoconf_min):
	* autogen/update_autogen (sources):
	Adjust to reflect new name.

2012-07-08  Paul Eggert  <eggert@cs.ucla.edu>

	Restore deprecation warnings, except for older libpng.
	* configure.in (WARN_CFLAGS): Remove -Wno-deprecated-declarations.
	(HAVE_LIBPNG_PNG_H): Don't bother checking for this if we have png.h.
	(PNG_DEPRECATED): Define when compiling with older PNG versions.

2012-07-07  Andreas Schwab  <schwab@linux-m68k.org>

	* configure.in (WARN_CFLAGS): Add -Wno-deprecated-declarations.

2012-07-07  Paul Eggert  <eggert@cs.ucla.edu>

	Improve static checking when configured --with-ns.
	See Samuel Bronson's remarks in
	<http://lists.gnu.org/archive/html/emacs-devel/2012-07/msg00146.html>.
	* configure.in (WARN_CFLAGS): Omit -Wunreachable-code, as it's
	a no-op with recent GCC and harmful in earlier ones.
	Omit -Wsync-nand, as it's irrelevant to Emacs and provokes a
	warning when compiling with ObjC.  Always omit
	-Wunsafe-loop-optimizations, as we don't mind when optimization is
	being done correctly.

2012-07-07  Glenn Morris  <rgm@gnu.org>

	* configure.in (BROKEN_SA_RESTART): Doc fix.

	* configure.in: Rather than checking for things then undef'ing
	them on some platforms, simply don't check for them.
	(getwd): Don't check for it on unixware.
	(random, rint): Don't check for these on hpux.
	(res_init, libresolv): Don't check for these on darwin.

2012-07-07  Juanma Barranquero  <lekktu@gmail.com>

	* lib/makefile.w32-in (GNULIBOBJS): Add $(BLD)/c-ctype.$(O),
	$(BLD)/c-strcasecmp.$(O) and $(BLD)/c-strncasecmp.$(O).
	($(BLD)/c-ctype.$(O), $(BLD)/c-strcasecmp.$(O))
	($(BLD)/c-strncasecmp.$(O)): New dependencies.

2012-07-06  Paul Eggert  <eggert@cs.ucla.edu>

	* configure.in: Document --enable-gcc-warnings better.

	Use c_strcasecmp for ASCII case-insensitive comparison (Bug#11786).
	This is safer than strcasecmp, which has unspecified behavior
	outside the POSIX locale and in practice sometimes does not work
	in multibyte locales.  Similarly for c_strncasecmp and strncasecmp.
	* configure.in (strcasecmp, strncasecmp): Remove checks.

	* lib/c-ctype.c, lib/c-ctype.h, lib/c-strcase.h, lib/c-strcasecmp.c:
	* lib/c-strncasecmp.c: New files, taken from gnulib.
	* lib/gnulib.mk, m4/gnulib-comp.m4: Regenerate.

	Merge from gnulib, incorporating:
	2012-07-06 timespec-sub: avoid duplicate include
	Reported by Juanma Barranquero.

2012-07-06  Glenn Morris  <rgm@gnu.org>

	* make-dist [update]: Let autoreconf figure out what needs updating.
	Use `make info-real'.  leim/leim-list.el should always exist.
	Check cd return value.

2012-07-06  Paul Eggert  <eggert@cs.ucla.edu>

	Merge from gnulib.  This is for OpenBSD 5.1 amd64.
	* m4/sys_time_h.m4: New version from gnulib, incorporating:
	2012-07-05 sys_time: allow too-wide tv_sec

2012-07-04  Paul Eggert  <eggert@cs.ucla.edu>

	Merge from gnulib.
	* lib/alloca.in.h: New version from gnulib, incorporating:
	2012-07-03 alloca: add support for HP NonStop TNS/E native

2012-07-04  Dmitry Antipov  <dmantipov@yandex.ru>

	* configure.in: If --enable-gcc-warnings, disable
	-Wunsafe-loop-optimizations for -O1 optimization level.

2012-06-30  Glenn Morris  <rgm@gnu.org>

	* configure.in (standardlisppath): New output variable.
	(lisppath): Use standardlisppath.
	* Makefile.in (standardlisppath): New, set by configure.
	(epaths-force): Use standardlisppath and locallisppath rather than
	lisppath.

2012-06-28  Dmitry Antipov  <dmantipov@yandex.ru>

	* configure.in: Fix previous change.  Remove --enable-asserts.
	(CPPFLAGS): Remove conditional -DXASSERTS=1.
	Add --enable-link-time-optimization.
	* INSTALL: Mention this.

2012-06-28  Dmitry Antipov  <dmantipov@yandex.ru>

	* configure.in: Add glyphs category to --enable-checking option.
	(GLYPH_DEBUG): Define if glyphs debugging is enabled.

2012-06-28  Dmitry Antipov  <dmantipov@yandex.ru>

	* configure.in (ENABLE_CHECKING): Update comment.

2012-06-28  Paul Eggert  <eggert@cs.ucla.edu>

	* configure.in: Don't check for sys/select.h, sys/time.h, utime.h.
	Emacs proper no longer uses these headers, and can rely on Gnulib
	for these checks.

	Merge from gnulib.
	* m4/getopt.m4: Copy new version from gnulib, incorporating:
	getopt-posix: No longer guarantee that option processing is resettable.

2012-06-27  Glenn Morris  <rgm@gnu.org>

	* configure.in: Only check for paxctl on gnu-linux.  (Bug#11398#26)

	* INSTALL: Remove references to paths.el.

2012-06-26  Eli Zaretskii  <eliz@gnu.org>

	* lib/makefile.w32-in ($(GNULIBOBJS)): Depend on stamp_BLD.
	This replaces separate dependency for each object file, which required
	the same object file to be mentioned twice, causing failures in
	parallel builds.

2012-06-26  Paul Eggert  <eggert@cs.ucla.edu>

	Clean out last vestiges of the old HAVE_CONFIG_H stuff.
	* lib/makefile.w32-in (LOCAL_FLAGS): Remove -DHAVE_CONFIG_H.

2012-06-25  Dmitry Antipov  <dmantipov@yandex.ru>

	* configure.in (AC_CHECK_FUNCS): Detect library functions
	strcasecmp and strncasecmp.

2012-06-24  Paul Eggert  <eggert@cs.ucla.edu>

	Switch from NO_RETURN to C11's _Noreturn (Bug#11750).
	We might as well use the spelling standardized by C11,
	as in the long run that should simplify maintenance.
	* configure.in (NO_RETURN): Remove.  All uses replaced by _Noreturn.

2012-06-24  Eli Zaretskii  <eliz@gnu.org>

	* lib/makefile.w32-in ($(BLD)/dtotimespec.$(O))
	($(BLD)/timespec-add.$(O))
	($(BLD)/timespec-sub.$(O)): Don't depend on
	$(EMACS_ROOT)/nt/inc/sys/time.h.

	* lib/stat-time.h:
	* lib/timespec.h:
	* lib/utimens.h: Revert last change.

2012-06-23  Paul Eggert  <eggert@cs.ucla.edu>

	Merge from gnulib.
	* m4/getopt.m4: Copy new version from gnulib, incorporating:
	getopt-gnu: Handle suboptimal getopt_long's abbreviation handling.

2012-06-23  Eli Zaretskii  <eliz@gnu.org>

	Fix the MS-Windows build broken by 2012-06-22T21:17:42Z!eggert@cs.ucla.edu.
	* lib/makefile.w32-in (GNULIBOBJS): Add $(BLD)/dtotimespec.$(O),
	$(BLD)/gettime.$(O), $(BLD)/timespec-add.$(O), and
	$(BLD)/timespec-sub.$(O).
	($(BLD)/dtotimespec.$(O))
	($(BLD)/gettime.$(O))
	($(BLD)/timespec-add.$(O))
	($(BLD)/timespec-sub.$(O)): New dependencies.

	* lib/stat-time.h:
	* lib/timespec.h:
	* lib/utimens.h: Include sys/time.h.

2012-06-23  Andreas Schwab  <schwab@linux-m68k.org>

	* configure.in: Don't use AC_CHECK_FUNCS_ONCE, which doesn't use
	the correct CFLAGS and LIBS.

2012-06-22  Paul Eggert  <eggert@cs.ucla.edu>

	Support higher-resolution time stamps (Bug#9000).
	* configure.in (gl_ASSERT_NO_GNULIB_POSIXCHECK)
	(gl_ASSERT_NO_GNULIB_TESTS, gl_INIT): Move these up earlier, so
	that the new clock stuff doesn't clash with RSVG_LIBS.
	(AC_CHECK_HEADERS): Don't check for sys/select.h, sys/time.h, utime.h,
	as gnulib does that for us now.
	(emacs_cv_struct_utimbuf, HAVE_STRUCT_UTIMBUF, HAVE_TIMEVAL)
	(GETTIMEOFDAY_ONE_ARGUMENT): Remove; gnulib does these now.
	(AC_CHECK_FUNCS): Remove utimes; no longer needed.
	* lib/dtotimespec.c, lib/gettime.c, lib/gettimeofday.c, lib/pselect.c:
	* lib/stat-time.h, lib/sys_select.in.h, lib/sys_time.in.h:
	* lib/timespec-add.c, lib/timespec-sub.c, lib/timespec.h:
	* lib/utimens.c, lib/utimens.h, m4/clock_time.m4, m4/gettime.m4:
	* m4/gettimeofday.m4, m4/pselect.m4, m4/stat-time.m4:
	* m4/sys_select_h.m4, m4/sys_socket_h.m4, m4/sys_time_h.m4:
	* m4/timespec.m4, m4/utimbuf.m4, m4/utimens.m4, m4/utimes.m4:
	New files, copied automatically from gnulib.
	* lib/gnulib.mk, m4/gnulib-comp.m4: Merge from gnulib.

2012-06-22  Paul Eggert  <eggert@cs.ucla.edu>

	Merge from gnulib.
	* lib/filemode.h, lib/signal.in.h, lib/stat.c, lib/stdint.in.h:
	* lib/stdlib.in.h, lib/unistd.in.h, m4/extensions.m4, m4/getloadavg.m4:
	* m4/getopt.m4, m4/gnulib-common.m4, m4/largefile.m4, m4/mktime.m4:
	* m4/multiarch.m4, m4/nocrash.m4, m4/stdio_h.m4, m4/time_r.m4:
	Copy new versions from gnulib, incorporating the following changes:
	2012-06-22 time_r: fix typo that always overrode localtime_r decl
	2012-06-22 Write "Mac OS X" instead of "MacOS X".
	2012-06-21 mktime: fix integer overflow in 'configure'-time test
	2012-06-21 nonblocking: Avoid compilation error on mingw64.
	2012-06-19 stat, fstat: Avoid warnings on mingw64.
	2012-06-19 getopt-gnu: Fix exit code overflow in autoconf test.

2012-06-13  Andreas Schwab  <schwab@linux-m68k.org>

	* configure.in: Rename --enable-use-lisp-union-type to
	--enable-check-lisp-object-type and define CHECK_LISP_OBJECT_TYPE
	instead of USE_LISP_UNION_TYPE.

2012-06-12  Glenn Morris  <rgm@gnu.org>

	* configure.in (HAVE_PROCFS, _STRUCTURED_PROC): New AC_DEFINEs.
	(opsysfile): Set specially for sol2-10.

	* configure.in (BROKEN_SA_RESTART, USG_SUBTTY_WORKS):
	New AC_DEFINEs, for hpux11.
	(opsysfile): Set specially for hpux11.

2012-06-12  Paul Eggert  <eggert@cs.ucla.edu>

	* configure.in: Coalesce some function checking.
	This makes 'configure' a bit smaller.
	Prefer AC_CHECK_FUNCS_ONCE for functions that we always check for.

2012-06-12  Glenn Morris  <rgm@gnu.org>

	* configure.in (opsysfile): Set specially for gnu-kfreebsd, openbsd.

	* configure.in (NO_TERMIO, BROKEN_SIGIO): Move here from src/s.

	* configure.in: Anticipate platforms with no src/s file.

2012-06-12  Chong Yidong  <cyd@gnu.org>

	* configure.in: Check for MagickMergeImageLayers (Bug#11678).

2012-06-11  Glenn Morris  <rgm@gnu.org>

	* configure.in (SYSTEM_TYPE): New AC_DEFINE.

2012-06-09  Michael Albinus  <michael.albinus@gmx.de>

	* configure.in (dbus_type_is_valid): Check for library function.

2012-06-06  Glenn Morris  <rgm@gnu.org>

	* INSTALL, make-dist: Remove vcdiff.

2012-06-03  Glenn Morris  <rgm@gnu.org>

	* INSTALL, make-dist: Remove rcs-checkin.

2012-06-03  Ulrich Müller  <ulm@gentoo.org>

	* configure.in (PAXCTL): Check for paxctl.  (Bug#11398)

2012-06-01  Paul Eggert  <eggert@cs.ucla.edu>

	Remove --disable-maintainer-mode option from 'configure'.  (Bug#11555)
	It is confusingly named and rarely useful.  See, for example,
	<http://lists.gnu.org/archive/html/emacs-devel/2011-12/msg00089.html>.
	* INSTALL.BZR: Don't mention --disable-maintainer-mode.
	* Makefile.in (MAINTAINER_MODE_FLAG): Remove; all uses removed.
	* configure.in: Remove --disable-maintainer-mode.
	(USE_MAINTAINER_MODE, MAINT): Remove.

2012-05-28  Paul Eggert  <eggert@cs.ucla.edu>

	Make 'configure' a bit smaller and faster.
	* configure.in (INSTALL_INFO): Set it with one call to
	AC_PATH_PROG, not three.
	(PKG_CONFIG): Hoist this out of PKG_CHECK_MODULES, since it's
	so likely that it'll be needed.
	(AC_CHECK_HEADERS_ONCE): Prefer to AC_CHECK_HEADERS where either works.
	(AC_PROG_MAKE_SET): Remove; Automake does this.
	(sysinfo): Do not check for this function, as it's never used.
	(tzset): Check for this function just once.
	* m4/manywarnings.m4: Sync from gnulib, incorporating the following:
	2012-05-27 manywarnings: remove duplicate -Wmultichar entry

2012-05-27  Eli Zaretskii  <eliz@gnu.org>

	* config.bat (lib): Create/update lib/stdalign.in-h and
	lib/sys_types.in-h.

	* lib/makefile.w32-in ($(BLD)/md5.$(O))
	($(BLD)/sha1.$(O))
	($(BLD)/sha256.$(O))
	($(BLD)/sha512.$(O)): Depend on $(EMACS_ROOT)/nt/inc/stdalign.h.
	Suggested by Christoph Scholtes <cschol2112@googlemail.com>.

	* lib/getopt_.h: Regenerate.

2012-05-27  Paul Eggert  <eggert@cs.ucla.edu>

	Assume gnulib does largefile.
	Gnulib does the largefile configuration anyway, so when configure.in
	invokes AC_SYS_LARGEFILE, that bloats 'configure' unnecessarily.
	* configure.in (AC_SYS_LARGEFILE): Remove.
	* lib/gnulib.mk: Autoupdate.

2012-05-26  Paul Eggert  <eggert@cs.ucla.edu>

	Merge from gnulib.  (Bug#11527)

	The build procedure now creates <stdalign.h> and <sys/types.h> for
	older hosts that lack a working <stdalign.h> or whose
	<sys/types.h> does not define pid_t, size_t, ssize_t, mode_t.
	New symbols such as WINDOWS_64_BIT_OFF_T may require attention in the
	msdos and nt builds.

	Here is a precis of gnulib changes that seem relevant; please see
	the gnulib ChangeLog for details.

	2012-05-18 crypto: fix bug in large buffer handling
	2012-05-14 ignore-value.h: remove unused _GL_ATTRIBUTE_DEPRECATED
	2012-05-10 _Noreturn: port config.h to gcc -Wundef
	2012-05-08 warnings.m4: give a means to specify the program to compile
	2012-05-07 stdint: be more consistent with glibc, SunOS libc
	2012-04-21 Large File Support for native Windows platforms.
	2012-04-14 stat: Bypass buggy override in mingw64.
	2012-03-29 stdio: don't assume gets any more
	2012-03-24 Enable common subexpression optimization in GCC.
	2012-02-09 maint: replace FSF snail-mail addresses with URLs
	2012-01-30 sys_stat: Fix support for mingw64 and MSVC.
	2012-01-28 strtoimax: eliminate need for stdint.h, inttypes.h checks
	2012-01-21 stdint: Add support for Android.
	2012-01-15 Improve support for MSVC 9.
	2012-01-08 mktime: Avoid compilation error on Solaris 11.
	2012-01-05 Use ', not `, for quoting output.
	2012-01-05 strtoimax: Don't replace systems where intmax_t is int.
	2012-01-05 strtoimax: Work around AIX 5.1 bug.
	2012-01-05 inttypes: Modernize.
	2011-12-13 inttypes, stdint: add C++11 support
	2011-11-26 Fix conflict between two instantiations of module 'unistd'.
	2011-11-21 _Noreturn: Check that _MSC_VER is defined
	2011-11-10 ptsname_r: Avoid compilation error on OSF/1 5.1.
	2011-11-09 raise: fix mingw handling of SIGPIPE
	2011-10-27 Add stdalign module and use it in other modules.

	* lib/stdalign.in.h, lib/sys_types.in.h, m4/off_t.m4, m4/stdalign.m4:
	* m4/sys_types_h.m4:
	New files.
	* build-aux/move-if-change, build-aux/snippet/_Noreturn.h:
	* build-aux/snippet/arg-nonnull.h, build-aux/snippet/c++defs.h:
	* build-aux/snippet/warn-on-use.h:
	* lib/alloca.in.h, lib/allocator.h, lib/careadlinkat.c:
	* lib/careadlinkat.h, lib/dosname.h, lib/dup2.c, lib/filemode.c:
	* lib/filemode.h, lib/ftoastr.c, lib/ftoastr.h, lib/getloadavg.c:
	* lib/getopt.c, lib/getopt.in.h, lib/getopt1.c, lib/getopt_int.h:
	* lib/gettext.h, lib/gnulib.mk, lib/ignore-value.h, lib/intprops.h:
	* lib/inttypes.in.h, lib/lstat.c, lib/md5.c, lib/md5.h, lib/mktime.c:
	* lib/pathmax.h, lib/pthread_sigmask.c, lib/readlink.c, lib/sha1.c:
	* lib/sha1.h, lib/sha256.c, lib/sha256.h, lib/sha512.c, lib/sha512.h:
	* lib/signal.in.h, lib/sigprocmask.c, lib/stat.c, lib/stdarg.in.h:
	* lib/stdbool.in.h, lib/stddef.in.h, lib/stdint.in.h, lib/stdio.in.h:
	* lib/stdlib.in.h, lib/strftime.c, lib/strftime.h, lib/strtoimax.c:
	* lib/strtol.c, lib/strtoll.c, lib/strtoul.c, lib/strtoull.c:
	* lib/symlink.c, lib/sys_stat.in.h, lib/time.in.h, lib/time_r.c:
	* lib/u64.h, lib/unistd.in.h, lib/verify.h, m4/00gnulib.m4:
	* m4/alloca.m4, m4/c-strtod.m4, m4/dup2.m4, m4/extensions.m4:
	* m4/filemode.m4, m4/getloadavg.m4, m4/getopt.m4, m4/gl-comp.m4:
	* m4/gnulib-common.m4, m4/gnulib-tool.m4, m4/include_next.m4:
	* m4/inttypes.m4, m4/largefile.m4, m4/longlong.m4, m4/lstat.m4:
	* m4/md5.m4, m4/mktime.m4, m4/multiarch.m4, m4/nocrash.m4:
	* m4/pathmax.m4, m4/pthread_sigmask.m4, m4/readlink.m4, m4/sha1.m4:
	* m4/sha256.m4, m4/sha512.m4, m4/signal_h.m4, m4/signalblocking.m4:
	* m4/socklen.m4, m4/ssize_t.m4, m4/st_dm_mode.m4, m4/stat.m4:
	* m4/stdarg.m4, m4/stdbool.m4, m4/stddef_h.m4, m4/stdint.m4:
	* m4/stdio_h.m4, m4/stdlib_h.m4, m4/strftime.m4, m4/strtoimax.m4:
	* m4/strtoll.m4, m4/strtoull.m4, m4/strtoumax.m4, m4/symlink.m4:
	* m4/sys_stat_h.m4, m4/time_h.m4, m4/time_r.m4, m4/tm_gmtoff.m4:
	* m4/unistd_h.m4, m4/warnings.m4, m4/wchar_t.m4:
	Update from gnulib.

2012-05-22  Paul Eggert  <eggert@cs.ucla.edu>

	Remove src/m/*.
	* configure.in: Remove all mention of src/m/*.
	(machine, machfile, M_FILE, config_machfile, and_machfile): Remove.
	All uses removed.
	(BITS_PER_CHAR, BITS_PER_SHORT, BITS_PER_INT, BITS_PER_LONG)
	(BITS_PER_LONG_LONG): Move to src/lisp.h.
	* lib/makefile.w32-in: Remove dependencies on
	$(EMACS_ROOT)/src/m/intel386.h.
	* make-dist: Don't make links to src/m.

2012-05-22  Paul Eggert  <eggert@cs.ucla.edu>

	* Makefile.in (ACLOCAL_INPUTS): Fix up gnulib-comp.m4 name.  (Bug#11529)
	Without this further fix, aclocal was being invoked unnecessarily.

2012-05-22  Glenn Morris  <rgm@gnu.org>

	* Makefile.in (blessmail, install-arch-dep, uninstall):
	Check cd lib-src works.
	(install-arch-dep, uninstall): Remove unneeded subshells.

2012-05-21  Glenn Morris  <rgm@gnu.org>

	* update-subdirs: Move to build-aux/.
	* make-dist, Makefile.in (install-arch-indep): Update for this change.

	* Makefile.in (leimdir): New, set by configure.
	(COPYDIR, COPYDESTS): Add leim directories.
	(install-leim): Remove.
	(install-arch-indep): Handle leim installation directly.

	* vpath.sed: Remove unused file.
	* make-dist: No more vpath.sed.

2012-05-21  Paul Eggert  <eggert@cs.ucla.edu>

	Use full name for m4/gnulib-comp.m4.  (Bug#11529)
	Previously the file was named m4/gl-comp.m4 due to DOS 8+3 restrictions,
	even though the file's name in gnulib is m4/gnulib-comp.m4.
	This had a problem when merging from gnulib, as the code temporarily
	renamed it to the full name, causing problems when interrupted.
	Now the file has its full name, with the idea that we will find
	a solution for MS-DOS that does not affect the rest of Emacs.
	* m4/gnulib-comp.m4: Rename from m4/gl-comp.m4.

	Assume C89 or later.
	* configure.in (AC_C_PROTOTYPES, AC_C_VOLATILE, AC_C_CONST)
	(POINTER_TYPE, PROTOTYPES): Remove.

	Make merging from gnulib a script, not a makefile action.
	Putting it in a makefile has some problems with reflection, as
	merging from gnulib updates 'configure', which can update the makefile.
	Putting it in a standalone script breaks this loop.
	* Makefile.in (gnulib_srcdir, $(gnulib_srcdir), DOS_gnulib_comp.m4)
	(GNULIB_MODULES, GNULIB_TOOL_FLAGS, sync-from-gnulib):
	Remove, moving the actions to the script admin/merge-gnulib.

2012-05-21  Glenn Morris  <rgm@gnu.org>

	* configure.in (LEIM_INSTALLDIR):
	Rename to leimdir, treat like lispdir.

2012-05-21  Glenn Morris  <rgm@gnu.org>

	* Makefile.in (install-arch-indep, install-doc, install-info)
	(uninstall): Scrap superfluous subshells.

2012-05-19  Ulrich Müller  <ulm@gentoo.org>

	* Makefile.in (install-etc): Respect DESTDIR.  (Bug#11518)

2012-05-19  Paul Eggert  <eggert@cs.ucla.edu>

	* configure.in (AC_CHECK_FUNCS): Remove XSetWMProtocols,
	getdomainname, mblen (twice), mbrlen (twice), mbsinit, ualarm,
	getsockopt, setsockopt, mremap, mempcpy.

	* configure.in (machine): Do not set to 'vax', since src/m/vax.h
	is being removed.
	(AC_CHECK_FUNCS): Remove ftime.

2012-05-19  Glenn Morris  <rgm@gnu.org>

	* Makefile.in (install-arch-indep): Remove unneeded subshell.

	* Makefile.in (install-arch-indep): Remove unneeded chmod.
	Set permissions of lisp/subdirs.el.

	* Makefile.in (SUBDIR): Add leim.  Update users.

	* Makefile.in (lib, lib-src, lisp): Check cd return value.

	* Makefile.in (leim): No need to set PARALLEL.

2012-05-18  Glenn Morris  <rgm@gnu.org>

	* Makefile.in (install-arch-indep, install-info, install-man):
	Simplify some one-sided ifs.

	* Makefile.in: Install only the relevant DOC file.
	(install-arch-indep): Delete etc/DOC*.
	(install-doc): No more need to delete etc/DOC.

	* Makefile.in (install-arch-indep): Split into several rules.
	(install-doc, innstall-info, install-man): New rules.

	* configure.in (mandir): May as well include it in the NS app bundle.

	* configure.in (INSTALL_ARCH_INDEP_EXTRA): New output variable.
	* Makefile.in (INSTALL_ARCH_INDEP_EXTRA): New, set by configure.
	(install-arch-indep): Don't install-etc for self-contained ns builds.

	* configure.in (GCC_TEST_OPTIONS, NON_GCC_TEST_OPTIONS) <darwin>:
	No longer unconditonally add /sw directories.  (Bug#2280)

	* Makefile.in (install-arch-dep): Depend on install-arch-indep.
	(install-arch-indep): Depend on install-leim.
	(install): Remove explicit install-leim dependence.

	* Makefile.in (install-arch-indep):
	Move last element of mkdir rule here.
	(mkdir): Remove rule.

	* Makefile.in (install-arch-indep): Remove unneeded chmods.
	INSTALL_DATA does this for us.

	* Makefile.in (install-arch-dep): Ensure bindir exists.
	Drop mkdir dependency.
	(install-arch-indep): Ensure docdir, infodir, mandir exist.
	(install-leim): Drop mkdir dependency.
	(mkdir): Remove most directories, now made in relevant rules.

	* Makefile.in (install-arch-indep): Combine adjacent loops.

2012-05-17  Glenn Morris  <rgm@gnu.org>

	* Makefile.in (install-etc, mkdir):
	Make relevant directories in install-etc rather than mkdir.

	* Makefile.in (write_subdir): Create the directory if needed.
	(install-arch-dep, mkdir): No need to make site-lisp directories.

	* Makefile.in (write_subdir): New.
	(install-arch-indep, install-arch-dep): Use $write_subdir.

	* configure.in (docdir, etcdir, infodir, lispdir):
	For a self-contained ns build, set these to the appropriate values.
	* Makefile.in (install-arch-dep): No need to move info/ any more.

	* configure.in (ns_self_contained): New output variable.
	* Makefile.in (ns_self_contained): New, set by configure.
	(install-arch-dep): For a self-contained ns build,
	don't bother installing binaries then immediately deleting them.

	* Makefile.in (ns_appbindir, ns_appresdir):
	Move them before things that may refer to them.
	(install-arch-dep): No need to relocate self-contained ns libexec.

	* configure.in (archlibdir): Set it for self-contained ns builds.
	(libexecdir): Don't expand it now (this is mainly cosmetic).

2012-05-16  Paul Eggert  <eggert@cs.ucla.edu>

	* configure.in: Simplify by removing CPP etc.
	(CPP_TEST_OPTIONS, NON_GNU_CPP, cc_specified, SPECIFIED_CFLAGS)
	(SPECIFED_CPP, CPP, NON_GNU_CC, AC_PROG_CPP): Remove; not needed.
	In particular we no longer need to fiddle with CPP, since we don't
	use CPP specially any more.
	(gl_EARLY): Invoke this after adjusting CC, so that it uses the
	adjusted compiler.
	(AC_PROG_INSTALL, AC_PROG_MKDIR_P, AC_PROG_RANLIB): Comment out,
	since gl_EARLY and/or Autoconf already does these.

2012-05-16  Glenn Morris  <rgm@gnu.org>

	* configure.in: Try to fix building with gcc >= 4.6 on Darwin.
	(CPP): Do not unconditionally set it on Darwin.
	Instead, try to test if -no-cpp-precomp is accepted.
	(CPP_TEST_OPTIONS, SPECIFIED_CPP): New.  (Bug#9755)

2012-05-15  Glenn Morris  <rgm@gnu.org>

	* Makefile.in (install-arch-dep): Replace use of MV_DIRS.

	* Makefile.in (install-arch-dep): Do not hard-code version number.

	* Makefile.in (install-arch-dep): NS install no longer needs to
	symlink libexec/* into bin/, since 2012-05-14 ns_init_paths change.

2012-05-12  Glenn Morris  <rgm@gnu.org>

	* configure.in (ns_appbindir): Remove trailing "/".

	* configure.in (AC_PROG_MKDIR_P): Call it, to set MKDIR_P.
	(MKDEPDIR): Use $MKDIR_P.
	* Makefile.in (MKDIR_P): New, set by configure.
	(mkdir): Use $MKDIR_P.

2012-05-11  Glenn Morris  <rgm@gnu.org>

	* Makefile.in (install-arch-indep): There are no more Makefile.c files.
	Use INSTALL_DATA for the DOC file.
	Remove dead code for ./lisp that never executes.

2012-05-10  Glenn Morris  <rgm@gnu.org>

	* configure.in (LEIM_INSTALLDIR): New output variable.

2012-05-08  Stefan Monnier  <monnier@iro.umontreal.ca>

	* .dir-locals.el (log-edit-mode): Enable gnu-style checks.

2012-05-08  Glenn Morris  <rgm@gnu.org>

	* make-dist: No more doc/lispref/*.el.

2012-05-05  Andreas Schwab  <schwab@linux-m68k.org>

	* configure.in: Fix quoting bugs.

2012-05-04  Glenn Morris  <rgm@gnu.org>

	* configure.in (INFO_EXT, INFO_OPTS): New output variables.

2012-05-02  Glenn Morris  <rgm@gnu.org>

	* configure.in (LD_SWITCH_SYSTEM): Don't try to defeat
	the choices made by FreeBSD and NetBSD.  (Bug#10313)

	* Makefile.in (INFO_FILES): Remove variable.
	(INFO_NONMISC): New variable.
	(install-arch-indep, uninstall): Don't use $INFO_FILES.

	* Makefile.in (uninstall): Remove useless-use-of-for; that for
	some reason caused problems on an old Solaris.

	* Makefile.in (install-arch-indep, uninstall):
	Ensure that INSTALL-type commands are run from top-level.

	* info/dir: Make some entries consistent with the source texi files.

	* configure.in (LIBS_TERMCAP): Fix netbsd logic, broken 2012-03-04.

2012-05-02  Glenn Morris  <rgm@gnu.org>

	* Makefile.in (install-arch-indep):
	Combine adjacent install-data and install-info loops.

2012-05-01  Glenn Morris  <rgm@gnu.org>

	* Makefile.in (MAN_PAGES): Remove.
	(install-arch-indep, uninstall): Don't use $MAN_PAGES.

	* configure.in: Try libtinfo for tputs.
	(LIBS_TERMCAP) [gnu*]: Use libtinfo if it was found.  (Bug#9741)

	* configure.in: Combine adjacent $opsys case blocks.

	* configure.in (LIBS_TERMCAP): Remove unreachable branch for sol2.

	* configure.in: Invert the TERMINFO logic,
	since "yes" is far more common than "no".

	* configure.in (HAVE_LIBNCURSES): Remove; it is required to be true.

	* configure.in (LD_SWITCH_X_SITE_RPATH):
	Rename from LD_SWITCH_X_SITE_AUX_RPATH.

	* configure.in (LD_SWITCH_X_SITE_AUX): Remove; no longer used.

2012-04-26  Glenn Morris  <rgm@gnu.org>

	* make-dist: No more doc/lispref/tindex.pl.

2012-04-22  Michael Albinus  <michael.albinus@gmx.de>

	* configure.in (dbus_validate_bus_name, dbus_validate_path)
	(dbus_validate_interface, dbus_validate_member): Check also for
	these library functions.

2012-04-22  Paul Eggert  <eggert@cs.ucla.edu>

	* configure.in (doug_lea_malloc): Check for __malloc_initialize_hook.
	With glibc 2.14 or later, when compiled with GCC 4.7.0's
	-Werror=deprecated-declarations flag, use of hooks like
	__malloc_initialize_hook causes compilation to fail because these
	hooks are deprecated.  Modify 'configure' to check for these hooks too.
	Simplify the 'configure' code to test for all the hooks at once.
	(emacs_cv_var___after_morecore_hook): Remove, replacing with ...
	(emacs_cv_var_doug_lea_malloc): ... this new var.

2012-04-21  Paul Eggert  <eggert@cs.ucla.edu>

	Sync from gnulib version 4f11d6bebc3098c64ffde27079ab0d0cecfd0cdc
	dated 2011-10-07.  Regenerating from current gnulib would be a
	pervasive change, and currently the trunk isn't open to such changes.
	* configure.in (WARN_CFLAGS): Remove; no longer needed now
	that gnulib does it.
	* lib/gnulib.mk, m4/gl-comp.m4: Regenerate.

2012-04-21  Andreas Schwab  <schwab@linux-m68k.org>

	* m4/gl-comp.m4: Update.  (Bug#11285)

2012-04-20  Ludovic Courtès  <ludo@gnu.org>

	* configure.in: Don't use the -R option (Bug#11251).

2012-04-18  Paul Eggert  <eggert@cs.ucla.edu>

	configure: new option --enable-gcc-warnings (Bug#11207)
	I have been using this change for many months in my private copy
	of Emacs, and have used it to find several bugs.  It's mature
	enough to publish now.
	* Makefile.in (GNULIB_MODULES): Add warnings, manywarnings.
	* configure.in: Support --enable-gcc-warnings, in the style of
	other GNU packages such as coreutils.
	(C_WARNINGS_SWITCH): Remove, replacing with...
	(WARN_CFLAGS, GNULIB_WARN_CFLAGS): New variable.
	(PKG_CHECK_MODULES, C_SWITCH_X_SITE): Use -isystem rather than -I,
	when including system files with GCC.
	* INSTALL (DETAILED BUILDING AND INSTALLATION): Likewise.
	* lib/Makefile.am (AM_CFLAGS): New macro.
	* m4/manywarnings.m4, m4/warnings.m4: New files, from gnulib.

2012-04-17  Dmitry Antipov  <dmantipov@yandex.ru>

	* configure.in (AC_CHECK_FUNCS):
	Add getpwent, endpwent, getgrent, endgrent.  (Bug#7900)

2012-04-16  Glenn Morris  <rgm@gnu.org>

	* configure.in (NS_HAVE_NSINTEGER): Remove unnecessary variable.

	* configure.in: Remove X libs workaround for old autoconf.

2012-04-12  Ken Brown  <kbrown@cornell.edu>

	* configure.in: Warn that Cygwin 1.5 is unsupported.  (Bug#10398)

2012-04-11  Glenn Morris  <rgm@gnu.org>

	* configure.in (GNUSTEP_CFLAGS): Rename from C_SWITCH_X_SYSTEM.

2012-04-10  Glenn Morris  <rgm@gnu.org>

	* configure.in: Conditionally generate admin/unidata/Makefile.

2012-04-09  Teodor Zlatanov  <tzz@lifelogs.com>

	* info/dir, Makefile.in (INFO_FILES): Add emacs-gnutls manual.

2012-04-09  Glenn Morris  <rgm@gnu.org>

	* Makefile.in (leim): Check cd return value.  Pass fewer variables.
	(install-leim): Check cd return value.  Pass $MFLAGS.
	(install-strip): Pass $MFLAGS.

	* configure.in: Require makeinfo >= 4.7.  (Bug#10910)
	Eg org.texi has been using 4.7 functions for some time.

2012-04-07  Paul Eggert  <eggert@cs.ucla.edu>

	Check pkg-config exit status when configuring (Bug#10626).
	* configure.in (PKG_CHECK_MODULES): Do not assume that pkg-config
	works; check its exit status.  Problem reported by Jordi Gutiérrez
	Hermoso in
	<http://lists.gnu.org/archive/html/emacs-devel/2012-01/msg00787.html>.

2012-04-07  Glenn Morris  <rgm@gnu.org>

	* README, configure.in (AC_INIT): Bump version to 24.1.50.

2012-04-07  Eli Zaretskii  <eliz@gnu.org>

	* lib/makefile.w32-in (gnulib, all): Don't depend on stamp_BLD.

2012-03-04  Paul Eggert  <eggert@cs.ucla.edu>

	configure: fix ncurses 'configure' issue on Solaris 10 (Bug#10677)
	* configure.in (LIBS_TERMCAP): Default this to the result of
	the tputs library search.  Do a run-time test for the linkability
	of tputs unless cross-compiling, as that's more reliable if the
	link flags and libraries are messed up.  Don't change LIBS as
	a result of the test, as that may mess up later tests.

2012-02-05  Christoph Scholtes  <cschol2112@googlemail.com>

	* make-dist (README.W32): Include file in source tarball.  (Bug#9750)

	* lib/makefile.w32-in (PRAGMA_SYSTEM_HEADER): Move to platform
	specific makefiles to support getopt_.h generation with MSVC.

2012-02-04  Glenn Morris  <rgm@gnu.org>

	* Makefile.in (uninstall):
	Handle compressed info files and man pages.  (Bug#10718)

2012-02-02  Glenn Morris  <rgm@gnu.org>

	* configure.in [HAVE_NS]:
	Error if use --without-toolkit-scroll-bars.  (Bug#10673)

2012-02-01  Paul Eggert  <eggert@cs.ucla.edu>

	Port to older Solaris 10 versions (Bug#10677).
	Bug reported by Chong Yidong for SunOS 5.10 Generic_127111-11 sparc.
	I cannot reproduce it on SunOS 5.10 Generic_141444-09 sparc but
	possibly this is because Sun fixed the 'stat' bug in my version.
	* Makefile.in (GNULIB_TOOL_FLAGS): Do not avoid the pathmax module.
	* lib/pathmax.h, m4/pathmax.m4: New files, from gnulib.
	* lib/gnulib.mk, m4/gl-comp.m4: Regenerate.
	These changes are based on gnulib version
	4f11d6bebc3098c64ffde27079ab0d0cecfd0cdc dated 2011-10-07 20:59:10,
	because Emacs is in feature freeze and we do not want to merge any
	more-recent changes from gnulib.

2012-01-31  Glenn Morris  <rgm@gnu.org>

	* configure.in: Throw an explicit error if Motif toolkit was
	requested but requirements could not be found.

	* configure.in: Allow Emacs to actually be built with xaw scroll-bars.

2012-01-30  Eli Zaretskii  <eliz@gnu.org>

	* lib/makefile.w32-in ($(BLD)/sha1.$(O) $(BLD)/sha256.$(O)
	$(BLD)/sha512.$(O)): Depend on stamp_BLD.  Fixes a build failure
	with "make -j3".

2012-01-16  Juanma Barranquero  <lekktu@gmail.com>

	* .bzrignore: Ignore etc/__pycache__.

2011-12-17  Paul Eggert  <eggert@cs.ucla.edu>

	Port HAVE_PTHREAD configuration to MirBSD 10 (Bug#10201).
	* configure.in (HAVE_PTHREAD): Check for pthread_atfork if linking
	to gmalloc.c.  This should prevent a MirBSD 10 build failure reported
	by Nelson H. F. Beebe in
	<http://lists.gnu.org/archive/html/emacs-devel/2011-12/msg00065.html>.

2011-12-10  Juanma Barranquero  <lekktu@gmail.com>

	* update-subdirs: Don't set no-byte-compile twice (bug#10260).

2011-12-10  Jan Djärv  <jan.h.d@swipnet.se>

	* configure.in (HAVE_ALSA, HAVE_GSETTINGS): Save and restore LIBS
	instead of LDFLAGS (Bug#10230).

2011-12-03  Paul Eggert  <eggert@cs.ucla.edu>

	* INSTALL.BZR: Mention configure -C, --disable-maintainer-mode.

	Propagate configure flags to sub-configures.
	* Makefile.in (cache_file, MAINTAINER_MODE_FLAG, CONFIGUREFLAGS):
	New macros.
	(config.status, bootstrap): Use them to propagate configure flags
	to sub-configures.
	* configure.in (cache_file): AC_SUBST this, for Makefile.in.

2011-12-03  Paul Eggert  <eggert@cs.ucla.edu>

	* .bzrignore: Add config.cache.

2011-11-27  Jan Djärv  <jan.h.d@swipnet.se>

	* configure.in: Check for gtk_window_set_has_resize_grip.

2011-11-24  Juanma Barranquero  <lekktu@gmail.com>

	* configure.in (HAVE_XPM): Fix typo.

2011-11-22  Glenn Morris  <rgm@gnu.org>

	* configure.in (EMACSDATA, EMACSDOC): If set, print, since they can
	have confusing effects on the build.  (Bug#6401)

	* Makefile.in (install-arch-dep): Tweak previous change.

2011-11-22  Yavor Doganov  <yavor@gnu.org>

	Do not install arch-dependent files in the app bundle if
	--disable-ns-self-contained is requested.  (Bug#1335)
	* configure.in (exec_prefix, libexecdir): Define relative to
	`ns_appbindir' only if configured for a self-contained app.
	* Makefile.in (install-arch-dep): Test for the existence of
	libexec in the Emacs.app bundle before executing commands.

2011-11-20  Andreas Schwab  <schwab@linux-m68k.org>

	* configure.in: Remove reference to src/m/ibms390.h.

2011-11-13  Glenn Morris  <rgm@gnu.org>

	* INSTALL: Tiny updates for disk space used during installation.

2011-11-05  Eli Zaretskii  <eliz@gnu.org>

	* lib/makefile.w32-in (FRC): New dummy target.
	(TAGS): Depend on FRC.

2011-11-04  Glenn Morris  <rgm@gnu.org>

	* configure.in: Increase minimum GnuTLS version to 2.6.6.  (Bug#9929)
	Do not include GnuTLS version info in final summary message.

2011-10-31  Eli Zaretskii  <eliz@gnu.org>

	* config.bat: Use config.in and Makefile.in from src/ and lib/, if
	they exist there, else from autogen/.

	* make-dist (msdos): Add depfiles.bat and inttypes.h.

2011-10-25  Nali Toja  <nalitoja@gmail.com>  (tiny change)

	* configure.in (HAVE_GNU_MAKE): Respect MAKE env-var.  (Bug#9868)

2011-10-24  Paul Eggert  <eggert@cs.ucla.edu>

	* configure.in (LIB_PTHREAD): Prepend -lpthread to LIBS (Bug#9852)
	if the library is found.  Otherwise, later configure-time tests,
	such as the test for pthread_sigmask, generate the wrong results
	on some platforms.  Problem reported for FreeBSD by Nali Toja.

2011-10-20  Paul Eggert  <eggert@cs.ucla.edu>

	Time zone name fixes for non-ASCII locales (Bug#641, Bug#9794)
	* configure.in (AC_STRUCT_TM, AC_STRUCT_TIMEZONE, HAVE_TM_GMTOFF):
	Remove; no longer needed, now that we defer to strftime for time
	zone names.

2011-10-18  Jan Djärv  <jan.h.d@swipnet.se>

	* configure.in (GLIB_REQUIRED, GTK_REQUIRED): Set to 2.10 (Bug#9786).

2011-10-18  Chong Yidong  <cyd@gnu.org>

	* make-dist: Remove Cocoa/Emacs.xcodeproj from distribution.

2011-10-13  Glenn Morris  <rgm@gnu.org>

	* configure.in: Also look for tputs in libcurses.  (Bug#9736)

2011-10-12  Paul Eggert  <eggert@cs.ucla.edu>

	* configure.in: Remove check for -lintl (Bug#9713).
	The check could break 'configure' on GNU/Linux with a (broken) libintl.
	The check was helpful but not essential in Solaris 2.6 (1997),
	and is no longer needed in Solaris 8 (2000).  Solaris 2.6 is
	obsolete -- Sun dropped support for it in 2006 -- and without
	access to that Silurian platform we can't maintain the code anyway.

2011-10-07  Paul Eggert  <eggert@cs.ucla.edu>

	Merge from gnulib, fixing some 'configure' typos (Bug#9696).
	* lib/signal.in.h, lib/sigprocmask.c, m4/gl-comp.m4:
	* m4/gnulib-common.m4: Merge from gnulib.
	Without this, 'configure' would say "func_gl_gnulib_m4code_pathmax:
	command not found" on powerpc-apple-darwin9.8.0.

	* configure.in (GC_LISP_OBJECT_ALIGNMENT): Remove.
	This is now done by src/alloc.c.

2011-10-02  Richard Stallman  <rms@gnu.org>

	* configure.in: Rename xlinux_first_failure to xgnu_linux_first_failure
	and xlinux_second_failure to xgnu_linux_second_failure.

2011-09-29  Eli Zaretskii  <eliz@gnu.org>

	* .bzrignore: Add ./GNUmakefile.unix, lib/SYS, lib/alloca.in-h,
	lib/signal.in-h.

	* config.bat: Rename GNUmakefile, so it is not run on MS-DOS.
	Rename signal.in.h and alloca.in.h.

2011-09-28  Eli Zaretskii  <eliz@gnu.org>

	* INSTALL: Mention that m17n libraries and libotf are needed for
	Arabic shaping.

2011-09-26  Paul Eggert  <eggert@cs.ucla.edu>

	Merge from gnulib, improving some licensing wording.
	This clarifies and fixes some licensing issues raised by Glenn Morris
	<http://lists.gnu.org/archive/html/bug-gnulib/2011-09/msg00397.html>.
	It also merges the latest version of texinfo.tex and has some
	MSVC-related changes that don't affect Emacs.
	* Makefile.in (GNULIB_TOOL_FLAGS): Avoid msvc-inval, msvc-nothrow,
	pathmax, and raise, since these are needed only to address
	MSVC-related issues that Emacs doesn't have.
	* lib/dup2.c, lib/gnulib.mk, lib/signal.in.h:
	* lib/sigprocmask.c, lib/stat.c, lib/stdio.in.h, lib/sys_stat.in.h:
	* lib/unistd.in.h, m4/dup2.m4, m4/getloadavg.m4, m4/gl-comp.m4:
	* m4/include_next.m4, m4/signal_h.m4, m4/signalblocking.m4:
	* m4/stdint.m4, m4/stdio_h.m4, m4/sys_stat_h.m4, m4/time_h.m4:
	* m4/unistd_h.m4: Merge from gnulib.

2011-09-26  Andreas Schwab  <schwab@linux-m68k.org>

	* configure.in: Initialize HAVE_LIBXML2.

2011-09-26  Glenn Morris  <rgm@gnu.org>

	* make-dist: Add lib/makefile.w32-in.

2011-09-24  Glenn Morris  <rgm@gnu.org>

	* configure.in (CRT_DIR): Fix netbsd/openbsd handling.

2011-09-19  Lars Magne Ingebrigtsen  <larsi@gnus.org>

	* .dir-locals.el: Change the debbugs regexp to allow having the
	bug number as the first thing on a line.

2011-09-15  Glenn Morris  <rgm@gnu.org>

	* configure.in: Make configure work with recent GNUsteps.
	(_NATIVE_OBJC_EXCEPTIONS): New AC_DEFINE.
	(GNU_OBJC_CFLAGS): Add -fobjc-exceptions when needed.
	(C_SWITCH_X_SYSTEM): Enable GNUstep to find its headers.

2011-09-11  Paul Eggert  <eggert@cs.ucla.edu>

	Merge from gnulib, porting to Tru64.
	* lib/lstat.c, lib/stat.c, m4/include_next.m4, m4/nocrash.m4:
	* m4/signal_h.m4, m4/time_h.m4, m4/unistd_h.m4:
	Merge from gnulib.  This fixes a compilation error on Tru64 UNIX
	aka OSF/1 5.1 DTK cc.  There is also some mingw stuff here that
	doesn't affect Emacs.

2011-09-06  Paul Eggert  <eggert@cs.ucla.edu>

	* configure.in (isnan): Remove now-unnecessary check.

2011-09-06  Paul Eggert  <eggert@cs.ucla.edu>

	Merge from gnulib, using build-aux to remove clutter (Bug#9169).
	This is to fix the following problems:
	 . On FreeBSD 6.4, HP-UX 11.31, and Solaris 9, and when Emacs is
	   configured not to use gtk or any other thread-using library,
	   signals aren't blocked correctly.
	 . On IRIX 6.5 it fixes an unwanted clash between Emacs's
	   and IRIX's signal handling.
	 . On Cygwin 1.7.5 it works around an incompatibility with
	   the system pthread_sigmask.
	 . On MacOS X 10.5 (32-bit), files whose inode numbers
	   exceed 2**31 cannot be read or manipulated.
	 . pthread_sigmask: Actually use results of gl_THREADLIB.
	 . strtoimax, strtoumax: Avoid link error on OSF/1 with DTK cc.
	 . find 'ar' program that fits with --host argument.
	 . Allow the user to override the choice of AR, ARFLAGS, RANLIB.
	* autogen/README: Update destination list.
	* autogen/copy_autogen, autogen/update_autogen, .bzrignore:
	The autogenerated files compile, config.guess,
	config.sub, depcomp, install-sh, and missing are now in build-aux.
	* m4/largefile.m4: New file, so that Emacs does not mess up when
	accessing files with large inode numbers in MacOS X 10.5 and later.
	* m4/nocrash.m4: New file, to avoid triggering background debugger
	and/or create core dumps during 'configure'.
	* build-aux/move-if-change: Renamed from move-if-change.
	* build-aux/snippet/arg-nonnull.h: Renamed from arg-nonnull.h.
	* build-aux/snippet/c++defs.h: Renamed from c++defs.h.
	* build-aux/snippet/warn-on-use.h: Renamed from warn-on-use.h.
	* build-aux/snippet/_Noreturn.h: New file, for draft C1X _Noreturn.
	* Makefile.in (epaths-force, sync-from-gnulib):
	move-if-change is now in build-aux.
	(GNULIB_TOOL_FLAGS): Avoid threadlib; this is now a prerequisite
	of gnulib's pthread_sigmask module, but Emacs doesn't need it.
	(mkdir): install-sh is now in build-aux.
	* config.bat: c++defs.h is now in build-aux/snippets.
	* configure.in: Specify AC_CONFIG_AUX_DIR with build-aux (the
	usual parameter).
	* lib/gnulib.mk, m4/gl-comp.m4: Regenerate.
	* lib/makefile.w32-in (ARG_NONNULL_H): arg-nonnull.h moved
	to build-aux/snippet.
	* lib/pthread_sigmask.c, lib/stdlib.in.h, m4/extensions.m4:
	* m4/getopt.m4, m4/gnulib-common.m4, m4/pthread_sigmask.m4:
	Merge from gnuilib.  This fixes porting bugs on Cygwin, Irix, and
	Solaris, enables MacOS extensions, and enables nocrash during
	'configure'.
	* make-dist: Adjust to new build-aux and build-aux/snippit dirs.

2011-09-04  Paul Eggert  <eggert@cs.ucla.edu>

	* configure.in (snprintf): New check.

2011-08-30  Paul Eggert  <eggert@cs.ucla.edu>

	* configure.in (opsys): Change pattern to *-*-linux*
	to recognize powerpc-gnu-linux-uclibc (Bug#9403).
	Remove unreachable pattern hppa*-*-linux-gnu*.
	Also, remove ia64*-hp-hpux1[1-9]*, as it also sets machine=hp800,
	and that can't possibly work now that src/m/hp800.h no longer exists.

2011-08-26  Jan Djärv  <jan.h.d@swipnet.se>

	* configure.in: Add -MP to DEPFLAGS (Bug#9372).

2011-08-13  Jan Djärv  <jan.h.d@swipnet.se>

	* configure.in: Add header check: sys/socket.h (Bug#8477),
	ifaddrs.h, net/if_dl.h.  Check for getifaddrs and freeifaddrs.
	Check for sa_len in struct ifreq.ifr_addr (Bug#8477).

2011-08-04  Jan Djärv  <jan.h.d@swipnet.se>

	* configure.in (HAVE_PTHREAD): Add check for -lpthread (Bug#9216).
	(HAVE_GTK_AND_PTHREAD): Remove.

2011-07-28  Alp Aker  <alp.tekin.aker@gmail.com>

	* configure.in (HAVE_RSVG): Allow use of -lrsvg-2 for any NextStep
	build, not just GNUstep (Bug#9177).

2011-07-28  Paul Eggert  <eggert@cs.ucla.edu>

	Assume freestanding C89 headers, string.h, stdlib.h.
	Again, this simplifies the code, and all current platforms have these.
	* configure.in (AC_CHECK_HEADERS): Don't check for limits.h.
	(AC_HEADER_STDC): Remove.
	(AC_CHECK_FUNCS): No need to check for strchr, strrchr.
	(strchr, strrchr): Remove fallback macros.

	Assume support for memcmp, memcpy, memmove, memset.
	This simplifies the code a bit.  All current platforms have these,
	as they are required for C89.  If this turns into a problem we
	can add the gnulib modules for these (a 1-line change to Makefile.in).
	* configure.in: Don't check for memcmp, memcpy, memmove, memset.

2011-07-27  Paul Eggert  <eggert@cs.ucla.edu>

	* GNUmakefile: New file.
	This is for convenience, so that one can run GNU make in an
	unconfigured source tree, and get a default build.

2011-07-13  Jan Djärv  <jan.h.d@swipnet.se>

	* configure.in (GSETTINGS): Check for gio-2.0 >= 2.26.

2011-07-11  YAMAMOTO Mitsuharu  <mituharu@math.s.chiba-u.ac.jp>

	* configure.in (LD_SWITCH_SYSTEM_TEMACS): Add -fno-pie on Darwin
	so as to suppress address randomization (Bug#8395).

2011-07-09  Paul Eggert  <eggert@cs.ucla.edu>

	* lib/stdint.in.h: Merge from gnulib (Bug#9025).
	This fixes a build problem on older Mac OS X hosts.

	* m4/pthread_sigmask.m4 (gl_FUNC_PTHREAD_SIGMASK): Omit gl_THREADLIB
	test, which runs afoul of Automake installations where, for example,
	/usr/share/aclocal contains a copy of gl_THREADLIB.
	Problem reported by Sven Joachim in
	<http://lists.gnu.org/archive/html/emacs-devel/2011-07/msg00529.html>.
	This is just a quick temporary fix, specific to Emacs; I'll work
	with the other gnulib maintainers to get a more-permanent fix.

	Add gnulib's strtoimax module, needed on Solaris 8.
	* Makefile.in (GNULIB_MODULES): Add strtoimax.
	* lib/strtoll.c, m4/strtoimax.m4, m4/strtoll.m4: New files,
	automatically imported from gnulib.
	* lib/gnulib.mk, m4/gl-comp.m4: Regenerate.

2011-07-08  Paul Eggert  <eggert@cs.ucla.edu>

	Add gnulib support for pthread_sigmask (Bug#9010).
	* Makefile.in (GNULIB_MODULES): Add pthread_sigmask.
	* configure.in (AC_TYPE_UID_T): New dummy macro.
	Configure gnulib after adjusting LIBS,
	so that gnulib can assume the libraries in LIBS.
	* lib/signal.in.h, m4/pthread_sigmask.m4, m4/signal_h.m4:
	* lib/pthread_sigprocmask.c, lib/sigprocmask.c, m4/signalblocking.m4:
	* lib/pthread_sigmask.c:
	New files, automatically imported from gnulib.
	* lib/gnulib.mk, m4/gl-comp.m4: Automatically-imported update
	due to the above changes.
	* .bzrignore: Add lib/signal.h.

	* lib/getopt.c, lib/unistd.in.h, m4/getopt.m4: Merge from gnulib.

2011-07-07  Andreas Schwab  <schwab@linux-m68k.org>

	* configure.in (maintainer-mode): Reflect default in help string.

2011-07-07  Dan Nicolaescu  <dann@ics.uci.edu>

	* configure.in: Remove reference to iris4d.h.

2011-07-05  Jan Djärv  <jan.h.d@swipnet.se>

	* configure.in (HAVE_GCONF): Allow both HAVE_GCONF and HAVE_GSETTINGS.

2011-07-01  Glenn Morris  <rgm@gnu.org>

	* configure.in (SETTINGS_CFLAGS, SETTINGS_LIBS) [HAVE_GCONF]: Fix typo.

2011-06-30  Lars Magne Ingebrigtsen  <larsi@gnus.org>

	* configure.in (HAVE_GSETTINGS): Fix syntax for GSETTINGS tests,
	which made ./configure infloop.

2011-06-30  Jan Djärv  <jan.h.d@swipnet.se>

	* configure.in (gsettings): New option and check for GSettings.

2011-06-29  Glenn Morris  <rgm@gnu.org>

	* configure.in: Try to test for the required crt*.o files.

2011-06-27  Bill Wohler  <wohler@newt.com>

	* .bzrignore: Add lisp/mh-e/mh-autoloads.el and lisp/mh-e/mh-cus-load.el.

2011-06-25  Paul Eggert  <eggert@cs.ucla.edu>

	Use gnulib's dup2 module instead of rolling our own.
	* Makefile.in (GNULIB_MODULES): Add dup2.
	* configure.in: Do not check for dup2; gnulib does that now.
	* lib/dup2.c, m4/dup2.m4: New files, from gnulib.

2011-06-23  Paul Eggert  <eggert@cs.ucla.edu>

	* lib/getopt.c, lib/stat.c, m4/gl-comp.m4: Merge from gnulib.

2011-06-22  Paul Eggert  <eggert@cs.ucla.edu>

	Use gnulib's alloca-opt module.
	* .bzrignore: Add lib/alloca.h.
	* Makefile.in (GNULIB_MODULES): Add alloca-opt.
	* configure.in (AC_FUNC_ALLOCA): Remove almost all the alloca stuff,
	as gnulib now does that for us.  Put alloca check in config.h.
	Include <alloca.h> before any other include file, for AIX 3.
	* lib/gnulib.mk, m4/gl-comp.m4: Regenerate.
	* lib/alloca.in.h, m4/alloca.m4: New files, from gnulib.

2011-06-21  Leo Liu  <sdl.web@gmail.com>

	* m4/sha256.m4:
	* m4/sha512.m4:
	* m4/gl-comp.m4:
	* lib/u64.h:
	* lib/sha256.c:
	* lib/sha256.h:
	* lib/sha512.c:
	* lib/sha512.h:
	* lib/makefile.w32-in (GNULIBOBJS):
	* lib/gnulib.mk:
	* Makefile.in (GNULIB_MODULES): Add crypto/sha256 and
	crypto/sha512 modules from gnulib.

2011-06-19  Paul Eggert  <eggert@cs.ucla.edu>

	* lib/unistd.in.h, m4/getloadavg.m4: Merge from gnulib.

2011-06-17  Glenn Morris  <rgm@gnu.org>

	* configure.in: Restore the behavior of checking crt-dir only
	when the user specified it (not all platforms use it).

2011-06-16  Paul Eggert  <eggert@cs.ucla.edu>

	* m4/lstat.m4: Merge from gnulib (Bug#8878).

2011-06-16  Miles Bader  <miles@gnu.org>

	* configure.in: Try to determine CRT_DIR automatically when
	using gcc.

2011-06-15  Paul Eggert  <eggert@cs.ucla.edu>

	* lib/ftoastr.c, lib/stdio.in.h, lib/verify.h:
	* lib/gnulib.mk, m4/c-strtod.m4, m4/filemode.m4, m4/getloadavg.m4:
	* m4/getopt.m4, m4/gl-comp.m4, m4/lstat.m4, m4/md5.m4, m4/mktime.m4:
	* m4/readlink.m4, m4/sha1.m4, m4/stat.m4, m4/strftime.m4:
	* m4/strtoull.m4, m4/strtoumax.m4, m4/symlink.m4, m4/time_r.m4:
	Merge from gnulib.

2011-06-14  Jan Djärv  <jan.h.d@swipnet.se>

	* configure.in: Add emacsgtkfixed.o to GTK_OBJ if HAVE_GTK3.

2011-06-08  Paul Eggert  <eggert@cs.ucla.edu>

	* lib/gnulib.mk, m4/gnulib-common.m4: Merge from gnulib.

2011-06-07  Paul Eggert  <eggert@cs.ucla.edu>

	* configure.in: Add --with-wide-int.
	* INSTALL: Mention this.

2011-06-06  Paul Eggert  <eggert@cs.ucla.edu>

	Merge from gnulib.
	* lib/careadlinkat.c, lib/careadlinkat.h, m4/gnulib-common.m4: Merge.

2011-06-02  Paul Eggert  <eggert@cs.ucla.edu>

	* lib/allocator.h, lib/careadlinkat.c: Merge from gnulib.

2011-05-30  Paul Eggert  <eggert@cs.ucla.edu>

	Use 'inline', not 'INLINE'.
	* configure.in (INLINE): Remove.

2011-05-29  Paul Eggert  <eggert@cs.ucla.edu>

	Adjust to recent gnulib change for @GUARD_PREFIX@.
	* lib/makefile.w32-in (getopt_h): Substitute @GUARD_PREFIX@, too.
	All uses of _GL_ for guard prefixes in lib/*.h replaced with
	_@GUARD_PREFIX@_.

2011-05-27  Paul Eggert  <eggert@cs.ucla.edu>

	* lib/getopt.c, lib/intprops.h: Merge from gnulib.

2011-05-24  Glenn Morris  <rgm@gnu.org>

	* Makefile.in (check): Just give a message if no test/ directory.

	* configure.in: Avoid using variables inside AC_CONFIG_FILES.

	* configure.in (OPT_MAKEFILES_IN): Remove.
	(SUBDIR_MAKEFILES): New variable, passed to AC_CONFIG_FILES.
	(SUBDIR_MAKEFILES_IN): New output variable.
	* Makefile.in (OPT_MAKEFILES_IN): Remove.
	(SUBDIR_MAKEFILES_IN): Let configure set it.

2011-05-24  Leo Liu  <sdl.web@gmail.com>

	* m4/sha1.m4:
	* m4/gl-comp.m4:
	* lib/sha1.h:
	* lib/sha1.c:
	* lib/makefile.w32-in (GNULIBOBJS):
	* lib/gnulib.mk:
	* Makefile.in (GNULIB_MODULES): Add crypto/sha1 module.

2011-05-24  Glenn Morris  <rgm@gnu.org>

	* configure.in: Remove test for already configured source directory.
	AM_INIT_AUTOMAKE has already done a more stringent test.  (Bug#953)

	* Makefile.in (TAGS, tags, check): Pass MFLAGS to sub-makes.

2011-05-24  Glenn Morris  <rgm@gnu.org>

	* make-dist: Don't distribute test/.  (Bug#8107)
	* configure.in (OPT_MAKEFILES_IN): New output variable.
	(AC_CONFIG_FILES): Conditionally include test/automated/Makefile.
	* Makefile.in (OPT_MAKEFILES_IN): New, set by configure.
	(SUBDIR_MAKEFILES_IN): Use $OPT_MAKEFILES_IN.
	(check): Give an explicit error if test/ is not present.

	* Makefile.in (SUBDIR_MAKEFILES_IN): New variable.
	(SUBDIR_MAKEFILES): Derive from $SUBDIR_MAKEFILES_IN.
	(Makefile): Use $SUBDIR_MAKEFILES_IN.

2011-05-23  Paul Eggert  <eggert@cs.ucla.edu>

	* lib/verify.h: Merge from gnulib.

2011-05-22  Paul Eggert  <eggert@cs.ucla.edu>

	* lib/intprops.h, lib/stdint.in.h, m4/mktime.m4, m4/readlink.m4:
	Merge from gnulib.

2011-05-21  Andreas Schwab  <schwab@linux-m68k.org>

	* Makefile.in (AUTOMAKE_INPUTS): Add $(srcdir)/lib/gnulib.mk.

2011-05-20  Eli Zaretskii  <eliz@gnu.org>

	* .bzrignore: Add lib/stdio.in-h, lib/stdbool.h, and lib/stdint.h.

	* config.bat: Concatenate lisp.mk onto the end of src/Makefile.

2011-05-20  Glenn Morris  <rgm@gnu.org>

	* configure.in (lisp_frag): New output file.

2011-05-19  Glenn Morris  <rgm@gnu.org>

	* configure.in (NS_SUPPORT, MOUSE_SUPPORT, TOOLTIP_SUPPORT)
	(WINDOW_SUPPORT): Remove output variables that are no longer used.

2011-05-17  Paul Eggert  <eggert@cs.ucla.edu>

	* lib/gnulib.mk:
	* lib/intprops.h:
	* lib/unistd.in.h:
	* m4/inttypes.m4:
	* m4/stdint.m4:
	* m4/unistd_h.m4: Sync from gnulib.

2011-05-14  Glenn Morris  <rgm@gnu.org>

	* configure.in: Treat failure to find an X toolkit the same way we treat
	failure to find X and image support.

2011-05-12  Glenn Morris  <rgm@gnu.org>

	* Makefile.in (src, install-arch-indep, bootstrap-clean)
	(check-declare): Shell portability fixes.  (Bug#8642)

2011-05-09  Teodor Zlatanov  <tzz@lifelogs.com>

	* configure.in: Require GnuTLS 2.6.x or higher.

2011-05-06  Paul Eggert  <eggert@cs.ucla.edu>

	Use C99's va_copy to avoid undefined behavior on x86-64 GNU/Linux.
	* Makefile.in (GNULIB_MODULES): Add stdarg, for va_copy.
	* lib/stdarg.in.h, m4/stdarg.m4: New files, from gnulib.

	* Makefile.in (GNULIB_TOOL_FLAG): Add --conditional-dependencies.
	This new gnulib-tool option saves 'configure' the trouble of
	checking for strtoull when strtoumax exists.

	* configure.in (BITS_PER_LONG_LONG): New macro.

2011-05-05  Glenn Morris  <rgm@gnu.org>

	* Makefile.in (bootstrap-clean): Save config.log.  (Bug#765)
	(top_distclean): Delete config.log~.

2011-04-27  Ben Key  <bkey76@gmail.com>

	* configure.in: Fixed a bug that caused configure with
	--enable-checking=stringoverrun to have no effect.

2011-04-26  Paul Eggert  <eggert@cs.ucla.edu>

	* configure.in: Suppress unnecessary checks for size_t.
	(AC_TYPE_SIZE_T): Define an empty macro, to suppress obsolescent test.
	(size_t): Do not check for this, and do not typedef.  This code
	is never exercised now.

	* Makefile.in (GNULIB_MODULES): Add strtoumax.
	This is needed for the new integer-reading code in lread.c.
	It automatically pulls in the following gnulib files, which
	are used on old-fashioned platforms that don't have strtoumax:
	lib/inttypes.in.h, lib/strtoimax.c, lib/strtol.c, lib/strtoul.c,
	lib/strtoull.c, lib/strtoumax.c, lib/verify.h, m4/inttypes.m4,
	m4/strtoull.m4, m4/strtoumax.m4.
	* .bzrignore: Add lib/inttypes.h.

2011-04-24  Teodor Zlatanov  <tzz@lifelogs.com>

	* configure.in: Check for GnuTLS certificate verify callbacks.

2011-04-20  Stefan Monnier  <monnier@iro.umontreal.ca>

	* Makefile.in (config.status): Don't erase in case of error.
	In case it disappeared, rebuild it with `configure'.

2011-04-20  Ken Brown  <kbrown@cornell.edu>

	* configure.in (use_mmap_for_buffers): Set to yes on Cygwin.

2011-04-12  Glenn Morris  <rgm@gnu.org>

	* configure.in: Require ImageMagick >= 6.2.8.  (Bug#7955)

2011-04-09  Paul Eggert  <eggert@cs.ucla.edu>

	* lib/allocator.c: New file, automatically generated by gnulib.

2011-04-07  Glenn Morris  <rgm@gnu.org>

	* autogen/update_autogen: Ignore comment diffs in ldefs-boot.el.

2011-04-06  Eli Zaretskii  <eliz@gnu.org>

	* lib/makefile.w32-in ($(BLD)/careadlinkat.$(O), GNULIBOBJS):
	Revert last change.

2011-04-06  Juanma Barranquero  <lekktu@gmail.com>

	* lib/makefile.w32-in (GNULIBOBJS): Add careadlinkat.$(O).
	($(BLD)/careadlinkat.$(O)): New target.
	($(BLD)/dtoastr.$(O), $(BLD)/getopt.$(O), $(BLD)/getopt1.$(O))
	($(BLD)/strftime.$(O), $(BLD)/time_r.$(O), $(BLD)/md5.$(O)):
	Update dependencies.

2011-04-06  Paul Eggert  <eggert@cs.ucla.edu>

	Fix more problems found by GCC 4.6.0's static checks.

	* configure.in (ATTRIBUTE_FORMAT, ATTRIBUTE_FORMAT_PRINTF): New macros.

	Replace 2 copies of readlink code with 1 gnulib version (Bug#8401).
	* Makefile.in (GNULIB_MODULES): Add careadlinkat.
	* lib/allocator.h, lib/careadlinkat.c, lib/careadlinkat.h:
	* m4/ssize_t.m4: New files, automatically generated from gnulib.

2011-04-06  Glenn Morris  <rgm@gnu.org>

	* autogen/update_autogen: Handle loaddefs-like files as well.
	(usage): Add -l, -C.
	(clean, ldefs_flag, ldefs_in, ldefs_out): New variables.
	With -l, check status of lisp/ as well.
	With -C, clean before building.
	(autoreconf): Only pass -f in the `clean' case.
	(commit): New function.

2011-03-28  Glenn Morris  <rgm@gnu.org>

	* autogen/update_autogen: Pass -f to autoreconf.

	* autogen.sh (get_version): Discard "not found" lines.
	(check_version): Respect $AUTOCONF etc environment variables.

2011-03-27  Glenn Morris  <rgm@gnu.org>

	* configure.in (AC_TYPE_SIGNAL): Remove obsolete macro.
	(AH_BOTTOM): Do not define SIGTYPE.

2011-03-26  Glenn Morris  <rgm@gnu.org>

	* configure.in: Replace obsolete macros AC_TRY_COMPILE, AC_TRY_LINK,
	AC_TRY_RUN with AC_COMPILE_IFELSE, AC_LINK_IFELSE, AC_RUN_IFELSE.

2011-03-25  Andreas Schwab  <schwab@linux-m68k.org>

	* autogen/update_autogen: Remove useless function keyword.

2011-03-25  Eli Zaretskii  <eliz@gnu.org>

	* config.bat: Generate src/config.h and lib/Makefile from
	autogen/config.in and autogen/Makefile.in.

2011-03-25  Glenn Morris  <rgm@gnu.org>

	* compile, config.guess, config.sub, depcomp, install-sh, missing:
	Remove; autoreconf can supply them.
	* Makefile.in (sync-from-gnulib): Don't sync config.sub,
	config.guess, install-sh.  Pass -i to autoreconf.
	* autogen/update_autogen (genfiles): Add compile, config.guess,
	config.sub, depcomp, install-sh, missing.  Pass -i to autoreconf.
	Discard non-error output from autoreconf in -q case.
	* autogen/compile, autogen/config.guess, autogen/config.sub:
	* autogen/depcomp, autogen/install-sh, autogen/missing: New.
	* autogen/copy_autogen: Add compile, config.guess, config.sub, depcomp,
	install-sh, missing.

2011-03-23  Glenn Morris  <rgm@gnu.org>

	* autogen/update_autogen: Fix typo.
	(msg): Remove function; use `exec' instead.

	* Makefile.in (mkdir): Use `install-sh -d' instead of mkinstalldirs.
	(sync-from-gnulib): Don't sync mkinstalldirs.
	* make-dist: Don't distribute mkinstalldirs.

2011-03-23  Paul Eggert  <eggert@cs.ucla.edu>

	Fix more problems found by GCC 4.5.2's static checks.
	* Makefile.in (GNULIB_MODULES): Add socklen.
	* configure.in: Do not check for sys/socket.h, since socklen does that.
	* m4/socklen.m4: New automatically-generated file, from gnulib.

	fakemail: Remove dependency on ignore-value.
	* Makefile.in (GNULIB_MODULES): Add stdio.
	* lib/stdio.in.h, m4/stdio_h.m4: New files, automatically
	imported from gnulib.
	* .bzrignore: Add lib/stdio.h.

2011-03-22  Glenn Morris  <rgm@gnu.org>

	* autogen/copy_autogen: Work from ./ or ../.
	Fix time-stamps.
	* autogen.sh: Doc fix.

2011-03-20  Glenn Morris  <rgm@gnu.org>

	* autogen/: New directory, to be excluded from releases.
	* autogen/copy_autogen, autogen/update_autogen: New scripts.
	* autogen/README: New file.
	* autogen/aclocal.m4, autogen/config.in, autogen/configure:
	* autogen/Makefile.in: Add auto-updated generated files.
	* autogen.sh: No longer a no-op, now it tests for autotools
	and runs them as necessary.
	* configure.in: Default maintainer-mode to on.
	* aclocal.m4, configure, lib/Makefile.in: Remove files.

2011-03-13  Paul Eggert  <eggert@cs.ucla.edu>

	Update for gnulib.
	* Makefile.in (GNULIB_MODULES): Add intprops, as Emacs now
	includes <intprops.h> directly.
	* lib/sys_stat.in.h: New version from Gnulib, which fixes a bug
	when building Emacs on Solaris 9 and running it on Solaris 10.

2011-03-08  Jan Djärv  <jan.h.d@swipnet.se>

	* configure.in: Require 3.0 for --with-gtk3.  Add HAVE_GTK3.

2011-03-07  Chong Yidong  <cyd@stupidchicken.com>

	* Version 23.3 released.

2011-03-06  Glenn Morris  <rgm@gnu.org>

	* configure.in (FREETYPE_LIBS): Actually set it to something.

2011-03-02  Paul Eggert  <eggert@cs.ucla.edu>

	Work around some portability problems with symlinks.

	* Makefile.in (GNULIB_MODULES): Add lstat, readlink, symlink.
	* configure.in (lstat, HAVE_LSTAT): Remove special hack.
	* lib/dosname.h, lib/lstat.c, lib/readlink.c, lib/stat.c:
	* lib/symlink.c, m4/lstat.m4, m4/readlink.m4, m4/stat.m4:
	* m4/symlink.m4:
	New files, automatically generated from gnulib.
	* aclocal.m4, configure, lib/Makefile.in, lib/gnulib.mk:
	* m4/gl-comp.m4, src/config.in, config.sub: Regenerate.

2011-02-26  Eli Zaretskii  <eliz@gnu.org>

	* .bzrignore: Ignore new lib/*.in-h files.

	* config.bat: Rename stdint.in.h and sys_stat.in.h.
	Call depfiles.bat even if lib/deps already exist.

2011-02-25  Paul Eggert  <eggert@cs.ucla.edu>

	* configure, lib/Makefile.in, lib/getopt_int.h, lib/gnulib.mk:
	* lib/stdlib.in.h, m4/stdlib_h.m4: Regenerate to incorporate
	recent changes to configure.in and to gnulib.

2011-02-24  Glenn Morris  <rgm@gnu.org>

	* configure.in: Replace obsolete AC_OUTPUT() with AC_CONFIG_FILES(),
	AC_CONFIG_COMMANDS(), and AC_OUTPUT sans arguments.

2011-02-22  Paul Eggert  <eggert@cs.ucla.edu>

	Assume S_ISLNK etc. work, since gnulib supports this.
	* Makefile.in (GNULIB_MODULES): Add sys_stat.
	* configure.in: Check for lstat and set HAVE_LSTAT=0 if not.
	Pretend to be using the gnulib lstat module for benefit of sys/stat.h.
	* configure, lib/Makefile.in, lib/gnulib.mk: Regenerate.

2011-02-21  Paul Eggert  <eggert@cs.ucla.edu>

	* lib/min-max.h: New file, for "min" and "max".

2011-02-21  Christoph Scholtes  <cschol2112@gmail.com>

	* lib/makefile.w32-in ($(BLD)/md5.$(O)): Add dependency on
	$(EMACS_ROOT)/nt/inc/stdint.h.

2011-02-21  Eli Zaretskii  <eliz@gnu.org>

	* lib/makefile.w32-in ($(BLD)/filemode.$(O)): Move from
	src/makefile.w32-in and adapt.  Depend on stamp_BLD.
	(GNULIBOBJS): Add $(BLD)/filemode.$(O).

2011-02-21  Paul Eggert  <eggert@cs.ucla.edu>

	Import filemode module from gnulib.
	* .bzrignore: Add lib/sys/.
	* Makefile.in (GNULIB_MODULES): Add filemode.
	* lib/Makefile.am (MOSTLYCLEANDIRS): New macro.
	* lib/filemode.c: Renamed from src/filemode.c and regenerated
	from gnulib.  This adds support for some more file types, e.g.,
	Cray DMF migrated files.
	* lib/filemode.h, lib/sys_stat.in.h, m4/filemode.m4, m4/st_dm_mode.m4:
	* m4/sys_stat_h.m4: New files, generated from gnulib.
	* aclocal.m4, configure, lib/Makefile.in, lib/gnulib.mk, m4/gl-comp.m4:
	Regenerate.

2011-02-20  Eli Zaretskii  <eliz@gnu.org>

	* lib/makefile.w32-in ($(BLD)/md5.$(O)): Don't depend on
	$(EMACS_ROOT)/nt/inc/sys/stat.h.

2011-02-20  Paul Eggert  <eggert@cs.ucla.edu>

	* configure.in (C_WARNINGS_SWITCH): Do not prepend -Wno-pointer-sign.
	This undoes the 2006-01-02 change.  The -Wno-pointer-sign option
	is no longer needed, due to the recent SSDATA and related changes.
	Perhaps -Wno-pointer-sign should also be removed from
	nextstep/Cocoa/Emacs.xcodeproj/project.pbxproj but I have no easy
	way to test this so I left it alone.
	* configure: Regenerate.

2011-02-20  Christoph Scholtes  <cschol2112@gmail.com>

	* lib/makefile.w32-in ($(BLD)/md5.$(O)): New recipe, moved from
	src/makefile.w32-in.

2011-02-20  Paul Eggert  <eggert@cs.ucla.edu>

	Import crypto/md5 and stdint modules from gnulib.
	* aclocal.m4, configure, lib/Makefile.in, lib/gnulib.mk, m4/gl-comp.m4:
	Regenerate.
	* lib/md5.c, lib/md5.h: Rename from src/md5.h and lib/md5.h.
	Import the new versions from gnulib; they assume a C99-style
	<stdint.h>, supplied by the stdint module.
	* lib/stdint.in.h, m4/longlong.m4, m4/stdint.m4, m4/md5.m4: New files,
	imported from gnulib.
	* Makefile.in (MAKEFILE_MODULES): Add crypto/md5.

2011-02-19  Eli Zaretskii  <eliz@gnu.org>

	* .bzrignore: Ignore cxxdefs.h and lib/*.in-h files.
	Add lib/deps/.

	* config.bat: Configure in `lib'.
	Generate *.Po files in lib/deps.

2011-02-18  Paul Eggert  <eggert@cs.ucla.edu>

	Import IRIX 6.5 getloadavg fixes from gnulib.
	* configure, lib/getloadavg.c, m4/getloadavg.m4: Regenerate.

2011-02-16  Paul Eggert  <eggert@cs.ucla.edu>

	Import getloadavg module from gnulib.
	* .bzrignore: Add lib/stdlib.h.
	* Makefile.in (GNULIB_MODULES): Add getloadavg.
	* configure.in (LIBS_SYSTEM): Omit -lkstat on sol2*; gnulib does this.
	(AC_CONFIG_LIBOBJ_DIR, AC_FUNC_GETLOADAVG, GETLOADAVG_FILES):
	Remove; gnulib does this now.
	* lib/getloadavg.c: Rename from src/getloadavg.c, and sync
	from gnulib.  This adds support for several other systems, such
	as Tru64 4.0D, QNX, AIX perfstat, etc.  It also fixes a potential
	buffer overrun on Linux hosts under very high load, and on hosts
	that maintain a channel to the load average file it makes sure
	the file descriptor is close-on-exec (on hosts that support this)
	and is not stdin, stdout, or stderr.
	* lib/stdlib.in.h, m4/getloadavg.m4, m4/stdlib_h.m4: New files,
	from gnulib.
	* aclocal.m4, configure, lib/Makefile.in, lib/gnulib.mk, m4/gl-comp.m4:
	Regenerate.

2011-02-15  Paul Eggert  <eggert@cs.ucla.edu>

	Merge from gnulib.

	* install-sh: Update to scriptversion 2011-01-19.21.

	2011-02-13  Bruno Haible  <bruno@clisp.org>

	Consistent macro naming for macros that use GCC __attribute__.
	* lib/ignore-value.h (_GL_ATTRIBUTE_DEPRECATED): Rename from
	ATTRIBUTE_DEPRECATED.

	2011-02-12  Bruno Haible  <bruno@clisp.org>

	setlocale: Prefer gnulib's override over libintl's override.
	* lib/gettext.h (setlocale): Redefine to rpl_setlocale if
	GNULIB_defined_setlocale is set.

2011-02-13  Glenn Morris  <rgm@gnu.org>

	* make-dist: Exclude generated file src/globals.h.

2011-02-10  Paul Eggert  <eggert@cs.ucla.edu>

	* arg-nonnull.h, c++defs.h, warn-on-use.h: Fix licenses.
	Sync from gnulib, which has been patched to fix the problem
	with the license notices.  Problem reported by Glenn Morris in
	<http://lists.gnu.org/archive/html/emacs-devel/2011-02/msg00403.html>.

2011-02-09  Stefan Monnier  <monnier@iro.umontreal.ca>

	* .bzrignore: Ignore globals.h and related stamp.

2011-02-09  Paul Eggert  <eggert@cs.ucla.edu>

	* lib/Makefile.in, lib/gnulib.mk: Regenerate.
	This merges the following fix from gnulib:

	2011-02-08  Bruno Haible  <bruno@clisp.org>

	Split large sed scripts, for HP-UX sed.

2011-02-08  Tom Tromey  <tromey@redhat.com>

	* configure: Rebuild.
	* configure.in (NS_OBJC_OBJ): New subst.

2011-02-06  Paul Eggert  <eggert@cs.ucla.edu>

	gnulib: allow multiple gnulib generated replacements to coexist
	This defines a few preprocessor symbols that should not affect Emacs.
	* lib/getopt.in.h, lib/time.in.h, lib/unistd.in.h: Regenerate
	via "make sync-from-gnulib".

	gnulib: undo previous change
	The upstream _HEADERS change was backed out of gnulib (see the
	same thread).  Stay in sync with gnulib.

	gnulib: adjust to upstream _HEADERS change
	* lib/Makefile.am (EXTRA_HEADERS, nodist_pkginclude_HEADERS):
	New empty macros, to accommodate recent changes to gnulib.  See
	<http://lists.gnu.org/archive/html/bug-gnulib/2011-02/msg00068.html>.
	* c++defs.h, lib/Makefile.in, lib/ftoastr.h, lib/getopt.in.h:
	* lib/gnulib.mk, lib/ignore-value.h, lib/stdbool.in.h, lib/stddef.in.h:
	* lib/time.in.h, lib/unistd.in.h:
	Regenerate.

2011-02-05  Paul Eggert  <eggert@cs.ucla.edu>

	sync from gnulib to remove HAVE_STDBOOL_H
	* m4/stdbool.m4 (AC_CHECK_HEADER_STDBOOL): Rename from
	AC_HEADER_STDBOOL.  All uses changed.  Do not define
	HAVE_STDBOOL_H, as gnulib does not need this.  This change is
	imported from the latest Autoconf git.  It was motivated by Emacs,
	which uses gnulib but does not need HAVE_STDBOOL_H.
	* configure, src/config.in: Regenerate.
	* config.guess, config.sub: Sync to 2011-02-02 versions (whitespace)

2011-02-03  Paul Eggert  <eggert@cs.ucla.edu>

	allow C code to suppress warnings about ignored return values
	* Makefile.in (GNULIB_MODULES): Add ignore-value.
	* configure, lib/Makefile.in, lib/gnulib.mk, m4/gl-comp.m4: Regenerate.
	* lib/ignore-value.h: New file.

2011-01-31  Chong Yidong  <cyd@stupidchicken.com>

	* configure.in: Test existence of xaw3d library, not just the
	header (Bug#7642).

2011-01-31  Eli Zaretskii  <eliz@gnu.org>

	* lib/makefile.w32-in (GNULIBOBJS): Add $(BLD)/strftime.$(O) and
	$(BLD)/time_r.$(O).
	($(BLD)/dtoastr.$(O)): Depend on $(EMACS_ROOT)/src/s/ms-w32.h and
	$(EMACS_ROOT)/src/m/intel386.h.
	($(BLD)/strftime.$(O))
	($(BLD)/time_r.$(O)): Define prerequisites.

2011-01-31  Paul Eggert  <eggert@cs.ucla.edu>

	src/emacs.c now gets version number from configure.in
	* configure.in (version): Set this from $PACKAGE_VERSION,
	which is set from AC_INIT, rather than scouting through src/emacs.c.
	* configure: Regenerate.
	* make-dist (version): Get it from configure.in, not src/emacs.c.

2011-01-30  Paul Eggert  <eggert@cs.ucla.edu>

	strftime: import from gnulib
	* Makefile.in (GNULIB_MODULES): Add strftime.
	* configure.in (AC_FUNC_STRFTIME, my_strftime): Remove; no longer
	needed.
	* aclocal.m4, configure, lib/Makefile.in, lib/gnulib.mk, m4/gl-comp.m4:
	Regenerate.
	* lib/strftime.c, lib/strftime.h, lib/stdbool.in.h: New files,
	imported from gnulib.
	* m4/strftime.m4, m4/stdbool.m4, m4/tm_gmtoff.m4: Likewise.
	This incorporates many changes from gnulib, including simpler
	handling of multibyte formats, porting to mingw32 and other
	platforms, and support for higher-resolution time stamps.
	Emacs does not yet use the higher-resolution interface.

2011-01-30  Paul Eggert  <eggert@cs.ucla.edu>

	gnulib: import mktime and move-if-change fixes from gnulib

	* configure: Regenerate from the following.

	2011-01-30  Paul Eggert  <eggert@cs.ucla.edu>

	mktime: clarify long_int width checking
	* lib/mktime.c (long_int_is_wide_enough): Move this assertion to
	the top level, to make it clearer that the assumption about
	long_int width is being checked.  See
	<http://lists.gnu.org/archive/html/bug-gnulib/2011-01/msg00554.html>.

	2011-01-29  Paul Eggert  <eggert@cs.ucla.edu>

	TYPE_MAXIMUM: avoid theoretically undefined behavior
	* lib/intprops.h (TYPE_MINIMUM, TYPE_MAXIMUM): Do not shift a
	negative number, which the C Standard says has undefined behavior.
	In practice this is not a problem, but might as well do it by the book.
	Reported by Rich Felker and Eric Blake; see
	<http://lists.gnu.org/archive/html/bug-gnulib/2011-01/msg00493.html>.
	* m4/mktime.m4 (AC_FUNC_MKTIME): Likewise.
	* lib/mktime.c (TYPE_MAXIMUM): Redo slightly to match the others.

	mktime: #undef mktime before #defining it
	* lib/mktime.c (mktime) [DEBUG]: #undef mktime before #defining it.

	mktime: systematically normalize tm_isdst comparisons
	* lib/mktime.c (isdst_differ): New function.
	(__mktime_internal): Use it systematically for all isdst comparisons.
	This completes the fix for libc BZ #6723, and removes the need for
	normalizing tm_isdst.
	See <http://sourceware.org/bugzilla/show_bug.cgi?id=6723>
	(not_equal_tm) [DEBUG]: Use isdst_differ here, too.

	mktime: fix some integer overflow issues and sidestep the rest

	This was prompted by a bug report by Benjamin Lindner for MinGW
	<http://lists.gnu.org/archive/html/bug-gnulib/2011-01/msg00472.html>.
	His bug is due to signed integer overflow (0 - INT_MIN), and I
	I scanned through mktime.c looking for other integer overflow
	problems, fixing all the bugs I found.

	Although the C Standard says the resulting code is still not safe
	in the presence of integer overflow, in practice it should be good
	enough for all real-world two's-complement implementations, except
	for debugging environments that deliberately trap on integer
	overflow (e.g., gcc -ftrapv).

	* lib/mktime.c (WRAPV): New macro.
	(SHR): Also check that long_int and time_t shift right in the
	usual way, before using the fast-but-unportable method.
	(TYPE_ONES_COMPLEMENT, TYPE_SIGNED_MAGNITUDE): Remove, no longer
	used.  The code already assumed two's complement, so there's
	no need to test for alternatives.  All uses removed.
	(TYPE_MAXIMUM): Don't rely here on overflow behavior not defined by
	the C standard.  Problem reported by Rich Felker in
	<http://lists.gnu.org/archive/html/bug-gnulib/2011-01/msg00488.html>.
	(twos_complement_arithmetic): Also check long_int and time_t.
	(time_t_avg, time_t_add_ok, time_t_int_add_ok): New functions.
	(guess_time_tm, ranged_convert, __mktime_internal): Use them.
	(__mktime_internal): Avoid integer overflow with unary subtraction
	in two instances where -1 - X is an adequate replacement for -X,
	since the calculations are approximate.

	2011-01-29  Eric Blake  <eblake@redhat.com>

	mktime: avoid infinite loop
	* m4/mktime.m4 (AC_FUNC_MKTIME): Avoid overflow on possibly-signed
	type; behavior is still undefined but portable to all known targets.
	Reported by Rich Felker.

	2011-01-28  Paul Eggert  <eggert@cs.ucla.edu>

	mktime: avoid problems on NetBSD 5 / i386
	* lib/mktime.c (long_int): New type.  This works around a problem
	on NetBSD 5 / i386, where 'long int' and 'int' are both 32 bits
	but time_t is 64 bits, and where I expect the existing code is
	wrong in some cases.
	(leapyear, ydhms_diff, guess_time_tm, __mktime_internal): Use it.
	(ydhms_diff): Bring back the compile-time check for wide-enough
	year and yday.

	mktime: fix misspelling in comment
	* lib/mktime.c (__mktime_internal): Fix misspelling in comment.
	This merges all recent glibc changes of importance.

	2011-01-28  Ralf Wildenhues  <Ralf.Wildenhues@gmx.de>

	move-if-change: cope with concurrent mv of identical file.
	* move-if-change (CMPPROG): Accept environment
	variable as an override for `cmp'.
	(usage): Document CMPPROG.
	Adjust comparison to drop stdout.  Cope with failure of mv if
	the target file exists and is identical to the source, for
	parallel builds.
	Report from H.J. Lu against binutils in PR binutils/12283.

2011-01-29  Eli Zaretskii  <eliz@gnu.org>

	* lib/makefile.w32-in:
	* lib/getopt_.h: New files.

2011-01-28  Paul Eggert  <eggert@cs.ucla.edu>

	improve fix for MS-DOS file name clash
	* Makefile.in (DOS_gnulib_comp.m4): Rename from DOS-gnulib-comp.m4,
	for portability to POSIX make.  Reported by Bruno Haible.
	(sync-from-gnulib): Copy gl-comp.m4 (if present) back to
	gnulib-comp.m4 before running gnulib-tool, to prevent old gnulib
	files from accumulating as garbage.  Also reported by Bruno Haible.

2011-01-27  Paul Eggert  <eggert@cs.ucla.edu>

	fix two m4/gnulib-*.m4 file names that clashed under MS-DOS
	* Makefile.in (DOS-gnulib-comp.m4): New macro.
	(sync-from-gnulib): Rename m4/gnulib-comp.m4 to m4/gl-comp.m4 to avoid
	problems with MS-DOS 8+3 file name restrictions.
	Remove m4/gnulib-cache.m4, as we can live without it.  If we kept
	it, it would also cause problems when extracting Emacs distribution
	tarballs on MS-DOS hosts.
	(ACLOCAL_INPUTS): Adjust to file renaming.
	* aclocal.m4, configure, lib/Makefile.in, src/config.in: Regenerate.
	* config.guess, config.sub: Sync from gnulib.
	* m4/gnulib-cache.m4: Remove from repository.
	* m4/gl-comp.m4: Rename from m4/gnulib-comp.m4.

2011-01-25  Glenn Morris  <rgm@gnu.org>

	* README: Add a note about ranges in copyright years.

	* configure.in: Set CANNOT_DUMP on ia64 hpux (port from emacs-23).

2011-01-25  Peter O'Gorman  <bug-gnu-emacs@mlists.thewrittenword.com>  (tiny change)

	* configure.in: Add HP-UX on IA64 (Bug#6811).

2011-01-24  Paul Eggert  <eggert@cs.ucla.edu>

	Remove HAVE_RAW_DECL_CHOWN etc. from config.h
	* Makefile.in (sync-from-gnulib): Remove m4/warn-on-use.m4,
	as it is no longer needed.
	* aclocal.m4, configure, lib/Makefile.in, src/config.in: Regenerate.
	* configure.in: Invoke the new gnulib macro
	gl_ASSERT_NO_GNULIB_POSIXCHECK, which removes the need for
	warn-on-use.m4 and for the HAVE_RAW_DECL_* symbols in config.h.
	* m4/getopt.m4: Sync from gnulib; this removes the need for
	HAVE_DECL_OPTRESET and HAVE_DECL_GETOPT_CLIP from config.h.
	* m4/gnulib-common.m4 (gl_ASSERT_NO_GNULIB_POSIXCHECK):
	New macro, synced from gnulib.
	* m4/warn-on-use.m4: Remove.

2011-01-22  Paul Eggert  <eggert@cs.ucla.edu>

	aclocal.m4: put this file back into repository
	This way, we don't have to assume that the maintainer has
	the automake package installed.  See
	<http://lists.gnu.org/archive/html/emacs-devel/2011-01/msg00746.html>.
	* .bzrignore: Remove aclocal.m4, undoing the previous change.
	* Makefile.in (top_maintainer_clean): Do not remove aclocal.m4,
	undoing the previous change.
	* aclocal.m4: New file (actually, resurrected).

2011-01-22  Miles Bader  <miles@gnu.org>

	* configure.in: Don't zero-out FONTCONFIG_CFLAGS and
	FONTCONFIG_LIBS when building with XFT (doing so is incorrect, as
	Emacs directly uses fontconfig, and breaks building when using a
	strict linker).

2011-01-21  Paul Eggert  <eggert@cs.ucla.edu>

	src/config.in: shrink slightly
	* configure.in: Invoke the new gnulib macro gl_ASSERT_NO_GNULIB_TESTS.
	This makes src/config.in a bit smaller, by removing identifiers
	like GNULIB_TEST_MKTIME that Emacs does not need.
	* m4/getopt.m4, m4/gnulib-common.m4, m4/include_next.m4:
	* m4/multiarch.m4, m4/stddef_h.m4, m4/time_h.m4, m4/unistd_h.m4:
	Sync from gnulib.  This removes a few more unnecessary symbols from
	src/config.in, such as AA_APPLE_UNIVERSAL_BUILD and HAVE_STDDEF_H.
	* configure, src/config.in: Regenerate.

	aclocal.m4: tweaks to regenerate more conveniently
	This attempts to act better when the source is in a weird state.  See
	<http://lists.gnu.org/archive/html/emacs-devel/2011-01/msg00734.html>.
	* Makefile.in (am--refresh): Add aclocal.m4, configure, config.in.
	* .bzrignore: Add aclocal.m4.

2011-01-20  Paul Eggert  <eggert@cs.ucla.edu>

	aclocal.m4: omit auto-generated file from repository
	* Makefile.in (top_maintainer_clean): Remove aclocal.m4; this undoes
	the most recent change here.
	* aclocal.m4: Remove from bzr repository.  This file is
	auto-generated and isn't needed to run 'configure'.  See
	<http://lists.gnu.org/archive/html/emacs-devel/2011-01/msg00698.html>.

2011-01-19  Paul Eggert  <eggert@cs.ucla.edu>

	Minor Makefile.in tweaks to build from gnulib better.
	<http://lists.gnu.org/archive/html/emacs-devel/2011-01/msg00673.html>
	* Makefile.in (sync-from-gnulib): Also run autoreconf -I m4.
	(top_maintainer_clean): Don't remove aclocal.m4.

2011-01-18  Paul Eggert  <eggert@cs.ucla.edu>

	Minor cleanups for 'bzr status'
	* .bzrignore: Add emacs-*/, the output of make-dist, and stamp-h1,
	the output of config.guess.
	* Makefile.in (top_distclean): Remove stamp-h1 too.

	* configure.in (HAVE_ATTRIBUTE_ALIGNED): Arrange for this to be
	defined if the compiler supports GCC-style __attribute__
	((__aligned__ ...)).  IBM AIX and Oracle Solaris Studio support
	this syntax.

2011-01-17  Paul Eggert  <eggert@cs.ucla.edu>

	Makefile.in: tidy up the building of lib
	* Makefile.in (am--refresh): Mark as .PHONY.
	(top_maintainer_clean): Don't remove lib/gnulib.mk m4/gnulib-cache.m4,
	as they're not rebuilt unless you do a "make sync-from-gnulib"
	and the former is needed for "configure".
	(maintainer-clean): Don't recurse into lib, as "make bootstrap-clean"
	has already removed lib/Makefile.

	* Makefile.in (GNULIB_MODULES): Change ftoastr to dtoastr.
	This avoids building ftoastr and ldtoastr, which aren't needed.  See
	<http://lists.gnu.org/archive/html/bug-gnulib/2011-01/msg00199.html>.

	* .bzrignore: Add .h files that are host-dependent.
	Add lib/.deps/, lib/arg-nonnull.h, lib/c++defs.h, lib/getopt.h,
	lib/time.h, lib/unistd.h, lib/warn-on-use.h.  These are
	host-dependent and are built as part of an ordinary 'make', and
	should not be checked in.

	* lib/Makefile.in: Regenerate.
	* lib/COPYING: New file, a copy of COPYING.

	* configure: Regenerate.
	* configure.in (AC_USE_SYSTEM_EXTENSIONS): Remove: gnulib does this.

	Regenerate.
	* lib/getopt.c, lib/getopt.in.h, lib/getopt1.c, lib/getopt_int.h:
	* lib/gettext.h, lib/unistd.in.h, m4/unistd_h.m4:
	New files, copied from gnulib by gnulib-tool.
	* aclocal.m4, configure, lib/Makefile.in, m4/getopt.m4:
	* m4/gnulib-cache.m4, m4/gnulib-comp.m4, src/config.in:
	Regenerate.

	Use gnulib's getopt-gnu module.
	* Makefile.in (GNULIB_MODULES): Add getopt-gnu.
	(AUTOCONF_INPUTS): Remove getopt.m4; aclocal.m4 is a good-enough
	representative of the dependencies.
	* configure.in: Do not configure getopt, as gnulib does that now.
	* make-dist: Do not worry about lib-src/getopt.h, as gnulib handles
	getopt now, in lib.

	Regenerate.
	* arg-nonnull.h, c++defs.h, lib/mktime-internal.h, lib/mktime.c:
	* lib/stddef.in.h, lib/time.h, lib/time.in.h, lib/time_r.c:
	* m4/extensions.m4, m4/include_next.m4, m4/mktime.m4:
	* m4/multiarch.m4, m4/stddef_h.m4, m4/time_h.m4, m4/time_r.m4:
	* m4/extensions.m4, m4/include_next.m4, m4/mktime.m4, m4/multiarch.m4:
	* m4/stddef_h.m4, m4/time_h.m4, m4/time_r.m4, m4/warn-on-use.m4:
	* m4/wchar_t.m4, warn-on-use.h:
	New files, copied from gnulib by gnulib-tool.
	* aclocal.m4, configure, lib/Makefile.in, lib/gnulib.mk:
	* m4/gnulib-cache.m4, m4/gnulib-comp.m4, src/config.in:
	Regenerate.

	Use gnulib's mktime module.
	* Makefile.in (GNULIB_MODULES): Add mktime.
	* configure.in: Remove code no longer needed, as gnulib now does it.
	(AC_CHECK_FUNCS): Remove mktime.
	(AC_FUNC_MKTIME, BROKEN_MKTIME): Remove.
	(__restrict): Remove, as this now gets in the way of the C99
	support for 'restrict' pulled in by the gnulib mktime module.
	Code should now use 'restrict' and not '__restrict".
	(mktime): Remove.
	* make-dist: Put gnulib-generated files arg-nonnull.h, c++defs.h,
	and warn-on-use.h into the distribution.

	Regenerate.
	* lib/dtoastr.c, lib/ftoastr.c, lib/ftoastr.h, lib/intprops.h:
	* lib/ldtoastr.c, m4/c-strtod.m4:
	New files, copied from gnulib by gnulib-tool.
	* lib/dummy.c: Remove.
	* aclocal.m4, configure, lib/Makefile.in, lib/gnulib.mk:
	* m4/gnulib-cache.m4, m4/gnulib-comp.m4, src/config.in:
	Regenerate.

	Use gnulib's ftoastr module.
	* Makefile.in (GNULIB_MODULES): Add ftoastr.  Remove dummy.

	Regenerate.
	* aclocal.m4, compile, depcomp, lib/Makefile.in, lib/dummy.c:
	* lib/gnulib.mk, m4/00gnulib.m4, m4/gnulib-cache.m4:
	* m4/gnulib-common.m4, m4/gnulib-comp.m4, m4/gnulib-tool.m4, missing:
	New files, generated automatically, with 'make sync-from-gnulib'
	followed by 'make'.
	* configure: Regenerate.

	Automate syncing from gnulib.
	* INSTALL, README: Document new subdirectory 'lib'.
	* Makefile.in (SUBDIR): Add lib.
	(SUBDIR_MAKEFILES): Add lib/Makefile.
	(lib-src, src, TAGS, tags): Depend on lib.
	(gnulib_srcdir, GNULIB_MODULES, GNULIB_TOOL_FLAGS): New macros.
	($(gnulib_srcdir)): New rule.
	(sync-from-gnulib): New rule, which is .PHONY.
	(lib): New rule, which is like lib-src.
	(Makefile): Depend on lib/Makefile.in.
	(AUTOCONF_INPUTS): Depend on aclocal.m4.
	(ACLOCAL_INPUTS, AUTOMAKE_INPUTS): New macros.
	($(srcdir)/aclocal.m4, $(srcdir)/lib/Makefile.in): New rules.
	(am--refresh): New rule, to pacify Automake.
	(mostlyclean, clean, distclean, bootstrap-clean, maintainer-clean):
	Clean lib, too.
	(top_maintainer_clean): New macro, to remove gnulib-tool and Automake
	droppings.
	(maintainer-clean, extraclean): Use it.
	* configure.in: Initialize for automake and gnulib, by invoking
	AM_INIT_AUTOMAKE, AM_PROG_CC_C_O, gl_EARLY, and gl_INIT.  Output
	lib/Makefile, too.  Use automake to build gnulib, as gnulib works
	more conveniently with automake.
	* lib/Makefile.am: New file.
	* make-dist: Also put into the distribution aclocal.m4,
	compile, depcomp, missing, and the files under lib/.

2011-01-15  Glenn Morris  <rgm@gnu.org>

	* Makefile.in (epaths-force): No more arch-tag to edit.

2011-01-15  Chong Yidong  <cyd@stupidchicken.com>

	* configure.in: Bump min libxml2 version to 2.6.17 (Bug#7603).

2011-01-14  Paul Eggert  <eggert@cs.ucla.edu>

	* make-dist: Distribute test/ files too.
	Distribute every file under test/ that is under version control,
	using patterns like *.el to capture files that are added later.
	Without this change, "configure" would fail, because it would
	attempt to build from a Makefile.in that was not distributed.

2011-01-13  Christian Ohler  <ohler@gnu.org>

	* Makefile.in (INFO_FILES): Add ERT.

	* Makefile.in (check): Run tests in test/automated.

	* Makefile.in:
	* configure.in: Add test/automated/Makefile.

2011-01-07  Paul Eggert  <eggert@cs.ucla.edu>

	* install-sh, mkinstalldirs, move-if-change: Update from master
	source in gnulib.

	* config.guess, config.sub: Updated from master source.

2011-01-05  Andreas Schwab  <schwab@linux-m68k.org>

	* configure.in: Check for __builtin_unwind_init.

2011-01-05  Glenn Morris  <rgm@gnu.org>

	* configure.in (HAVE_MAKEINFO): New output variable.
	(MAKEINFO): Reset to "makeinfo" if not found.
	* Makefile.in (install-arch-indep, info):
	Replace MAKEINFO = off with HAVE_MAKEINFO = no.

2010-12-29  Ulrich Müller  <ulm@gentoo.org>

	* configure.in: Make gameuser configurable (Bug#7717).

2010-12-15  Glenn Morris  <rgm@gnu.org>

	* Makefile.in (install-arch-dep, uninstall): Remove code relating to the
	long absent lib-src/fns-*.el.

2010-12-11  Glenn Morris  <rgm@gnu.org>

	* make-dist: Exclude etc/*.pyc.

2010-12-10  Andreas Schwab  <schwab@linux-m68k.org>

	* configure.in: Don't double machfile in final message.

2010-12-04  Chong Yidong  <cyd@stupidchicken.com>

	* configure.in: Fix last change.

2010-12-04  Andreas Schwab  <schwab@linux-m68k.org>

	* configure.in: Remove reference to removed machine description
	files and allow $machine and $machfile to be empty.
	Substitute M_FILE/S_FILE instead of machfile/opsysfile.

2010-12-03  Glenn Morris  <rgm@gnu.org>

	* make-dist: Remove EMACS_UNIBYTE unsetting; it does nothing.

2010-11-23  Dan Nicolaescu  <dann@ics.uci.edu>

	* configure.in <AC_CHECK_HEADERS>: Remove sys/ioctl.h.
	(EXTERNALLY_VISIBLE): New definition.

2010-11-21  Dan Nicolaescu  <dann@ics.uci.edu>

	* configure.in (INLINE): Do not depend on OPTIMIZE, unused.

2010-11-15  Dan Nicolaescu  <dann@ics.uci.edu>

	* configure.in: Do not check for unconditionally included headers.

2010-11-09  Stefan Monnier  <monnier@iro.umontreal.ca>

	* .dir-locals.el (log-edit-mode): Set log-edit-rewrite-fixes.

2010-11-09  Michael Albinus  <michael.albinus@gmx.de>

	* configure.in: Don't write a warning for D-Bus anymore.

2010-11-06  Andreas Schwab  <schwab@linux-m68k.org>

	* configure.in: Fix indentation.

2010-10-31  Ken Brown  <kbrown@cornell.edu>

	* configure.in (checking whether localtime caches TZ):
	Use unsetenv instead of modifying environment directly.

2010-10-25  Andreas Schwab  <schwab@linux-m68k.org>

	* configure.in (checking for -znocombreloc): Use AC_LANG_PROGRAM
	to avoid warning.

2010-10-24  Lars Magne Ingebrigtsen  <larsi@gnus.org>

	* configure.in: Remove the BROKEN annotation from GnuTLS.

2010-10-22  Glenn Morris  <rgm@gnu.org>

	* make-dist: Avoid listing .el files twice.  Don't try to run
	autoconf if --no-update.

2010-10-20  Glenn Morris  <rgm@gnu.org>

	* make-dist: No longer create lisp/MANIFEST.

2010-10-14  Glenn Morris  <rgm@gnu.org>

	* BUGS, INSTALL.BZR, README: Updates.

2010-10-13  Glenn Morris  <rgm@gnu.org>

	* make-dist: Remove --compress.  Check for the appropriate
	gzip-like executable, and if not found, don't compress.
	Check version number in README, don't change it.
	Use find for nt/inc/*.h.

2010-10-12  Dan Nicolaescu  <dann@ics.uci.edu>

	* configure (ns_appdir, OLDXMENU, TOOLTIP_SUPPORT):
	Remove trailing / from directory names.

2010-10-12  Glenn Morris  <rgm@gnu.org>

	* make-dist: Update and simplify.

2010-10-12  Eli Zaretskii  <eliz@gnu.org>

	* make-dist: Don't distribute src/buildobj.h.  (Bug#7167)

2010-10-10  Dan Nicolaescu  <dann@ics.uci.edu>

	* configure.in (PROFILING_LDFLAGS): Do not define, remove all uses.

2010-10-09  Glenn Morris  <rgm@gnu.org>

	* make-dist: No more doc/emacs/*.texi.in.

	* configure.in (AC_OUTPUT): Remove doc/emacs/emacsver.texi.

2010-10-09  Glenn Morris  <rgm@gnu.org>

	* configure.in: Combine some conditionals.

	* configure.in (AC_OUTPUT): Add doc/emacs/emacsver.texi.
	* make-dist: Include doc/emacs/*.texi.in.

	* INSTALL, make-dist: Remove references to b2m.
	* Makefile.in (MAN_PAGES): Remove b2m.1.

2010-10-05  Glenn Morris  <rgm@gnu.org>

	* .dir-locals.el: The Emacs convention is sentence-end-double-space.

2010-10-03  Dan Nicolaescu  <dann@ics.uci.edu>

	* configure.in (NO_INLINE, noinline): Move here from src/xterm.c.

2010-10-01  Dan Nicolaescu  <dann@ics.uci.edu>

	* configure.in: Include stdlib.h and string.h unconditionally.

2010-09-29  Romain Francoise  <romain@orebokech.com>

	* configure.in: Don't enable ImageMagick unless HAVE_X11.

2010-09-28  Glenn Morris  <rgm@gnu.org>

	* configure.in (HAVE_GNUTLS): Add a description to make autoheader
	happy.

2010-09-27  Lars Magne Ingebrigtsen  <larsi@gnus.org>

	* configure.in: Enable imagemagick by default.

2010-09-26  Lars Magne Ingebrigtsen  <larsi@gnus.org>

	* configure.in (HAVE_GNUTLS): Don't break if we don't have the
	GnuTLS libraries.

2010-09-26  Teodor Zlatanov  <tzz@lifelogs.com>

	* configure.in: Set up GnuTLS.

2010-09-22  Chong Yidong  <cyd@stupidchicken.com>

	* configure.in: Announce whether libxml2 is linked to.

2010-09-20  Dan Nicolaescu  <dann@ics.uci.edu>

	* configure.in (LINKER): Rename to LD_FIRSTFLAG, do not include $(CC).

2010-09-18  Eli Zaretskii  <eliz@gnu.org>

	* config.bat: Detect that libxml2 is installed and if so, build
	with it.

2010-09-13  Lars Magne Ingebrigtsen  <larsi@gnus.org>

	* configure.in (HAVE_LIBXML2): Check that the libxml2 we found can
	be used.  This fixes a conf problem on Mac OS X.

2010-09-10  Lars Magne Ingebrigtsen  <larsi@gnus.org>

	* configure.in: Check for libxml2.

2010-09-09  Glenn Morris  <rgm@gnu.org>

	* make-dist: No more TODO files under lisp/.

2010-09-04  Eli Zaretskii  <eliz@gnu.org>

	* config.bat: Produce lisp/gnus/_dir-locals.el from
	lisp/gnus/.dir-locals.el.

2010-08-23  Andreas Schwab  <schwab@linux-m68k.org>

	* configure.in: Fix check for librsvg, imagemagick and
	MagickExportImagePixels.

2010-08-18  Joakim Verona  <joakim@verona.se>

	* Makefile.in, configure.in: Checks for ImageMagick.

2010-08-10  Dan Nicolaescu  <dann@ics.uci.edu>

	* configure.in (AC_PREREQ): Require autoconf 2.65.

2010-08-09  Dan Nicolaescu  <dann@ics.uci.edu>

	* configure.in (AC_PREREQ): Require autoconf 2.66 to stop version churn.

2010-08-09  Andreas Schwab  <schwab@linux-m68k.org>

	* configure.in: Add AC_C_BIGENDIAN.

2010-08-09  Dan Nicolaescu  <dann@ics.uci.edu>

	* configure.in (ORDINARY_LINK): Use on hpux* too.

2010-08-06  Jan Djärv  <jan.h.d@swipnet.se>

	* configure.in: Check for util.h.
	Use -Wimplicit-function-declaration if compiler supports it.

2010-08-05  Eli Zaretskii  <eliz@gnu.org>

	* configure.in (UNEXEC_OBJ): Rename unexec.o => unexcoff.o.

2010-08-04  Andreas Schwab  <schwab@linux-m68k.org>

	* configure.in: Restore accidentally removed use of
	GCC_TEST_OPTIONS/NON_GCC_TEST_OPTIONS.

2010-07-29  Chad Brown  <yandros@mit.edu>

	* configure.in: Check for dirent.h.

2010-07-29  Dan Nicolaescu  <dann@ics.uci.edu>

	* configure.in: Remove reference to usg5-4, unused.

2010-07-25  Andreas Schwab  <schwab@linux-m68k.org>

	* configure.in: Check for __executable_start.

2010-07-24  Ken Brown  <kbrown@cornell.edu>

	* configure.in (LINKER, LIB_GCC): Remove cygwin special cases (Bug#6715)

2010-07-24  Juanma Barranquero  <lekktu@gmail.com>

	* .bzrignore, .gitignore: Ignore README.W32 on the root directory.

2010-07-24  Ken Brown  <kbrown@cornell.edu>  (tiny change)

	* configure.in (START_FILES) [cygwin]: Set to pre-crt0.o (Bug#6715).

2010-07-12  Andreas Schwab  <schwab@linux-m68k.org>

	* configure.in (C_WARNINGS_SWITCH, PROFILING_CFLAGS)
	(PROFILING_LDFLAGS): Substitute, don't add them to CFLAGS/LDFLAGS.
	(C_OPTIMIZE_SWITCH): Remove.
	(TEMACS_LDFLAGS2): Add ${PROFILING_LDFLAGS}.

2010-07-11  Andreas Schwab  <schwab@linux-m68k.org>

	* configure.in: Don't check for index and rindex, check for strchr
	and strrchr.  Define strchr and strrchr as index and rindex,
	resp., in src/config.h if not available.

2010-07-08  Dan Nicolaescu  <dann@ics.uci.edu>

	* configure.in: Use -Wold-style-definition if available.
	This helps with the transition to standard C code, it can be
	removed when done.

	* configure.in (PRE_EDIT_LDFLAGS, POST_EDIT_LDFLAGS): Remove.

	* configure.in (UNEXEC_OBJ): Add comment about values for MSDOS
	and MSWindows.

2010-07-07  Andreas Schwab  <schwab@linux-m68k.org>

	* configure.in: Don't check for bcopy, bcmp, bzero.  Don't include
	<strings.h> and don't define bcopy, bzero, BCMP in config.h.

2010-07-07  Dan Nicolaescu  <dann@ics.uci.edu>

	* configure.in (getenv): Remove K&R declaration.

2010-07-02  Jan Djärv  <jan.h.d@swipnet.se>

	* configure.in: Remove define __P.

2010-07-02  Dan Nicolaescu  <dann@ics.uci.edu>

	* configure.in (--enable-use-lisp-union-type): New flag.

2010-06-30  Dan Nicolaescu  <dann@ics.uci.edu>

	Fix CFLAGS for non-GCC compilers.
	* configure.in (CFLAGS): Always use -g like it was done before the
	2010-03-30 change.
	(REAL_CFLAGS): Use CFLAGS for non-GCC to get optimization flags.
	(Bug#6538)

2010-06-30  Glenn Morris  <rgm@gnu.org>

	* configure.in (HAVE_SOUND, HAVE_X_I18N, HAVE_X11R6_XIM):
	Set with AC_DEFINE rather than AH_BOTTOM.

	* configure.in (C_OPTIMIZE_SWITCH, CANNOT_DUMP, SYSTEM_MALLOC)
	(USE_MMAP_FOR_BUFFERS, C_WARNING_SWITCH, CFLAGS, REAL_CFLAGS):
	Set with shell, not cpp.
	(LIBX): Remove, just use -lX11 in the one place this was used.
	(cannot_dump): Replace with CANNOT_DUMP.

2010-06-28  Jan Djärv  <jan.h.d@swipnet.se>

	* configure.in: Add --with-x-toolkit=gtk3.  Remove HAVE_GTK_MULTIDISPLAY,
	check for gtk_file_chooser_dialog_new, and HAVE_GTK_FILE_BOTH (implied
	by minimum required Gtk+ 2.6).  Add checks for functions introduced
	in Gtk+ 2.14 or newer (bug#6505).

2010-06-26  Eli Zaretskii  <eliz@gnu.org>

	* config.bat: Remove white space around "+" in COPY commands.

2010-06-23  Glenn Morris  <rgm@gnu.org>

	* info/dir: Start descriptions in column 32, per Texinfo convention.

2010-06-16  Chong Yidong  <cyd@stupidchicken.com>

	* INSTALL: Update font information (Bug#6389).

2010-06-16  Glenn Morris  <rgm@gnu.org>

	* INSTALL: General update.

2010-06-12  Glenn Morris  <rgm@gnu.org>

	* Makefile.in (install-arch-indep): Delete any old info .gz files first.

2010-06-11  Glenn Morris  <rgm@gnu.org>

	* configure.in (--without-compress-info): New option.
	(GZIP_INFO): New output variable.

	* Makefile.in (GZIP_INFO): New, set by configure.
	(install-arch-indep): Don't gzip info pages if GZIP_INFO is nil.
	Handle man pages in the same way.

2010-06-10  Glenn Morris  <rgm@gnu.org>

	* Makefile.in (install-arch-indep): Gzip the info files too.

	* make-dist: Remove references to non-existent directories and files.

2010-06-08  Dan Nicolaescu  <dann@ics.uci.edu>

	* configure.in: Include <strings.h> and <string.h> instead of
	"strings.h" and "string.h".

2010-06-06  Dan Nicolaescu  <dann@ics.uci.edu>

	* configure.in: Remove code dealing with BSTRING.

2010-06-03  Dan Nicolaescu  <dann@ics.uci.edu>

	* configure.in (AC_PREREQ): Require autoconf 2.65.

	* configure.in (unxec): Do not define and substitute.
	(UNEXEC_OBJ): New output variable, replaces cpp UNEXEC.

2010-06-03  Glenn Morris  <rgm@gnu.org>

	* configure.in (AH_BOTTOM): Remove NOT_C_CODE test, it is always true.

2010-06-02  Dan Nicolaescu  <dann@ics.uci.edu>

	Fix alloca definition when using gcc on non-gnu systems.
	* configure.in: Use the code sequence indicated by "info autoconf"
	for alloca (bug#6170).

2010-05-30  Stefan Monnier  <monnier@iro.umontreal.ca>

	* .bzrignore: Ignore new files from trunk, which appear if you use
	colocated branches (i.e. "bzr switch").

2010-05-28  Glenn Morris  <rgm@gnu.org>

	* configure.in: Simplify some of the $canonical tests.

2010-05-27  Glenn Morris  <rgm@gnu.org>

	* config.bat: Do not preprocess src/Makefile.in.

	* configure.in: Do not preprocess src/Makefile.in.
	(cpp_undefs, CPP_NEED_TRADITIONAL): Remove.
	(AC_EGREP_CPP): Test no longer needed.

	* make-dist: No more Makefile.c files.

2010-05-26  Glenn Morris  <rgm@gnu.org>

	* configure.in (YMF_PASS_LDFLAGS): Remove.
	(PRE_EDIT_LDFLAGS, POST_EDIT_LDFLAGS): New output variables.

	* configure.in (CPPFLAGS, CFLAGS, REAL_CFLAGS):
	Add $GNUSTEP_LOCAL_HEADERS.
	(LDFLAGS, LD_SWITCH_SYSTEM_TEMACS): Add $GNUSTEP_LOCAL_LIBRARIES.

	* configure.in (NS_IMPL_GNUSTEP_INC, NS_IMPL_GNUSTEP_TEMACS_LDFLAGS)
	(GNUSTEP_MAKEFILES): Remove.
	(LD_SWITCH_SYSTEM_TEMACS): Move NS_IMPL_GNUSTEP_TEMACS_LDFLAGS
	stuff to here.

2010-05-25  Glenn Morris  <rgm@gnu.org>

	* configure.in (LD_SWITCH_SYSTEM): Move some gnu-linux stuff...
	(LD_SWITCH_SYSTEM_TEMACS): ... to here.

	* configure.in (LD_SWITCH_SYSTEM_EXTRA): Remove.
	(LD_SWITCH_SYSTEM_TEMACS): Put darwin stuff from LD_SWITCH_SYSTEM_EXTRA
	here instead.

2010-05-24  Romain Francoise  <romain@orebokech.com>

	* make-dist: Look for version in src/emacs.c.
	Use lisp/subr.el rather than lisp/version.el for location check.

2010-05-21  Glenn Morris  <rgm@gnu.org>

	* configure.in (MKDEPDIR): Parallel build tweak.

	* configure.in (ns_frag): New output file.

	* configure.in (OLDXMENU): Set to "nothing" if !HAVE_X11 || USE_GTK.
	(OLDXMENU_TARGET): Set to empty if USE_GTK.

	* configure.in (cannot_dump): New output variable.

2010-05-20  enami tsugutomo  <tsugutomo.enami@jp.sony.com>

	* configure.in: On NetBSD, if terminfo is found, use it in
	preference to termcap.  (Bug#6190)

2010-05-20  Glenn Morris  <rgm@gnu.org>

	* make-dist (src): Include *.mk.
	* config.bat: Concatenate deps.mk onto the end of src/Makefile.
	* configure.in (DEPFLAGS, MKDEPDIR): New output variables.
	(deps_frag): New output file.
	(AUTO_DEPEND): Remove this definition.

	* configure.in (--with-gtk, --with-gcc): Remove option stubs.

2010-05-19  Glenn Morris  <rgm@gnu.org>

	* configure.in (LINKER, YMF_PASS_LDFLAGS): New output variables.
	(ORDINARY_LINK): New AC_DEFINE.
	(LIB_GCC): No need to set if ORDINARY_LINK.

2010-05-18  Glenn Morris  <rgm@gnu.org>

	* configure.in (POST_ALLOC_OBJ) [cygwin]: Omit vm-limit.o.
	(POST_ALLOC_OBJ) [!cygwin]: Set to empty.

	* config.bat (RALLOC_OBJ): Edit to empty if sys_malloc.
	* configure.in (REL_ALLOC): Unset on gnu, gnu-linux if DOUG_LEA_MALLOC.
	(RALLOC_OBJ): New output variable.

	* config.bat (GMALLOC_OBJ, VMLIMIT_OBJ): Edit to empty if sys_malloc.
	* configure.in (GMALLOC_OBJ, VMLIMIT_OBJ): New output variables.

2010-05-17  Stefan Monnier  <monnier@iro.umontreal.ca>

	* Makefile.in (src): Provide the name of the VCS file that witnesses
	a pull.
	($(srcdir)/src/config.in): Handle accidental removal of src/config.in.

2010-05-17  Glenn Morris  <rgm@gnu.org>

	* configure.in (OLDXMENU_DEPS): New output variable.

2010-05-16  Glenn Morris  <rgm@gnu.org>

	* configure.in (ns_appbindir, ns_appresdir): Set using $ns_appdir.

	* configure.in (ns_appdir, ns_appbindir): Add trailing "/" to value.
	* Makefile.in (install-arch-dep): Update for above change.

	* Makefile.in (ns_appdir): Remove.
	(install-arch-dep): Test $ns_appresdir instead of $ns_appdir.

	* configure.in (TEMACS_LDFLAGS2): New output variable.

	* configure.in (NS_IMPL_GNUSTEP_TEMACS_LDFLAGS): New output variable.
	(START_FILES): Set to empty if NS_IMPL_GNUSTEP.
	(GNUSTEP_SYSTEM_HEADERS, GNUSTEP_SYSTEM_LIBRARIES): Do not output,
	nothing uses.

2010-05-16  Dan Nicolaescu  <dann@ics.uci.edu>

	* configure.in: Remove references to usg5-4 and bsd-common, $opsys
	does not use them.
	(X11R5_INHIBIT_I18N): Remove, unused.

2010-05-15  Glenn Morris  <rgm@gnu.org>

	* configure.in (LIBXMENU): Set to empty if !HAVE_X_WINDOWS.

	* configure.in (FONT_OBJ): Set to empty if !HAVE_X_WINDOWS.

2010-05-15  Ken Raeburn  <raeburn@raeburn.org>

	* configure.in: Look for version string in its new location.

2010-05-15  Eli Zaretskii  <eliz@gnu.org>

	* config.bat: Remove support for DJGPP v1.x.

2010-05-15  Glenn Morris  <rgm@gnu.org>

	* configure.in (OLDXMENU_TARGET): New output variable.

	* Makefile.in (install-arch-dep): Update odd NS rule for Emacs version.

	* Makefile.in (install-arch-indep): Remove references to RCS, CVS,
	and other files that no longer exist.

2010-05-14  Glenn Morris  <rgm@gnu.org>

	* configure.in (cpp_undefs): Add mktime, register, X11.

	* configure.in (GPM_MOUSE_SUPPORT): Remove.
	(MOUSE_SUPPORT, TOOLTIP_SUPPORT, WINDOW_SUPPORT): New output variables.
	(HAVE_WINDOW_SYSTEM, HAVE_MOUSE): Move out of AC_BOTTOM.

	* configure.in (NS_IMPL_GNUSTEP_INC): New output variable.
	(GNUSTEP_MAKEFILES): Do not output.

2010-05-13  Glenn Morris  <rgm@gnu.org>

	* configure.in: Fix some paren typos.

	* configure.in (OLDXMENU, LIBXMENU): Set to empty if !HAVE_MENUS.

	* configure.in (LD_SWITCH_X_SITE, C_SWITCH_X_SITE): Do not define.

2010-05-12  Glenn Morris  <rgm@gnu.org>

	* configure.in (LIB_SRC_EXTRA_INSTALLABLES): Remove, unused.

	* configure.in (LIB_GCC): New output variable.

2010-05-11  Glenn Morris  <rgm@gnu.org>

	* make-dist (msdos): No more mainmake.

	* configure.in: Generate lib-src/Makefile directly, do not run cpp.
	* config.bat: Do not run cpp on lib-src/Makefile.in.

	* config.bat [HAVE_X11]: Run sed3x.inp on lib-src/Makefile.

2010-05-10  Glenn Morris  <rgm@gnu.org>

	* configure.in (LIBS_SYSTEM): New output variable, replacing cpp.

	* configure.in (MAIL_USE_FLOCK, MAIL_USE_LOCKF): New AC_DEFINEs.
	(BLESSMAIL_TARGET): New output variable.

2010-05-08  Štěpán Němec  <stepnem@gmail.com>  (tiny change)

	* INSTALL: Fix typos.

2010-05-08  Chong Yidong  <cyd@stupidchicken.com>

	* configure.in: Add check for buggy version of GCC (Bug#6031).

2010-05-08  Glenn Morris  <rgm@gnu.org>

	* configure.in (HAVE_LIBNCURSES): New local variable.
	(TERMINFO, LIBS_TERMCAP, TERMCAP_OBJ): New output variables,
	replacing cpp in src/s/*.h and src/Makefile.in.

2010-05-07  Chong Yidong  <cyd@stupidchicken.com>

	* Version 23.2 released.

2010-05-07  Stefan Monnier  <monnier@iro.umontreal.ca>

	* configure.in: Add tests for `isnan' and `copysign'.

2010-05-07  Eli Zaretskii  <eliz@gnu.org>

	* config.bat: Allow for 2 leading `#'s in comments in
	src/Makefile.in.

2010-05-07  Glenn Morris  <rgm@gnu.org>

	* configure.in (LD_SWITCH_SYSTEM): Set with configure, not cpp.
	Merges logic from src/s/* and src/Makefile.in.
	(LD_SWITCH_SYSTEM_TEMACS): New output variable.

2010-05-07  Dan Nicolaescu  <dann@ics.uci.edu>

	Define START_FILES and LIB_STANDARD using autoconf.
	* configure.in (START_FILES, LIB_STANDARD): New definitions, moved
	here from src/s/*.h.
	(HAVE_CRTIN): Remove, inline logic in the netbsd
	START_FILES/LIB_STANDARD computation.

2010-05-06  Glenn Morris  <rgm@gnu.org>

	* configure.in (AC_PROG_LN_S): Remove test, nothing uses @LN_S@.

	* Makefile.in (CPP, C_SWITCH_SYSTEM, ALLOCA, LN_S, C_SWITCH_X_SITE)
	(LD_SWITCH_X_SITE): Remove unused variables.

2010-05-04  Glenn Morris  <rgm@gnu.org>

	* configure.in (LD_SWITCH_X_SITE_AUX): Use AC_SUBST only, not AC_DEFINE
	as well.
	(LD_SWITCH_X_SITE_AUX_RPATH): New output variable.

	* configure.in (LD_SWITCH_SYSTEM_TEMACS): New output variable.

	* configure.in (C_SWITCH_MACHINE, C_SWITCH_SYSTEM): New output
	variables, replacing c_switch_machine, c_switch_system.
	* Makefile.in (C_SWITCH_SYSTEM): Use @C_SWITCH_SYSTEM@ rather than
	@c_switch_system@.

2010-05-03  Glenn Morris  <rgm@gnu.org>

	* configure.in (LIBXT_OTHER, LIBX_OTHER): New output variables.

	* make-dist: There are no more src/m/*.inp files.

2010-05-01  Dan Nicolaescu  <dann@ics.uci.edu>

	* configure.in (LD_SWITCH_MACHINE, ld_switch_machine): Remove, unused.
	(ac_link): Do not use ld_switch_machine.

2010-05-01  Glenn Morris  <rgm@gnu.org>

	* configure.in (OTHER_OBJ): Remove.
	(PRE_ALLOC_OBJ, POST_ALLOC_OBJ): New output variables.

2010-04-30  Glenn Morris  <rgm@gnu.org>

	* configure.in (OTHER_OBJ): Always include vm-limit.o on Cygwin.
	Elsewhere, maybe include it.

	* configure.in (TOOLKIT_LIBW) [HAVE_GTK]: Set to $GTK_LIBS.
	(OLDXMENU, LIBXMENU): New output variables.

	* configure.in (OTHER_OBJ): New output variable.

2010-04-28  Glenn Morris  <rgm@gnu.org>

	* configure.in (CYGWIN_OBJ): New output variable.

	* configure.in (GPM_MOUSE_SUPPORT): New output variable.

	* configure.in (FONT_OBJ): New output variable.

	* configure.in (LIBXMU): New output variable.

	* configure.in (NS_OBJ, NS_SUPPORT): New output variables.

	* configure.in (machine, canonical): On amdx86-64, check for a 32-bit
	userland and maybe change values to i386 (move test from s/amdx86-64.h).

2010-04-27  Glenn Morris  <rgm@gnu.org>

	* configure.in (LIBXTR6): New output variable.  Move unixware special
	case here from src/s/unixware.h.

	* configure.in (LUCID_LIBW, MOTIF_LIBW): No longer substitute
	in Makefiles.
	(TOOLKIT_LIBW): New output variable, replacing LUCID_LIBW/MOTIF_LIBW.

	* configure.in (HAVE_MOTIF_2_1): Remove unused variable.
	(LIBXP): No longer substitute in Makefiles.
	(MOTIF_LIBW): New output variable.  Move system-specific settings here
	from src/s files.

2010-04-27  Dan Nicolaescu  <dann@ics.uci.edu>

	Reduce CPP usage.
	* configure.in (LIB_X11_LIB): Remove, inline in the only user.
	(unexec): Define unconditionally, all platforms define
	UNEXEC.  AC_SUBST it.
	(UNEXEC_SRC): Remove, unused.
	(C_SWITCH_X_SYSTEM): Define using autoconf, not cpp.

2010-04-27  Glenn Morris  <rgm@gnu.org>

	* configure.in (HAVE_MOTIF_2_1, HAVE_LIBXP): Remove unused AC_DEFINEs,
	replaced by LIBXP.

	* configure.in (--with-crt-dir): Doc fix (now valid for all platforms).
	(CRT_DIR): On (powerpc64|sparc64)-*-linux-gnu*, default to /usr/lib64.
	On hpux10-20, default to /lib.

	* configure.in (LUCID_LIBW, LIBXP, WIDGET_OBJ): New output variables.

2010-04-26  Dan Nicolaescu  <dann@ics.uci.edu>

	* configure.in (LIBS_MACHINE): Remove, unused.

	* configure.in (LIB_MATH): New output variable.  Set it for some systems.

2010-04-24  Glenn Morris  <rgm@gnu.org>

	* configure.in (CRT_DIR): New output variable.
	(--with-crt-dir): New option.  (Bug#5655)
	(HAVE_LIB64_DIR): Remove.

2010-04-22  Dan Nicolaescu  <dann@ics.uci.edu>

	* configure.in (REAL_CFLAGS, CFLAGS): Restore -g for gcc.

2010-04-22  Miles Bader  <miles@gnu.org>

	* configure.in: Get rid of "unix" pre-defined macro when
	preprocessing Makefile.  (Bug#5857)

2010-04-21  Andreas Schwab  <schwab@linux-m68k.org>

	Avoid non-portable shell command negation
	* configure.in: Revert last change.

2010-04-21  Jan Djärv  <jan.h.d@swipnet.se>

	* configure.in: Change "if test ! -f" to "if ! test -f".

2010-04-21  Glenn Morris  <rgm@gnu.org>

	* configure.in (LIBSELINUX_LIBS): Always substitute in Makefiles.
	(GTK_OBJ, DBUS_OBJ, LIBXSM, XMENU_OBJ, XOBJ): New output variables.

2010-04-21  Karel Klíč  <kklic@redhat.com>

	* configure.in: New option: --with(out)-selinux, on by default.
	Set HAVE_LIBSELINUX if we find libselinux, and substitute
	LIBSELINUX_LIBS in Makefiles.

2010-04-01  Dan Nicolaescu  <dann@ics.uci.edu>

	* configure.in: Remove all references to LIBX11_SYSTEM.

2010-03-30  Dan Nicolaescu  <dann@ics.uci.edu>

	* configure.in: Remove all references to C_DEBUG_SWITCH.

2010-03-27  Eli Zaretskii  <eliz@gnu.org>

	* config.bat <lib-src>: Edit out lines that begin with several #
	characters.

2010-03-20  Dan Nicolaescu  <dann@ics.uci.edu>

	* configure.in: Remove support for old UNIX System V systems and
	for Unixware on non-x86 machines.

	* configure.in: Remove support for Solaris on PPC and for old versions.

	* configure.in: Remove non-working lynxos port.

2010-03-19  Dan Nicolaescu  <dann@ics.uci.edu>

	* .dir-locals.el (c-mode): Turn on whitespace-mode for diff-mode.

2010-03-19  Glenn Morris  <rgm@gnu.org>

	* configure.in (HAVE_LIBNCURSES): Add a description to make autoheader
	happy.

2010-03-18  Jan Djärv  <jan.h.d@swipnet.se>

	* configure.in: Check for tputs and friends, abort if not
	found (bug#5735).

2010-03-18  Glenn Morris  <rgm@gnu.org>

	* configure.in (--with-x-toolkit): In the help text, say which options
	are synonyms.

	* configure.in (--with-mmdf, --with-mail-unlink):
	New options, off by default.
	(--with-mailhost): New option to set default POP host.
	(LIBXPM, LIBJPEG, LIBPNG, LIBTIFF, LIBGIF, LIBGPM, LIBS_MAIL)
	(LIBHESIOD, LIBRESOLV, COM_ERRLIB, CRYPTOLIB, KRB5LIB, DESLIB, KRB4LIB):
	New variables, substituted in Makefiles.
	(try_libungif, ac_gif_lib_name): Replace with HAVE_GIF=maybe, LIBGIF.
	(LIBGIF): Use AC_SUBST rather than AC_DEFINE.
	(HAVE_LIBMAIL, HAVE_LIBLOCKFILE, HAVE_LIBCOM_ERR, HAVE_LIBCRYPTO)
	(HAVE_LIBK5CRYPTO, HAVE_LIBKRB5, HAVE_LIBDES425, HAVE_LIBDES)
	(HAVE_LIBKRB4, HAVE_LIBKRB): New AC_DEFINEs.

2010-03-18  Tetsurou Okazaki  <okazaki@be.to>  (tiny change)

	* Makefile.in (uninstall): Handle the case where archlibdir does not
	exist.  (Bug#5720)

2010-03-12  Eli Zaretskii  <eliz@gnu.org>

	These changes remove termcap.c from the build on POSIX platforms.
	* configure.in <AC_CHECK_HEADERS>: Remove termcap.h.

	* configure: Regenerated.

2010-03-10  Chong Yidong  <cyd@stupidchicken.com>

	* Branch for 23.2.

2010-01-31  Juri Linkov  <juri@jurta.org>

	* .bzrignore: Add TAGS-LISP.

2010-01-23  Giorgos Keramidas  <keramida@ceid.upatras.gr>  (tiny change)

	* configure.in: Check for utmp.h availability (FreeBSD 9.x lacks
	this header file).

2010-01-12  Juanma Barranquero  <lekktu@gmail.com>

	* .bzrignore: Ignore all .exe, instead of individual files.

2010-01-12  Chong Yidong  <cyd@stupidchicken.com>

	* configure.in: Explicitly check for and link to -lXrender.

2010-01-12  Glenn Morris  <rgm@gnu.org>

	* INSTALL.BZR, README: Use bug-gnu-emacs rather than emacs-pretest-bug
	for bug reports for development versions.

2010-01-02  Eli Zaretskii  <eliz@gnu.org>

	* .bzrignore: Add more ignored patterns, including for the MS-DOS
	build.

2009-12-27  Karl Fogel  <kfogel@red-bean>

	* INSTALL.BZR: Rename from INSTALL.CVS; edit to talk about Bazaar.
	* INSTALL, autogen.sh, configure.in, configure: Adjust accordingly.

2009-12-17  Glenn Morris  <rgm@gnu.org>

	* .dir-locals.el (bug-reference-url-format): Change to debbugs.gnu.org.

2009-12-15  Glenn Morris  <rgm@gnu.org>

	* info/dir: Add EDT entry.
	* Makefile.in (INFO_FILES): Add edt.

2009-12-10  Jan Djärv  <jan.h.d@swipnet.se>

	* configure.in: Check for RSVG if GNUstep is used.

2009-12-09  Jan Djärv  <jan.h.d@swipnet.se>

	* configure.in: Don't check for RSVG or GConf unless X11 is used.

2009-12-09  Ken Brown  <kbrown@cornell.edu>  (tiny change)

	* configure.in: Allow compiling Emacs with GTK on Cygwin.

2009-12-01  Glenn Morris  <rgm@gnu.org>

	* make-dist: Add etc/images/mpc directory.

2009-11-21  Jan Djärv  <jan.h.d@swipnet.se>

	* configure.in: Don't check for GConf unless X is used.

2009-11-20  Dan Nicolaescu  <dann@ics.uci.edu>

	* configure.in: Use -Wdeclaration-after-statement if available.

2009-11-17  Jan Djärv  <jan.h.d@swipnet.se>

	* configure.in: New option: --with(out)-gconf.
	Set HAVE_GCONF if we find gconf.

2009-11-17  Glenn Morris  <rgm@gnu.org>

	* Makefile.in (INFO_FILES): Add semantic.

2009-11-16  Chong Yidong  <cyd@stupidchicken.com>

	* info/dir: Add Semantic.

2009-11-16  Glenn Morris  <rgm@gnu.org>

	* Makefile.in (install-arch-indep): Use a more restrictive Makefile
	pattern, so as not to exclude makefile*.el.  (Bug#4912)

2009-11-14  Jan Djärv  <jan.h.d@swipnet.se>

	* configure.in: --enable-autodepend is new.  Check for GNU Make
	and that gcc supports -MMD -MF.  Define AUTO_DEPEND if we can use
	gcc and GNU make to generate dependencies.

2009-10-27  Glenn Morris  <rgm@gnu.org>

	* make-dist: Make links to doc/lispintro/*.pdf.

2009-10-23  Jim Meyering  <meyering@redhat.com>

	* configure.in: Invoke $CPP with -P when creating Makefile and
	src/Makefile.  Without this, gcc 4.4.2 converts each
	backslash-newline pair in the input to a bare newline, yielding
	invalid Makefiles.

	* configure: Regenerate.

2009-10-19  Dan Nicolaescu  <dann@ics.uci.edu>

	* configure.in (vax-dec-vms): Remove, not supported anymore.

2009-10-15  Adrian Robert  <Adrian.B.Robert@gmail.com>

	* configure.in (NS_HAVE_NSINTEGER): Back out previous change.
	(*-apple-darwin*): Add x86_64 architecture.

2009-10-14  Dan Nicolaescu  <dann@ics.uci.edu>

	* config.guess, config.sub: Updated from master source.

2009-10-11  Adrian Robert  <Adrian.B.Robert@gmail.com>

	* configure.in (NS_HAVE_NSINTEGER): Remove this test and define.

2009-10-07  Edward Trumbo  <etrumbo@comcast.net>  (tiny change)

	* Makefile.in (INFO_FILES): Add EDE and EIEIO.

2009-09-29  Glenn Morris  <rgm@gnu.org>

	* make-dist (check): Update for two new levels of subdirectory in lisp/.

2009-09-17  Dan Nicolaescu  <dann@ics.uci.edu>

	* config.guess, config.sub: Updated from master source.

	* configure.in (OTHER_FILES): Define using autoconf not cpp.

2009-09-14  Dan Nicolaescu  <dann@ics.uci.edu>

	* .dir-locals.el (change-log-mode): Restore bug-reference-mode.

2009-09-13  Chong Yidong  <cyd@stupidchicken.com>

	* INSTALL: Update URL for GNU FreeFont.

2009-09-09  Glenn Morris  <rgm@gnu.org>

	* Makefile.in (install-arch-indep): Don't recursively change perms of
	site-lisp and infodir.  There may be non-Emacs files in here, and the
	files supplied by Emacs are all handled explicitly already.  (Bug#3800)
	(mkdir): Set umask to world-readable before creating directories.
	mkinstalldirs already checks if dirs exist, don't duplicate this test.

2009-08-29  Glenn Morris  <rgm@gnu.org>

	* Makefile.in (info-real): Don't ignore errors from doc Makefiles.
	(info): Don't give an error in the absence of makeinfo - let the doc
	Makefiles do that, if the info files need rebuilding.  (Bug#3982)

2009-08-23  Ken Raeburn  <raeburn@raeburn.org>

	* Makefile.in (install-arch-indep): If the versioned DOC-####
	generated during loadup+dump isn't found, install the plain DOC
	file that always gets generated, in case CANNOT_DUMP is set.

	* configure.in: Warn if package version specified here doesn't
	match the version in version.el.
	* configure: Regenerate.

2009-08-22  Michael Albinus  <michael.albinus@gmx.de>

	* configure.in: AC_CHECK_FUNCS dbus_watch_get_unix_fd.

	* configure: Regenerate.

2009-08-19  Glenn Morris  <rgm@gnu.org>

	* INSTALL: Remove reference to cvtmail.

2009-08-15  CHENG Gao  <chenggao@gmail.com>

	* Makefile.in (install-arch-indep): Remove .DS_Store files (MacOSX).

2009-08-02  Kevin Ryde  <user42@zip.com.au>

	* INSTALL: Fix free fonts URL.

2009-07-22  Glenn Morris  <rgm@gnu.org>

	* configure.in (AC_PREREQ): Require autoconf 2.62.

2009-07-04  Andreas Schwab  <schwab@linux-m68k.org>

	* configure.in (--enable-checking, --enable-profiling):
	Use AS_HELP_STRING.

2009-07-03  Dan Nicolaescu  <dann@ics.uci.edu>

	* configure.in (--enable-profiling): New option.
	(mips-*-netbsd*, mipsel-*-netbsd*, mipseb-*-netbsd*): Use machine=mips.

2009-06-27  Glenn Morris  <rgm@gnu.org>

	* configure.in: Restore netbsd on mips, mipsel, mipseb.

2009-06-26  Dan Nicolaescu  <dann@ics.uci.edu>

	* configure.in (--enable-checking): New option.

2009-06-24  Glenn Morris  <rgm@gnu.org>

	* make-dist: Warn if subdir does not exist in source.
	(nextstep/Cocoa/Emacs.base/Contents/Resources/preferences.nib)
	(nextstep/GNUstep/Emacs.base/Resources/preferences.gorm):
	No longer make links.

2009-06-24  Yavor Doganov  <yavor@gnu.org>

	* make-dist (tempdir): Don't create directories preferences.gorm
	and preferences.nib, they are no longer required.

2009-06-21  Chong Yidong  <cyd@stupidchicken.com>

	* Branch for 23.1.

2009-06-12  Chong Yidong  <cyd@stupidchicken.com>

	* configure.in: Delete mac-fix-env target, which has been
	removed (Bug#3531).

2009-05-06  Stefan Monnier  <monnier@iro.umontreal.ca>

	* configure.in: Don't define CANNOT_DUMP for GNUstep any more.

2009-05-05  Per Starbäck  <per@starback.se>  (tiny change)

	* BUGS: Use new binding of view-emacs-problems.

2009-05-04  Simon Leinen  <simon.leinen@switch.ch>  (tiny change)

	* Makefile.in (install-arch-dep): Avoid using $$(..) construct,
	for Solaris compatibility.

2009-04-25  Chong Yidong  <cyd@stupidchicken.com>

	* configure: Regenerate.

	* configure.in: Disable use of FreeType without libXft.

2009-04-19  Jan Djärv  <jan.h.d@swipnet.se>

	* configure.in (HAVE_GTK_FILE_SELECTION, HAVE_GTK_FILE_CHOOSER):
	Check if it is declared in gtk.h.

2009-04-12  Andreas Schwab  <schwab@linux-m68k.org>

	* Makefile.in (install-arch-indep): Remove .gitignore files.

2009-04-03  Kenichi Handa  <handa@m17n.org>

	* INSTALL: Make the section "Complex Text Layout support
	libraries" the first of "ADDITIONAL DISTRIBUTION FILES".

2009-03-06  Dan Nicolaescu  <dann@ics.uci.edu>

	* configure.in (rs6000-ibm-aix6*): Fix typo.

2009-03-04  Glenn Morris  <rgm@gnu.org>

	* Makefile.in (INFO_FILES): Add auth.

2009-03-03  Glenn Morris  <rgm@gnu.org>

	* info/dir: Add Auth-source.

2009-02-28  Stefan Monnier  <monnier@iro.umontreal.ca>

	* Makefile.in (src): Fix last change so the first `cd' doesn't affect
	the second.

2009-02-28  Eli Zaretskii  <eliz@gnu.org>

	* config.bat: Copy .dbxinit to _dbxinit.

	* make-dist (Making links to `info'): Remove .gitignore.

2009-02-28  Stefan Monnier  <monnier@iro.umontreal.ca>

	* Makefile.in (lib-src, lisp): Use simpler rule.
	(src): Be more specific to avoid recompiling all the .elc files just
	because the bootstrap-emacs is missing.

2009-02-26  Chong Yidong  <cyd@stupidchicken.com>

	* configure.in: Require librsvg >= 2.11.

2009-02-23  Adrian Robert  <Adrian.B.Robert@gmail.com>

	* configure.in (HAVE_XFT, HAVE_FREETYPE, HAVE_LIBOTF)
	(HAVE_M17N_FLT): Don't check for these unless HAVE_X11.

2009-02-04  Adrian Robert  <Adrian.B.Robert@gmail.com>

	* configure.in (COCOA_EXPERIMENTAL_CTRL_G): Drop.

2009-02-03  Glenn Morris  <rgm@gnu.org>

	* make-dist: Add some missing files, remove some that are no longer
	present.

2009-02-02  Glenn Morris  <rgm@gnu.org>

	* make-dist: Add some missing nextstep/ files.

2009-01-22  Yavor Doganov  <yavor@gnu.org>  (tiny change)

	* configure.in (HAVE_RSVG): Use librsvg under HAVE_NS also.  (Bug#616)

2009-01-22  Dan Nicolaescu  <dann@ics.uci.edu>

	* configure.in: Add support for m68k-*-netbsd.

2009-01-14  Juri Linkov  <juri@jurta.org>

	* .dir-locals.el (change-log-mode): Remove bug-reference-mode.

	* .dir-locals.el (change-log-mode): Add bug-reference-url-format
	and bug-reference-mode.

2009-01-11  Juri Linkov  <juri@jurta.org>

	* INSTALL.CVS: Move configuration explicitly to the first step.

2009-01-09  Glenn Morris  <rgm@gnu.org>

	* .dir-locals.el: Don't set indent-tabs-mode.

2008-12-30  Kenichi Handa  <handa@m17n.org>

	* configure.in: Define HAVE_OTF_GET_VARIATION_GLYPHS if libotf has
	the function OTF_get_variation_glyphs.

2008-12-30  Jan Djärv  <jan.h.d@swipnet.se>

	* Makefile.in (install-arch-dep): Remove old directories in
	ns_app* before moving new directories there.

2008-12-27  Dan Nicolaescu  <dann@ics.uci.edu>

	* .dir-locals.el: Remove non-working entry for pmail.
	(fill-column): Fix typo.
	(change-log-mode): Add fill column.

2008-12-26  Eli Zaretskii  <eliz@gnu.org>

	* config.bat: Produce _dir-locals.el from .dir-locals.el.

2008-12-23  Dan Nicolaescu  <dann@ics.uci.edu>

	* make-dist (tempdir): Distribute .dir-locals.el.

	* .dir-locals.el: New file.

2008-12-19  Eli Zaretskii  <eliz@gnu.org>

	* config.bat (--with-system-malloc): New option; see msdos/INSTALL
	for rationale.

2008-12-13  Glenn Morris  <rgm@gnu.org>

	* Makefile.in (install-arch-indep): Add new man-pages.
	(manext): Remove variable.
	(MAN_PAGES): New variable.
	(install-arch-indep, uninstall): Use MAN_PAGES for list of files to add
	and remove.
	(uninstall): Remove desktop file and icons, game scores if empty.

2008-12-11  Dan Nicolaescu  <dann@ics.uci.edu>

	* config.guess, config.sub: Updated from master source.

2008-12-10  Dan Nicolaescu  <dann@ics.uci.edu>

	* Makefile.in (install-arch-indep): Install ebrowse.1.

2008-12-09  Ali Bahrami  <ali_gnu@emvision.com>  (tiny change)

	* configure.in: Add Solaris on x86_64.

2008-12-09  Dan Nicolaescu  <dann@ics.uci.edu>

	* config.guess, config.sub: Updated from master source.

2008-12-08  Eli Zaretskii  <eliz@gnu.org>

	* info/dir: Fix last change.

2008-12-07  Eli Zaretskii  <eliz@gnu.org>

	* info/dir: Untabify.

2008-11-28  Ulrich Müller  <ulm@gentoo.org>

	* configure.in: Fix last change.

2008-11-28  Richard M Stallman  <rms@gnu.org>

	* configure.in (mips64-*-linux-gnu*, mips64el-*-linux-gnu*):
	New configurations.

2008-11-20  Josh Elsasser  <josh@elsasser.org>  (tiny change)

	* configure.in: Add hppa-*-openbsd* with machine hp800; mistakenly
	removed while misclassified as now unsupported hp9000s300.  (Bug#1365)

2008-11-15  Eli Zaretskii  <eliz@gnu.org>

	* Makefile.in (INFO_FILES): Remove ns-emacs.

	* info/dir (NS-Emacs): Remove entry.

2008-11-08  Eli Zaretskii  <eliz@gnu.org>

	* INSTALL: Move MS-DOS specific instructions to msdos/INSTALL.

2008-11-07  Glenn Morris  <rgm@gnu.org>

	* configure.in (HAVE_LIB64_DIR): Check for crtn.o.  (Bug#1287)

2008-10-31  Eli Zaretskii  <eliz@gnu.org>

	* config.bat: Tell user to expect one "File not found" message
	while the `doc' directory is being configured.

2008-10-30  Chong Yidong  <cyd@stupidchicken.com>

	* update-subdirs: Put obsolete directory last.

2008-10-30  Emanuele Giaquinta  <emanuele.giaquinta@gmail.com>

	* configure.in: Check fontconfig always.

2008-10-30  Dan Nicolaescu  <dann@ics.uci.edu>

	* configure (*-solaris2.[7-9]*): Fix typo.

2008-10-24  Glenn Morris  <rgm@gnu.org>

	* configure.in (--without-sync-input, --with-pkg-config-prog):
	Help strings start with lower case.
	(--with-gnustep-conf): New option.
	(GNUSTEP_CONFIG_FILE): Use, instead of fixed /etc/GNUstep/GNUstep.conf.

2008-10-24  Yavor Doganov  <yavor@gnu.org>  (tiny change)

	* configure.in: Use `.' instead of `source' to source GNUstep.conf.
	Exit with an error if `--with-ns' was specified but <AppKit/AppKit.h>
	is not found.  (Bug#1230)

2008-10-23  Ali Bahrami  <ali_gnu@emvision.com>  (tiny change)

	* configure (*-sunos5*, *-solaris*): Use the new file sol2-10.h.
	Use sol2-6.h for Solaris 7-9.

2008-10-18  Ulrich Müller  <ulm@gentoo.org>

	* configure.in: Add support for GNU/Linux on SuperH.

2008-10-12  Andreas Schwab  <schwab@suse.de>

	* configure.in: Only check for m17n-flt if HAVE_LIBOTF.

2008-10-03  Adrian Robert  <Adrian.B.Robert@gmail.com>

	* configure.in: Report USE_TOOLKIT_SCROLLBARS as such (not mentioning
	"X") to avoid confusion.

	* configure: Regenerate.

2008-09-07  Romain Francoise  <romain@orebokech.com>

	* make-dist: Distribute doc/man/ChangeLog.

2008-08-28  Chong Yidong  <cyd@stupidchicken.com>

	* configure.in: Disable XFT and Freetype when without X.

	* configure: Regenerate.

2008-08-24  Dan Nicolaescu  <dann@ics.uci.edu>

	* configure.in (NS_IMPL_GNUSTEP): Increase pure size.

2008-08-21  Christian Faulhammer  <opfer@gentoo.org>  (tiny change)

	* configure.in (GNUSTEP_SYSTEM_HEADERS):
	Define GNUSTEP_SYSTEM_HEADERS and GNUSTEP_SYSTEM_LIBRARIES.

	* configure: Regenerate.

2008-08-20  Eli Zaretskii  <eliz@gnu.org>

	* configure.in: Move "#define subprocesses" before
	config_opsysfile is included.

2008-08-19  Kenichi Handa  <handa@m17n.org>

	* INSTALL (Extra fonts): Mention local fonts, don't mention
	mule-unicode.

2008-08-16  Chong Yidong  <cyd@stupidchicken.com>

	* make-dist: Omit info/.arch-inventory.

2008-08-16  Jason Rumney  <jasonr@gnu.org>

	* make-dist (tempdir/nt): Link emacsclient.rc.

2008-08-07  Dan Nicolaescu  <dann@ics.uci.edu>

	* configure.in (LIB_SRC_EXTRA_INSTALLABLES): New variable.
	AC_SUBST it.
	(GNU_OBJC_CFLAGS): Define as a shell variable instead of #define.
	AC_SUBST it.
	(OTHER_FILES): Always define for HAVE_NS.
	(C_SWITCH_X_SYSTEM): Don't define as empty for NS_IMPL_COCOA.
	* configure: Regenerate.

2008-08-07  Andreas Schwab  <schwab@suse.de>

	* configure.in: Correctly handle
	--enable-cocoa-experimental-ctrl-g=no and
	--enable-ns-self-contained=yes.

2008-08-06  Adrian Robert  <Adrian.B.Robert@gmail.com>

	* configure.in (NS_HAVE_INTEGER): Rename to NS_HAVE_NSINTEGER.
	(C_SWITCH_X_SYSTEM): Drop -MMD -MP under NS_IMPL_GNUstep.
	Don't bother undef'ing since won't have desired effect.

2008-08-06  Andreas Schwab  <schwab@suse.de>

	* configure.in: Fix quoting.

2008-08-06  Chong Yidong  <cyd@stupidchicken.com>

	* configure.in (COCOA_EXPERIMENTAL_CTRL_G): Fix 2008-08-04 change.

2008-08-05  Ulrich Müller  <ulm@gentoo.org>

	* configure.in: Add checks for krb5_error.text and
	krb5_error.e_text struct members.

2008-08-04  Chong Yidong  <cyd@stupidchicken.com>

	* configure.in: Test for existence of NSInteger.
	Suggested by Yavor Doganov.

2008-08-02  Romain Francoise  <romain@orebokech.com>

	* Makefile.in (INFO_FILES): Add mairix-el.

2008-07-31  Dan Nicolaescu  <dann@ics.uci.edu>

	* make-dist:
	* README: Remove VMS support.
	* vms: Remove directory.

2008-07-31  Dan Nicolaescu  <dann@ics.uci.edu>

	* configure.in (MULTI_KBOARD): Remove.

2008-07-30  Dan Nicolaescu  <dann@ics.uci.edu>

	* configure.in (DO_BLOCK_INPUT): Remove, unused.

2008-07-29  Chong Yidong  <cyd@stupidchicken.com>

	* info/dir (File): Add mairix-el.

2008-07-27  Dan Nicolaescu  <dann@ics.uci.edu>

	Remove support for Mac Carbon.
	* mac: Remove directory.
	* make-dist:
	* configure.in:
	* README:
	* Makefile.in:
	* INSTALL: Remove code for Carbon.
	* configure: Regenerate.

2008-07-26  Adrian Robert  <Adrian.B.Robert@gmail.com>

	* Makefile.in (install-arch-dep): Fix typo in NS installation commands.

2008-07-25  Chong Yidong  <cyd@stupidchicken.com>

	* configure.in: Check for getrlimit.

	* configure: Regenerate.

2008-07-23  Dan Nicolaescu  <dann@ics.uci.edu>

	* configure.in (LD_SWITCH_SITE): Remove, set the values directly
	in src/Makefile.in.
	(static): Remove, autoconf would always comment it out anyway.
	(subprocesses): Define unconditionally.

2008-07-19  Yavor Doganov  <yavor@gnu.org>  (tiny change)

	* configure.in: Fix typo in GNUSTEP_MAKEFILES setting for HAVE_NS
	compilation under GNUstep.

2008-07-18  Kenichi Handa  <handa@m17n.org>

	* INSTALL (Complex Text Layout support libraries): Delete the
	paragraph about --enable-font-backend.

2008-07-17  Adrian Robert  <Adrian.B.Robert@gmail.com>

	* configure.in: Print out some info to user for NeXTstep builds.
	(ns-app): Remove enable option.
	(ns-self-contained): Add enable option.
	(ns_appbindir, ns_appresdir, ns_appsrc): Set them based on Cocoa or
	GNUstep, use to set install prefixes, and substitute in Makefiles.
	* configure: Regenerate.
	* Makefile.in (install-arch-dep): Perform post-install cleanup inside
	NS app bundle.

2008-07-17  Stefan Monnier  <monnier@iro.umontreal.ca>

	* configure.in: Extract and substitute GNUSTEP_MAKEFILES.

2008-07-16  Adrian Robert  <Adrian.B.Robert@gmail.com>

	* configure.in: Change GNUSTEP to NS_IMPL_GNUSTEP, COCOA to
	NS_IMPL_COCOA.

2008-07-16  Glenn Morris  <rgm@gnu.org>

	* configure.in (with_kerberos, with_kerberos5, with_hesiod):
	Fix tests for OPTION_DEFAULT_OFF (variables never unset).
	(with_carbon, with_ns): Remove dead code, since OPTION_DEFAULT_OFF means
	never unset.

	* make-dist: Add nextstep/ directories.
	(src, lib-src): Add .m files.

2008-07-16  Dan Nicolaescu  <dann@ics.uci.edu>

	* configure.in (freebsd, kfreebsd): Undo part of previous change.
	(USER_FULL_NAME): Remove, not used anymore.
	* configure: Regenerate.

2008-07-15  Adrian Robert  <Adrian.B.Robert@gmail.com>

	Changes and additions for NeXTstep windowing system (Cocoa and
	GNUstep) support.

	* configure.in: Add support for NS window system: --with-ns (default
	off), --enable-ns-app, --enable-cocoa-experimental-ctrl-g; improve add
	sparc detection for FreeBSD variants, checks for Cocoa and GNUstep,
	disable font backend if window system is "none", not if !HAVE_X11.
	* Makefile.in: Add ns-emacs to INFO_FILES, add ns_appdir variable.
	(install-arch-dep): Add commands to assemble NS .app package.

2008-07-10  Dan Nicolaescu  <dann@ics.uci.edu>

	* configure.in: Use macppc for Darwin.  Remove references to
	desupported systems.
	* configure: Regenerate.

2008-07-05  Glenn Morris  <rgm@gnu.org>

	* make-dist (EMACS): Doc fix.
	(lisp): There are no *.dat or image files here any more.
	(src): There are no *.s files here any more.
	(etc/images, etc/images/*): Link to most regular files.

2008-07-04  Emanuele Giaquinta  <emanuele.giaquinta@gmail.com>  (tiny change)

	* configure.in: Remove reference to deleted $USE_FONT_BACKEND.

2008-07-01  Glenn Morris  <rgm@gnu.org>

	* configure.in (cpp_undefs): Rename from `undefs', update uses.
	Use $srcdir rather than $top_srcdir.  Set before calling AC_OUTPUT,
	and explicitly export there.  (Bug#507.)

2008-06-26  Dan Nicolaescu  <dann@ics.uci.edu>

	* configure.in:
	* configure: Remove references to obsolete systems.

2008-06-25  Stefan Monnier  <monnier@iro.umontreal.ca>

	* Makefile.in (Makefile): Use it for its timestamp value as well, and
	make it depend on all other */.in files.
	(src/Makefile, src/config.stamp, lib-src/Makefile)
	(doc/emacs/Makefile, doc/misc/Makefile, doc/lispref/Makefile)
	(doc/lispintro/Makefile, oldXMenu/Makefile, lwlib/Makefile)
	(leim/Makefile, lisp/Makefile): Remove those overlapping targets.
	(leim, ${SUBDIR}, blessmail): Only depend on Makefile now.

	* configure.in: Don't create src/config.stamp any more.

2008-06-22  Stefan Monnier  <monnier@iro.umontreal.ca>

	* Makefile.in (${SUBDIR}): Pass additional BOOTSTRAPEMACS argument.

2008-06-22  Glenn Morris  <rgm@gnu.org>

	* Makefile.in (top_bootclean): Remove obsolete references to lock/.

2008-06-21  Romain Francoise  <romain@orebokech.com>

	* Makefile.in (INFO_FILES): Add sasl.

2008-06-21  Stefan Monnier  <monnier@iro.umontreal.ca>

	* Makefile.in (maybe_bootstrap, src/bootstrap-emacs${EXEEXT})
	(bootstrap-build): Remove.
	(top_bootclean): New var.
	(top_distclean, bootstrap-clean): Use it.
	(bootstrap): Don't recheck config.  Make normally.

2008-06-20  Stefan Monnier  <monnier@iro.umontreal.ca>

	* Makefile.in (SUBDIR): Include `lisp'.
	(lisp): Depend on `src'.
	(top_distclean): Don't remove config.status.
	(bootstrap-clean): New target.
	(maintainer-clean): Use it.
	(bootstrap): Use bootstrap-clean.  Re-run config.status.
	(src/bootstrap-emacs${EXEEXT}): New target.
	(bootstrap-build): Use it.  Don't use bootstrap-prepare because
	src/Makefile now takes care of it.
	(bootfast, bootstrap-clean-before, bootstrap-clean-before-fast): Remove.

2008-06-15  Glenn Morris  <rgm@gnu.org>

	* info/dir: Add sasl.

2008-06-09  Alan Mackenzie  <acm@muc.de>

	* INSTALL.CVS: Clarify why `make bootstrap' sometimes fails.

2008-06-08  Eric S. Raymond  <esr@snark.thyrsus.com>

	* INSTALL.CVS: Indicate when "cvs update -d" may be needed.

2008-06-07  Glenn Morris  <rgm@gnu.org>

	* Makefile.in (bootstrap-build): Remove mostlyclean, since it seems to
	serve no purpose.

2008-06-01  Dan Nicolaescu  <dann@ics.uci.edu>

	* configure.in (USE_LUCID, USE_MOTIF): Don't use "==".
	* configure: Regenerate.

2008-05-28  Stefan Monnier  <monnier@iro.umontreal.ca>

	* update-subdirs: Don't touch subdirs.el if it is unchanged.

2008-05-14  Kenichi Handa  <handa@m17n.org>

	* configure: Regenerate.

	* configure.in: Don't handle --disable-font-backend.  Don't print
	a message about a font backend.

2008-05-09  Glenn Morris  <rgm@gnu.org>

	* configure.in: Make absence of makeinfo a fatal error only if the info
	files don't exist.
	* Makefile.in (install-arch-indep, info): Handle MAKEINFO == off.

2008-05-07  Eli Zaretskii  <eliz@gnu.org>

	* config.bat: Fix last change: don't use < and > in "rem" lines,
	they are interpreted as redirection by DOS shells.

2008-05-04  YAMAMOTO Mitsuharu  <mituharu@math.s.chiba-u.ac.jp>

	* configure.in: Check availability of AvailabilityMacros.h
	if HAVE_CARBON.

	* configure: Regenerate.

2008-05-03  Glenn Morris  <rgm@gnu.org>

	* configure.in (x_libraries): Remove standard 64-bit directories -
	experimental workaround for minor autoconf bug.

	* configure.in (--without-makeinfo): New option.  If set,
	absence of suitable makeinfo is not a fatal error.
	* Makefile.in (MAKEINFO): New, set by configure.
	(install-arch-indep): Without makeinfo, ignore any missing manuals.
	(info-real): New target.
	(info): Without makeinfo, do nothing, else call `info-real'.

2008-04-23  Dan Nicolaescu  <dann@ics.uci.edu>

	* configure.in: Remove hpux10.20 from the desupported list.

2008-04-18  Stefan Monnier  <monnier@iro.umontreal.ca>

	* configure.in: Define USE_LUCID/USE_MOTIF in config.h.

2008-04-16  Stefan Monnier  <monnier@iro.umontreal.ca>

	* configure.in (SYNC_INPUT): Use OPTION_DEFAULT_ON and AC_DEFINE
	rather than change CPPFLAGS.
	(HAVE_GTK): Rename to USE_GTK.

2008-04-16  Yavor Doganov  <yavor@gnu.org>  (tiny change)

	* configure.in: Replace the obsolete macros AC_AIX and
	AC_GNU_SOURCE with AC_USE_SYSTEM_EXTENSIONS.

2008-04-05  Andreas Schwab  <schwab@suse.de>

	* configure.in: No longer create admin/unidata/Makefile.

2008-03-28  Andreas Schwab  <schwab@suse.de>

	* Makefile.in (SUBDIR_MAKEFILES): Add lisp/Makefile.
	(lisp/Makefile): New rule.

2008-03-13  Glenn Morris  <rgm@gnu.org>

	* configure.in (AC_INIT): Fix version number.
	(sync-input): Reword the option, since it's on by default.

2008-03-11  Jan Djärv  <jan.h.d@swipnet.se>

	* configure.in: Add --enable-sync-input, default yes.

2008-03-11  Glenn Morris  <rgm@gnu.org>

	* Makefile.in (install-etc, mkdir): Handle directory
	etc/images/icons/hicolor/*/mimetypes/.

	* make-dist: Handle icons/hicolor/scalable directory.

2008-03-05  Glenn Morris  <rgm@gnu.org>

	* configure.in: Enable font-backend by default.
	(USE_FONT_BACKEND): Set to "no" in absence of X.
	(PKG_CONFIG): Don't set multiple times, once is enough.
	(HAVE_FREETYPE, HAVE_LIBOTF, HAVE_M17N_FLT): Tweak config.in text.

2008-03-03  Glenn Morris  <rgm@gnu.org>

	* Makefile.in (iconsrcdir): New variable.
	(install-etc, mkdir): Use $iconsrcdir.  Handle the `scalable' icon
	directory.

2008-02-29  Glenn Morris  <rgm@gnu.org>

	* test/: New directory.

2008-02-27  Jan Djärv  <jan.h.d@swipnet.se>

	* configure.in (HAVE_GTK): Print a warning if gtk version is < 2.10.

2008-02-25  Dan Nicolaescu  <dann@ics.uci.edu>

	* configure.in: Print an error for systems that we think are obsolete
	and are proposed to be removed.  Remove some more unused systems.
	Add support for powerpc-ibm-aix6*.

2008-02-24  Dan Nicolaescu  <dann@ics.uci.edu>

	* configure.in: Remove references to obsolete variables and systems.

2008-02-21  Glenn Morris  <rgm@gnu.org>

	* Makefile.in (set_installuser): New.
	(install-arch-indep): Use set_installuser to avoid duplicate code.

	* README.unicode: Split into admin/notes/unicode,font-backend and
	remove.

2008-02-10  Matthew Luckie  <mjl@luckie.org.nz>  (tiny change)

	* configure.in (arm*-*-freebsd*): Add.

2008-02-09  Dan Nicolaescu  <dann@ics.uci.edu>

	* configure.in (LIBX11_MACHINE, HAVE_XFREE386): Remove code
	dealing with obsolete variables.

2008-02-08  Glenn Morris  <rgm@gnu.org>

	* Makefile.in (check-info-dir): New target.

2008-02-08  Michael Olson  <mwolson@gnu.org>

	* Makefile.in (INFO_FILES): Add epa.

	* info/dir: Add EasyPG Assistant manual to the "Emacs misc
	features" section.

2008-02-06  Glenn Morris  <rgm@gnu.org>

	* configure.in (--with-gcc): Give an error saying this option has
	been removed.
	(--with-gtk): Remove this option.

2008-02-06  Tom Tromey  <tromey@redhat.com>

	* configure.in (--with-gcc): Remove.
	* INSTALL (DETAILED BUILDING AND INSTALLATION): Remove --with-gcc.

2008-02-05  Ulrich Müller  <ulm@gentoo.org>

	* INSTALL: Recommend giflib, not libungif.

2008-02-05  Tom Tromey  <tromey@redhat.com>

	* configure.in (--with-dbus): Default to enabled.

2008-02-05  Kenichi Handa  <handa@ni.aist.go.jp>

	* INSTALL (Complex Text Layout support libraries): New section.

2008-02-04  Dan Nicolaescu  <dann@ics.uci.edu>

	* make-dist: Remove references to files in mac/ that have been
	deleted.

2008-02-02  Thien-Thi Nguyen  <ttn@gnuvola.org>

	* configure.in: For libotf and m17n-flt checks, set shell vars
	HAVE_LIBOTF and HAVE_M17N_FLT instead of pkg_check_libotf and
	pkg_check_m17n_flt, respectively, for the sake of the summary output.
	Reported by Ulrich Müller.

2008-02-02  Eli Zaretskii  <eliz@gnu.org>

	* configure.in: If admin/unidata/UnicodeData.txt is present, copy
	admin/unidata/Makefile.in to Makefile.

2008-02-02  Glenn Morris  <rgm@gnu.org>

	* configure.in (HAVE_XFT): Ensure it is either "yes" or "no".
	(USE_FONT_BACKEND, HAVE_FREETYPE, HAVE_M17N_FLT, HAVE_LIBOTF)
	(HAVE_XFT): Add "Does Emacs use..." messages at end.

2008-02-01  Miles Bader  <miles@gnu.org>

	* configure.in: Use OPTION_DEFAULT_ON for [freetype], [xft],
	[libotf], and [m17n-flt] options.

2008-02-01  Kenichi Handa  <handa@ni.aist.go.jp>

	* configure.in: Add EMACS_ARG_N([libotf]...), and
	EMACS_ARG_N([m17n-flt].  Set back OLD_CPPFLAGS to CPPFLAGS (not
	CFLAGS) in XFT checking part.  Don't alter C_SWITCH_X_SITE,
	CFLAGS, and LIBS in checking of m17n-flt.

2008-02-01  Kenichi Handa  <handa@ni.aist.go.jp>

	* configure.in: Check the availability of m17n-flt library.

2008-02-01  Kenichi Handa  <handa@m17n.org>

	* configure.in: Don't define HAVE_LIBOTF if OTF_get_features is
	not available.

2008-02-01  Kenichi Handa  <handa@m17n.org>

	* configure.in: New args --enable-font-backend, --with-xft,
	--with-freetyp.  New AC_DEFINEs USE_FONT_BACKEND, HAVE_XFT,
	HAVE_FREETYPE, HAVE_LIBOTF.  New AC_SUBSTs XFT_LIBS,
	FREETYPE_CFLAGS, FREETYPE_LIBS, FONTCONFIG_CFLAGS,
	FONTCONFIG_LIBS, LIBOTF_CFLAGS, LIBOTF_LIBS.

2008-02-01  Kenichi Handa  <handa@m17n.org>

	* make-dist: Include etc/charsets in tarball.

2008-02-01  Kenichi Handa  <handa@m17n.org>

	* configure.in: While running cpp on junk.c, include
	-DHAVE_UNIDATA in CPPFLAGS if admin/unidata/UnicodeData.txt
	exists.

2008-01-29  Dan Nicolaescu  <dann@ics.uci.edu>

	* configure.in (xtensa): Match more configurations.

2008-01-27  Dan Nicolaescu  <dann@ics.uci.edu>

	* configure.in: Update comment.

2008-01-26  Glenn Morris  <rgm@gnu.org>

	* configure.in (--without-gcc): By default, neither off nor on.
	(--with-carbon): Tone down rhetoric in help text.

2008-01-25  Glenn Morris  <rgm@gnu.org>

	* configure.in: Correct usage of OPTION_DEFAULT_ON,
	OPTION_DEFAULT_OFF so that the defaults are as they used to be.
	Default `Carbon' to off (it's unsupported).

2008-01-24  Glenn Morris  <rgm@gnu.org>

	* configure.in: Standardize dbus-related messages.

2008-01-23  Michael Olson  <mwolson@gnu.org>

	* configure.in (pkg-config-prog): Remove initial whitespace.

2008-01-23  Tom Tromey  <tromey@redhat.com>

	* configure.in (OPTION_DEFAULT_ON, OPTION_DEFAULT_OFF): New macros.
	(EMACS_ARG_Y, EMACS_ARG_N): Remove.
	Update all users.

2008-01-21  Dan Nicolaescu  <dann@ics.uci.edu>

	* config.guess, config.sub: Updated from master source.

2008-01-17  Andreas Schwab  <schwab@suse.de>

	* configure.in (HAVE_LIB64_DIR): Rename from HAVE_X86_64_LIB64_DIR.

2008-01-17  Glenn Morris  <rgm@gnu.org>

	* configure.in (HAVE_X86_64_LIB64_DIR): Also set on s390x systems.

2008-01-16  Dan Nicolaescu  <dann@ics.uci.edu>

	* configure.in: Remove more references to unsupported systems.

2008-01-16  Sven Joachim  <svenjoac@gmx.de>

	* make-dist: Add --lzma.

2008-01-16  Glenn Morris  <rgm@gnu.org>

	* Makefile.in (maybe_bootstrap): Remove texinfo message, since
	configure checks for this.

2008-01-13  Dan Nicolaescu  <dann@ics.uci.edu>

	* configure.in: Remove more references to unsupported systems.

2008-01-06  Romain Francoise  <romain@orebokech.com>

	* configure.in: Delete extra semicolons.

2008-01-06  Dan Nicolaescu  <dann@ics.uci.edu>

	* configure.in: Remove references to unsupported systems.

2008-01-05  Romain Francoise  <romain@orebokech.com>

	* make-dist: Add --bzip2.  Update copyright.

2008-01-05  Dan Nicolaescu  <dann@ics.uci.edu>

	* configure.in: Remove support for Masscomp.

2008-01-05  Glenn Morris  <rgm@gnu.org>

	* Makefile.in (desktopdir, icondir): New variables.
	(install-arch-indep): Also depend on `install-etc'.
	(install-etc): New target.
	(mkdir): Also create the `applications' and `icons' directories.

2008-01-04  Glenn Morris  <rgm@gnu.org>

	* make-dist: Update for new etc/images/icons/hicolor directory.

2007-12-09  Andreas Schwab  <schwab@suse.de>

	* configure.in: D-Bus is not enabled by default.

2007-12-06  Jan Djärv  <jan.h.d@swipnet.se>

	* configure.in: Add AC_CONFIG_SRCDIR which was lost in the previous
	change.

2007-12-04  Jan Djärv  <jan.h.d@swipnet.se>

	* configure.in: Give package name and version to AC_INIT.

2007-12-03  Magnus Henoch  <mange@freemail.hu>

	* configure.in: Use PKG_CHECK_MODULES to check for D-Bus.

2007-12-03  Michael Albinus  <michael.albinus@gmx.de>

	* configure.in: No need for DBUS_INFO anymore.

	* Makefile.in (INFO_FILES): Use dbus unconditionally.

2007-12-02  Michael Albinus  <michael.albinus@gmx.de>

	* configure.in: Add D-Bus checks.  D-Bus is disabled by default.

	* Makefile.in (INFO_FILES): Add dbus.

2007-12-02  Romain Francoise  <romain@orebokech.com>

	* make-dist: Fix last change.

2007-11-28  Petr Salinger  <Petr.Salinger@seznam.cz>  (tiny change)

	* configure.in: Add support for gnu-kfreebsd.

2007-11-28  Glenn Morris  <rgm@gnu.org>

	* make-dist: Add etc/nxml.

2007-11-24  Romain Francoise  <romain@orebokech.com>

	* Makefile.in (INFO_FILES): Add nxml-mode.

2007-11-23  Romain Francoise  <romain@orebokech.com>

	* make-dist: Include nXML.  Don't try to copy FTP, it was removed on
	2007/10/17.  Don't special-case alloca.c which is no longer in CVS.

2007-11-20  Andreas Schwab  <schwab@suse.de>

	* configure.in: Always include <resolv.h> when checking for res_init.

2007-11-17  Andreas Schwab  <schwab@suse.de>

	* update-subdirs: Atomically update subdirs.el.

2007-11-17  Glenn Morris  <rgm@gnu.org>

	* Makefile.in (check-declare): New target.

2007-11-07  Glenn Morris  <rgm@gnu.org>

	* configure.in: Deprecate Mac Carbon port.

2007-11-01  Jan Djärv  <jan.h.d@swipnet.se>

	* configure.in: Remove HAVE_X11R5 check.

2007-10-31  Glenn Morris  <rgm@gnu.org>

	* Makefile.in (install-arch-indep): Fallback to $USER and `id -un'
	when changing ownership of installed files.

2007-10-30  Glenn Morris  <rgm@gnu.org>

	* make-dist: Add new directory etc/gnus.

2007-10-30  Michael Olson  <mwolson@gnu.org>

	* Makefile.in (INFO_FILES): Alphabetize.  Add remember.

2007-10-29  Glenn Morris  <rgm@gnu.org>

	* make-dist: Add new directories etc/images/smilies/grayscale,medium.

2007-10-23  Glenn Morris  <rgm@gnu.org>

	* MAINTAINERS: Move to admin/.

2007-10-17  Chong Yidong  <cyd@stupidchicken.com>

	* configure.in (HAVE_RES_INIT): Define if res_init() exists.
	(HAVE_LIBRESOLV): Also define if we are using res_init().

2007-10-17  Glenn Morris  <rgm@gnu.org>

	* FTP: Remove file, since it's just a duplicate of one in etc/.

2007-10-05  Eli Zaretskii  <eliz@gnu.org>

	* config.bat: Fix configuring `doc' due to changes in the
	directory structure.

2007-09-16  Peter O'Gorman  <bug-gnu-emacs@mlists.thewrittenword.com>  (tiny change)

	* configure.in: Don't use -lpthread on HP-UX.

2007-09-16  Glenn Morris  <rgm@gnu.org>

	* make-dist: File gfdl.1 has been removed.

2007-09-15  Glenn Morris  <rgm@gnu.org>

	* configure.in: Fix makeinfo version regexp.

2007-09-12  Glenn Morris  <rgm@gnu.org>

	* configure.in (AC_FUNC_ALLOCA): Throw an error if a system
	implementation of alloca is not found.

	* Makefile.in (SOURCES, unlock, relock): Delete.
	(install-arch-indep): Do not exclude the etc/ Makefiles.

2007-09-09  Juri Linkov  <juri@jurta.org>

	* make-dist: Remove AUTHORS and CONTRIBUTE (moved to etc).

	* README: Add doc/ to documentation directories.

2007-09-08  Michael Olson  <mwolson@gnu.org>

	* MAINTAINERS: Add myself for ERC and tq.el.
	Update for new doc/ directory layout.

2007-09-06  Romain Francoise  <romain@orebokech.com>

	* make-dist: Update for new doc/ directory layout.

2007-09-06  Glenn Morris  <rgm@gnu.org>

	* Makefile.in (mansrcdir): New variable.
	(SUBDIR_MAKEFILES): Update for new doc/ directory layout.
	(man/Makefile, lispref/Makefile, lispintro/Makefile): Rename and
	update these targets for new doc/ directory layout.
	(doc/misc/Makefile): New target.
	(install-arch-indep): Use mansrcdir for new location of manpages.
	(mostlyclean, clean, distclean, maintainer-clean, unlock)
	(relock, info, dvi): Update targets for new doc/ directory layout.

	* configure.in (AC_OUTPUT): Update names of generated Makefiles
	for new doc/ directory layout.

2007-09-02  Andreas Schwab  <schwab@suse.de>

	* configure.in: Use AS_HELP_STRING throughout.
	* configure: Regenerate.

2007-09-02  Jan Djärv  <jan.h.d@swipnet.se>

	* configure.in: Require Gtk/Glib 2.6.

2007-09-02  Thien-Thi Nguyen  <ttn@gnuvola.org>

	* configure.in (EMACS_ARG_Y, EMACS_ARG_N): New AC_DEFUNs.
	Use them throughout in place of AC_ARG_WITH calls.
	* configure: Regenerate.

2007-09-01  Andreas Schwab  <schwab@suse.de>

	* configure.in: Put quotes around nested macro calls.

2007-08-31  Ulrich Müller  <ulm@gentoo.org>  (tiny change)

	* configure.in: Fix typo.
	* configure: Regenerate.

2007-08-30  Glenn Morris  <rgm@gnu.org>

	* configure.in (AH_BOTTOM): Copy some manual changes made to
	src/config.in here so they are not lost when it regenerates.

	* README.multi-tty: Move to admin/notes/multi-tty, with some edits.

2007-08-29  Károly Lőrentey  <karoly@lorentey.hu>

	* README.multi-tty: New file.

2007-08-29  Glenn Morris  <rgm@gnu.org>

	* README: Increase version to 23.0.50.

2007-08-29  Jan Djärv  <jan.h.d@swipnet.se>

	* configure.in: New option: --without-xaw3d.

2007-08-24  Glenn Morris  <rgm@gnu.org>

	* configure.in: Check for a suitably recent makeinfo.

2007-08-23  Johannes Weiner  <hannes@saeurebad.de>  (tiny change)

	* configure.in (Check for required libraries): Typo.

2007-08-23  YAMAMOTO Mitsuharu  <mituharu@math.s.chiba-u.ac.jp>

	* configure.in: Check librsvg2 also for Mac Carbon.

2007-08-22  Romain Francoise  <romain@orebokech.com>

	* make-dist: Follow reorganization of files in etc/.

2007-08-22  Paul Pogonyshev  <pogonyshev@gmx.net>

	* configure.in: Add support for SVG images through librsvg2.

2007-07-28  Eli Zaretskii  <eliz@gnu.org>

	* Makefile.in (install-arch-indep): Use "rm -f" for removing DOC,
	to avoid an error message if there is no DOC there.

2007-07-25  Glenn Morris  <rgm@gnu.org>

	* Relicense all FSF files to GPLv3 or later.

	* COPYING, info/COPYING: Switch to GPLv3.

2007-06-20  Jan Djärv  <jan.h.d@swipnet.se>

	* configure.in: Complain if X seems to be installed but no
	development files were found.

2007-06-20  Glenn Morris  <rgm@gnu.org>

	* configure.in: Prefer libgif over libungif.

2007-06-14  Jan Djärv  <jan.h.d@swipnet.se>

	* configure.in: Check for all image libraries before exiting.

2007-06-13  Jan Djärv  <jan.h.d@swipnet.se>

	* configure.in: Exit with error if image libraries aren't found.

2007-06-13  Chong Yidong  <cyd@stupidchicken.com>

	* configure.in: Merge xaw3d and libXaw checks.  Check xaw3d even
	when compiling without scrollbars.

2007-06-12  Glenn Morris  <rgm@gnu.org>

	* configure.in (HAVE_GIF): If -lungif fails, try -lgif.

2007-06-11  Jan Djärv  <jan.h.d@swipnet.se>

	* configure.in: Change wording about yes/gtk and lucid/athena
	being synonyms.

2007-06-08  Glenn Morris  <rgm@gnu.org>

	* configure.in: Make gtk the default toolkit.

2007-06-07  Glenn Morris  <rgm@gnu.org>

	* configure.in (NON_GNU_CPP): On Solaris, set using a proper check
	for a Sun C compiler.

	* Makefile.in (install-arch-indep): Install only the DOC- file
	specific to the build, if possible, rather than DOC-*.

2007-06-02  Chong Yidong  <cyd@stupidchicken.com>

	* Version 22.1 released.

2007-05-25  Chong Yidong  <cyd@stupidchicken.com>

	* mkinstalldirs: Sync to version in automake CVS.

2007-05-22  Andreas Schwab  <schwab@suse.de>

	* configure.in: Prefer build_alias over host when host_alias is not set.
	* configure: Regenerate.

2007-05-20  Andreas Schwab  <schwab@suse.de>

	* configure.in: Remove empty AC_SUBST.
	* configure: Regenerate.

2007-05-20  Nick Roberts  <nickrob@snap.net.nz>

	* configure.in: Use HAVE_GPM instead of HAVE_GPM_H and implement
	it like others.
	* configure: Regenerate.

2007-05-20  Nick Roberts  <nickrob@snap.net.nz>

	* configure.in (AC_CHECK_HEADERS): Add gpm.h.
	(AC_CHECK_LIB): Add -lgpm.
	* configure: Regenerate.

2007-05-03  Glenn Morris  <rgm@gnu.org>

	* configure: Tweak message about the absence of shell functions.

2007-04-27  Andreas Schwab  <schwab@suse.de>

	* Makefile.in (config.status): Depend on ${srcdir}/lisp/version.el.

2007-04-26  Glenn Morris  <rgm@gnu.org>

	* README: Increase version to 22.1.50.

2007-04-24  Juanma Barranquero  <lekktu@gmail.com>

	* INSTALL (DETAILED BUILDING AND INSTALLATION): Fix typo.

2007-04-19  Glenn Morris  <rgm@gnu.org>

	* configure.in: Signal error if Xaw libs are missing in a Lucid build.

2007-04-18  Glenn Morris  <rgm@gnu.org>

	* INSTALL: Mention CPP.

2007-04-15  Glenn Morris  <rgm@gnu.org>

	* FTP: Replace with a pointer to the web version.

2007-04-13  Glenn Morris  <rgm@gnu.org>

	* INSTALL: In lib-src, timer, wakeup, yow are removed.

2007-04-04  Glenn Morris  <rgm@gnu.org>

	* configure.in (NON_GNU_CPP): Use associated preprocessor when
	compiling with Sun Studio on Solaris.

2007-03-23  Glenn Morris  <rgm@gnu.org>

	* configure.in: Restore support for hp800 (removed 2007-01-27)
	following clarification of legal status.

2007-03-22  Joe Buehler  <jbuehler@spirentcom.com>  (tiny change)

	* configure.in: Add support for AIX4.3 on IBM RS6000.

	* configure: Regenerate.

2007-03-20  Richard Stallman  <rms@gnu.org>

	* configure.in: Fix previous change.

2007-03-19  Deanna Phillips  <deanna@sixbit.org>  (tiny change)

	* configure.in (arm-*-openbsd*, hppa-*-openbsd*)
	(m88k-*-openbsd*, mips64-*-openbsd*, sh-*-openbsd*): Add.
	(ns32k-*-openbsd*, ns32k-*-openbsd*): Delete.

2007-03-19  Chong Yidong  <cyd@stupidchicken.com>

	* configure.in: Don't define KERBEROS, KERBEROS5, or HESIOD if the
	user specifies "without".

	* configure: Regenerate.

2007-03-18  Jan Djärv  <jan.h.d@swipnet.se>

	* configure.in: Warning for Gtk+ and Cygwin added.
	(HAVE_XFT): OLD_CFLAGS changed to OLD_CPPFLAGS.

2007-02-27  Glenn Morris  <rgm@gnu.org>

	* make-dist (oldXMenu): Remove Imakefile.
	(etc/images): Add README.

2007-02-25  Dan Nicolaescu  <dann@ics.uci.edu>

	* configure.in (xtensa-*-linux-gnu*): New configuration.

	* configure: Regenerate.

2007-02-22  Dan Nicolaescu  <dann@ics.uci.edu>

	* config.guess, config.sub: Updated from master source.

2007-01-31  Sascha Wilde  <wilde@sha-bang.de>  (tiny change)

	* configure.in (PKG_CHECK_MODULES): Change ///* to / in cflags and libs.

2007-01-29  Chong Yidong  <cyd@stupidchicken.com>

	* configure.in: Restore support for hp800's not running HP-UX.

	* configure: Regenerate.

2007-01-27  Chong Yidong  <cyd@stupidchicken.com>

	* configure.in: Remove support for hp800 and sr2k machine types.

	* configure: Regenerate.

2007-01-26  Jan Djärv  <jan.h.d@swipnet.se>

	* configure.in: Add check for libXft.

2007-01-18  Bruno Haible  <bruno@clisp.org>  (tiny change)

	* INSTALL: Info files moved to share/info.

2007-01-02  Stephen C. Gilardi  <scgilardi@gmail.com>  (tiny change)

	* configure.in: Detect and use fink-installed in intel-based Mac
	builds; change Apple Darwin section to support both PowerPC and
	Intel-based Macs.

2006-12-26  Andreas Schwab  <schwab@suse.de>

	* Makefile.in (datarootdir): Define.

2006-12-24  Richard Stallman  <rms@gnu.org>

	* configure.in: Require Autoconf 2.61.

2006-12-22  Mark Davies  <mark@mcs.vuw.ac.nz>

	* configure.in: Add support for NetBSD on x86-64, hp800 and sh3el.
	Remove redundant entry for powerpc-apple-netbsd.

	* configure: Regenerate.

2006-12-22  Chong Yidong  <cyd@stupidchicken.com>

	* configure: Regenerate with autoconf 2.61.

2006-12-20  Jan Djärv  <jan.h.d@swipnet.se>

	* configure.in: Detect alsa/asoundlib.h also.
	* configure: Regenerate.

2006-12-19  Jan Djärv  <jan.h.d@swipnet.se>

	* configure.in: Check if GTK+ compiles at all.

2006-12-10  Andreas Schwab  <schwab@suse.de>

	* configure.in: Remove check for struct timezone, its result is
	never used.

2006-12-08  NAKAJI Hiroyuki  <nakaji@jp.freebsd.org>  (tiny change)

	* configure.in: Add support for Solaris 10 on x86-64.

2006-12-08  Jan Djärv  <jan.h.d@swipnet.se>

	* INSTALL (DETAILED BUILDING AND INSTALLATION): Document usage
	of PKG_CONFIG_PATH.

2006-12-04  YAMAMOTO Mitsuharu  <mituharu@math.s.chiba-u.ac.jp>

	* configure.in (HAVE_SYNC): New test.

2006-12-03  Glenn Morris  <rgm@gnu.org>

	* Makefile.in: Fix Copyright format.

	* configure.in (AH_TOP): Add missing Copyright year.

	* update-subdirs: Add missing Copyright years.

2006-11-27  Chris Moore  <christopher.ian.moore@gmail.com>

	* Makefile.in: Touch only the parts of the share/emacs directory
	specific to this version.

2006-11-26  Chong Yidong  <cyd@stupidchicken.com>

	* configure.in (HAVE_X86_64_LIB64_DIR): New test.

2006-11-14  YAMAMOTO Mitsuharu  <mituharu@math.s.chiba-u.ac.jp>

	* configure.in (HAVE_CANCELMENUTRACKING): Remove test.

2006-11-08  YAMAMOTO Mitsuharu  <mituharu@math.s.chiba-u.ac.jp>

	* configure.in: Prefer X11 to Carbon only when some X-specific
	option is specified (Thanks to Jan Djärv and Andreas Schwab).

2006-11-04  Romain Francoise  <romain@orebokech.com>

	* Makefile.in (bootstrap-clean-before): Fix typo.
	Use new target `bootstrap-clean' in the leim subdirectory.

2006-11-03  Giorgos Keramidas  <keramida@ceid.upatras.gr>  (tiny change)

	* configure.in: Enable sparc64/ia64/powerpc FreeBSD builds.

2006-10-30  Chong Yidong  <cyd@stupidchicken.com>

	* make-dist: Add makefile.w32-in to the man, lispref and lispintro
	directories.

2006-10-29  Jeramey Crawford  <jeramey@jeramey.com>

	* configure.in: Enable x86-64 OpenBSD compilation.

2006-10-28  Glenn Morris  <rgm@gnu.org>

	* AUTHORS: Add cal-html.el author.

2006-10-28  YAMAMOTO Mitsuharu  <mituharu@math.s.chiba-u.ac.jp>

	* make-dist: Make links to mac/make-package and
	mac/Emacs.app/Contents/Resources/Emacs.icns.

2006-10-27  Chong Yidong  <cyd@stupidchicken.com>

	* README: Bump version number to 22.0.90.

2006-10-23  Andreas Schwab  <schwab@suse.de>

	* configure.in: Make sure x_default_search_path is always set even
	when x_libraries is empty, and look in .../share as well for each
	library directory.

2006-09-28  Kenichi Handa  <handa@m17n.org>

	* configure.in (locallisppath): Don't include leim dir.
	(lisppath): Include leim dir.

2006-09-15  Jay Belanger  <belanger@truman.edu>

	* COPYING: Replace "Library Public License" by "Lesser Public
	License" throughout.

2006-09-11  Paul Eggert  <eggert@cs.ucla.edu>

	* make-dist (EMACS): Exit and fail if the EMACS environment
	variable is set to something other than an absolute file name.

2006-08-16  Andreas Schwab  <schwab@suse.de>

	* configure.in (PKG_CHECK_MODULES): Use AS_MESSAGE_LOG_FD instead
	of hardcoding it.

2006-08-16  Richard Stallman  <rms@gnu.org>

	* INSTALL.CVS: Clean up wording.

2006-07-14  Eli Zaretskii  <eliz@gnu.org>

	* configure.in (PKG_CHECK_MODULES): Redirect the output of
	$PKG_CONFIG --exists "$2" to config.log.
	* configure: Regenerate.

2006-07-09  Richard Stallman  <rms@gnu.org>

	* INSTALL (DETAILED BUILDING AND INSTALLATION): Minor corrections.

2006-07-09  Kim F. Storm  <storm@cua.dk>

	* CONTRIBUTE: Use outline format.
	Add section on copyright years (from admin/notes/years).

2006-07-08  Eli Zaretskii  <eliz@gnu.org>

	* configure.in (PKG_CHECK_MODULES): Redirect stderr of pkg-config
	to /dev/null, since we don't need the error message, just the
	exit status.

2006-07-07  Eli Zaretskii  <eliz@gnu.org>

	* CONTRIBUTE: Slight formatting changes and typo fixes.
	Add description of NEWS markings.

2006-07-07  Kim F. Storm  <storm@cua.dk>

	* CONTRIBUTE: Mention INSTALL.CVS.

2006-07-05  Romain Francoise  <romain@orebokech.com>

	* make-dist (top-level): Add CONTRIBUTE.

2006-07-04  Richard Stallman  <rms@gnu.org>

	* CONTRIBUTE: Much rewrite.

2006-07-04  Nick Roberts  <nickrob@snap.net.nz>

	* CONTRIBUTE: New file.

2006-06-24  Eli Zaretskii  <eliz@gnu.org>

	* INSTALL: Mention www.nongnu.org pages that list free Unicode fonts.

2006-05-18  Jan Djärv  <jan.h.d@swipnet.se>

	* configure.in: Add check for ALSA.

2006-05-06  Eli Zaretskii  <eliz@gnu.org>

	* Makefile.in (INFO_FILES): Remove emacs-xtra.

	* info/dir: Remove the Emacs-Xtra entry.

2006-04-20  Ramprasad B  <ramprasad_i82@yahoo.com>

	Update copyright year(s) in many files.

2006-04-01  Eli Zaretskii  <eliz@gnu.org>

	* configure: Regenerated.

2006-04-01  Emanuele Giaquinta  <emanuele.giaquinta@gmail.com>  (tiny change)

	* configure.in (HAVE_XAW3D): Disable Xaw3d check if
	--without-toolkit-scroll-bars was specified.

2006-04-01  Christoph Bauer  <Christoph.Bauer@lms-gmbh.de>  (tiny change)

	* configure.in (hppa*-hp-hpux1[1-9]*): Add -D_INCLUDE__STDC_A1_SOURCE
	to CFLAGS.  Update Copyright years written to src/config.in.

2006-03-18  Claudio Fontana  <claudio@gnu.org>

	* Makefile.in (INFO_FILES): New variable, contains all Info file names.
	(install-arch-indep, uninstall): Use $(INFO_FILES) to specify files
	to be installed/uninstalled.
	(uninstall): Invoke "$(INSTALL_INFO) --remove" to remove references
	to Info files installed by Emacs.

2006-03-03  Claudio Fontana  <claudio@gnu.org>

	* Makefile.in (install, uninstall): Add DESTDIR variable to
	support staged installations.

2006-02-14  Richard M. Stallman  <rms@gnu.org>

	* configure.in (s390x-*-linux-gnu*): New configuration.

2006-01-31  Jan Djärv  <jan.h.d@swipnet.se>

	* configure.in: Require GTK 2.4 or newer.

2006-01-29  Michael Olson  <mwolson@gnu.org>

	* Makefile.in (install-arch-indep, uninstall): Add ERC.
	* info/dir (ERC): New entry.

2006-01-29  Eli Zaretskii  <eliz@gnu.org>

	* info/dir: Fix last change.

2006-01-28  Luc Teirlinck  <teirllm@auburn.edu>

	* Makefile.in (install-arch-indep, uninstall): Add rcirc.

2006-01-27  Eli Zaretskii  <eliz@gnu.org>

	* info/dir: Untabify the whole file.
	(Rcirc): New entry.

2006-01-12  Andreas Schwab  <schwab@suse.de>

	* configure.in: Move AC_AIX and AC_GNU_SOURCE before first compile
	check.

2006-01-02  Chong Yidong  <cyd@stupidchicken.com>

	* configure.in: Use -Wno-pointer-sign if available.

2005-12-29  Andreas Schwab  <schwab@suse.de>

	* config.guess, config.sub: Updated from master source.

2005-12-25  Giorgos Keramidas  <keramida@ceid.upatras.gr>  (tiny change)

	* configure.in: Use amdx86-64 for freebsd on x86_64.

2005-11-22  Romain Francoise  <romain@orebokech.com>

	* make-dist: Add etc/images/icons.

2005-11-03  Andreas Schwab  <schwab@suse.de>

	* configure.in: Use GZIP_PROG instead of GZIP.

	* Makefile.in (GZIP_PROG): Rename from GZIP.
	(install-arch-indep): Adjust.

2005-11-01  Andreas Schwab  <schwab@suse.de>

	* Makefile.in (bootstrap): Fix dependencies for parallel build.
	(bootfast): Likewise.

2005-11-01  Romain Francoise  <romain@orebokech.com>

	* configure.in: Check for gzip.

	* Makefile.in (install): Compress source files.

2005-10-24  Steven Tamm  <steventamm@mac.com>

	* configure.in: Fix darwin386 configuration issue.

2005-10-22  Eli Zaretskii  <eliz@gnu.org>

	* INSTALL.CVS: Add mh-autoloads to the partial rebuild procedure.

2005-10-17  Bill Wohler  <wohler@newt.com>

	* make-dist: Create and populate etc/images/low-color.

2005-10-15  Bill Wohler  <wohler@newt.com>

	* make-dist: Create and populate etc/images/gud.

2005-10-08  Richard M. Stallman  <rms@gnu.org>

	* make-dist (tempparent): Don't check for 14-char file name limit.

2005-10-07  Romain Francoise  <romain@orebokech.com>

	* make-dist: Add etc/images/ezimage and etc/images/mail
	directories.  Install images in etc/images.

2005-10-04  YAMAMOTO Mitsuharu  <mituharu@math.s.chiba-u.ac.jp>

	* configure.in: Prefer Carbon if --enable-carbon-app or
	--with-carbon is explicitly specified even when X11 is detected.

2005-09-15  Ulf Jasper  <ulf.jasper@web.de>

	* Makefile.in (install-arch-indep, uninstall):
	Handle newsticker manual.
	(info): Add - to commands.

2005-09-10  Giuseppe Scrivano  <gscrivano@gmail.com>

	Remove the MAXPATHLEN limitations:

	* configure.in (AC_CHECK_FUNCS): Check for get_current_dir_name.

2005-09-09  Eli Zaretskii  <eliz@gnu.org>

	* configure.in <lynxsos*>: Support for LynxOS on PPC.
	* configure: Regenerate.

2005-09-05  Paul Eggert  <eggert@cs.ucla.edu>

	* config.guess, config.sub: Updated from master source.

2005-08-03  Juanma Barranquero  <lekktu@gmail.com>

	* .cvsignore: Add `lock'.

2005-07-28  Juanma Barranquero  <lekktu@gmail.com>

	* .cvsignore: Add `data' and `site-lisp' (for in-place installs).

2005-07-26  Paul Eggert  <eggert@cs.ucla.edu>

	Merge gnulib getopt implementation into Emacs.

	* Makefile.in (AUTOCONF_INPUTS): New macro.
	($(srcdir)/configure, $(srcdir)/src/stamp-h.in): Depend on it,
	so that these files also depend on m4/getopt.m4.
	* configure.in: Configure getopt by including m4/getopt.m4,
	and configuring a getopt replacement if necessary.
	* make-dist: Add m4 subdirectory.  Unlink lib-src/getopt.h.
	* m4/getopt.m4: New file.

2005-07-06  Lute Kamstra  <lute@gnu.org>

	* configure.in: Fix capitalization.

2005-07-04  Lute Kamstra  <lute@gnu.org>

	Update FSF's address in GPL notices.

2005-06-19  Jérôme Marant  <jerome@marant.org>

	* Makefile.in (epaths-force): Protect both lisppath and
	buildlisppath from whitespace.

2005-06-08  Steven Tamm  <steventamm@mac.com>

	* configure.in: Support Darwin/MacOSX on Intel.

2005-06-06  Jan Djärv  <jan.h.d@swipnet.se>

	* configure.in (HAVE_CANCELMENUTRACKING): New test.

2005-05-19  Jérôme Marant  <jmarant@marant.org>

	* configure.in: Add --enable-locallisppath.

2005-05-13  YAMAMOTO Mitsuharu  <mituharu@math.s.chiba-u.ac.jp>

	* configure.in: Don't check HAVE_CARBON if HAVE_X11 is set to yes.
	Check HAVE_CARBON before USE_TOOLKIT_SCROLL_BARS.
	Define USE_TOOLKIT_SCROLL_BARS by default if HAVE_CARBON is set to yes.

2005-05-07  Jérôme Marant  <jerome@marant.org>

	* make-dist: Remove references to makefile.nt and makefile.def.
	Include widgets and images subdirectories of etc.  Do not exclude
	ldefs-boot.el.

2005-04-23  Andreas Schwab  <schwab@suse.de>

	* configure.in: Remove duplicate match for powerpc configuration.

2005-04-20  Thien-Thi Nguyen  <ttn@gnu.org>

	* configure.in: Check for <pwd.h>.

2005-04-14  Lute Kamstra  <lute@gnu.org>

	* make-dist: Distribute all ChangeLog files in lisp/.
	Don't distribute ldefs-boot.el.
	lisp/makefile.nt no longer exists.

2005-04-13  Lute Kamstra  <lute@gnu.org>

	* make-dist: Don't use DONTCOMPILE from lisp/Makefile.in; check
	for "no-byte-compile: t" in the file instead.

2005-03-16  Stefan Monnier  <monnier@iro.umontreal.ca>

	* configure.in <Motif>: Don't let a special LessTif/Motif1.2 install
	shadow the main Lesstif/Motif-2.1 libs and includes.

2005-03-10  Jan Djärv  <jan.h.d@swipnet.se>

	* configure.in: Only add XASSERTS to cppflags.

2005-03-04  Jan Djärv  <jan.h.d@swipnet.se>

	* configure.in: Added --enable-asserts.

2005-02-09  Kim F. Storm  <storm@cua.dk>

	Change release version from 21.4 to 22.1 throughout.
	Change development version from 21.3.50 to 22.0.50.

2005-01-19  Steven Tamm  <steventamm@mac.com>

	* configure.in: Check for <sys/utsname.h>.

2004-12-11  Kim F. Storm  <storm@cua.dk>

	* Makefile.in (info): Undo 2004-12-05 change.

2004-12-08  Luc Teirlinck  <teirllm@auburn.edu>

	* info/dir (File): Add URL and Org Mode manuals.
	* Makefile.in (install-arch-indep, uninstall): Add url and org
	manuals.

2004-12-07  Stefan Monnier  <monnier@iro.umontreal.ca>

	* configure.in (INLINE, RE_TRANSLATE_P): Move patches mistakenly
	committed to src/config.in.

2004-12-07  Jan Djärv  <jan.h.d@swipnet.se>

	* configure.in: If $HAVE_GTK_FILE_CHOOSER = yes, check for
	pthreads and define HAVE_GTK_AND_PTHREAD.

2004-12-05  Richard M. Stallman  <rms@gnu.org>

	* Makefile.in (info): Ignore errors building info files.

2004-11-27  Eli Zaretskii  <eliz@gnu.org>

	* config.bat: If 8-byte alignment is not supported, define
	NO_DECL_ALIGN in src/config.h, instead of trivially defining
	DECL_ALIGN.  Protect & with "" because & is special for cmd.exe;
	filter through Sed to remove the quotes.

2004-11-22  Stefan Monnier  <monnier@iro.umontreal.ca>

	* info/.cvsignore: Ignore everything.  It's OK since .cvsignore does
	not apply to files explicitly `cvs add'ed.

2004-11-12  Eli Zaretskii  <eliz@gnu.org>

	* config.bat: Don't require djecho.exe for the v1.x build.
	Add a test for DECL_ALIGN support, and add a trivial definition to
	src/config.h if 8-byte alignment is not supported.

2004-11-08  Kim F. Storm  <storm@cua.dk>

	* Makefile.in (bootstrap, bootstrap-clean-before): Remove .elc
	files before building.
	(bootfast, bootstrap-clean-before-fast): New targets, like
	bootstrap but don't remove .elc files.

2004-11-06  Lars Brinkhoff  <lars@nocrew.org>

	* configure.in: Add check for getrusage.

2004-11-02  Jan Djärv  <jan.h.d@swipnet.se>

	* configure.in (HAVE_GTK_FILE_CHOOSER, $HAVE_GTK_FILE_SELECTION):
	New tests for new and old GTK file dialogs.
	(HAVE_GTK): Only set with_toolkit_scroll_bars if not explicitly set
	to no.

2004-10-20  Jan Djärv  <jan.h.d@swipnet.se>

	* configure.in (HAVE_PERSONALITY_LINUX32): New test if PER_LINUX32
	can be set.  Remove SETARCH test.

2004-10-08  Steven Tamm  <steventamm@mac.com>

	* configure.in (HAVE_MALLOC_MALLOC_H): Test for malloc/malloc.h.

2004-10-06  Jan Djärv  <jan.h.d@swipnet.se>

	* configure.in (HAVE_RANDOM_HEAPSTART): Change AC_MSG_ERROR to
	AC_MSG_WARN.  Move output of warning message to end of configure run.

2004-10-05  Jan Djärv  <jan.h.d@swipnet.se>

	* configure.in (HAVE_RANDOM_HEAPSTART): Rename HAVE_EXECSHIELD.
	Run test to see if heap start address is random.

2004-09-29  Miles Bader  <miles@gnu.org>

	* configure.in (HAVE_EXECSHIELD): Test correct env variable to see
	if setarch is present.

2004-09-25  Jan Djärv  <jan.h.d@swipnet.se>

	* configure.in (HAVE_EXECSHIELD): Only define on x86.

2004-09-24  Jan Djärv  <jan.h.d@swipnet.se>

	* configure.in: Check for exec-shield.

2004-09-04  Reiner Steib  <Reiner.Steib@gmx.de>

	* Makefile.in (install-arch-indep): Add pgg and sieve.

	* info/.cvsignore: Added pgg and sieve.

2004-08-06  Andreas Schwab  <schwab@suse.de>

	* Makefile.in (install-arch-indep, uninstall): Add flymake.

2004-07-31  Eli Zaretskii  <eliz@gnu.org>

	* config.bat: Update URLs in the comments.

2004-07-05  Andreas Schwab  <schwab@suse.de>

	* Makefile.in (install-arch-indep): Remove .arch-inventory files.

2004-06-21  Kenichi Handa  <handa@m17n.org>

	* make-dist: Link leim-ext.el into tempdir.

2004-06-15  Luc Teirlinck  <teirllm@auburn.edu>

	* info/dir (File): Add emacs-xtra.
	* Makefile.in (install-arch-indep, uninstall): Add emacs-xtra.

2004-06-12  Juri Linkov  <juri@jurta.org>

	* info/dir: Move menu help lines from `* Menu:' to file header.
	Describe the purpose of a red *.

2004-05-04  Dave Love  <fx@gnu.org>

	* configure.in: Don't use `extrasub'.

2004-04-29  Dave Love  <fx@gnu.org>

	* configure.in: Don't forget to quote args to `test'.

2004-04-24  Thien-Thi Nguyen  <ttn@gnu.org>

	* autogen.sh: Update filename in "please read" message.

2004-04-17  Richard M. Stallman  <rms@gnu.org>

	* INSTALL: Move the info about site-lisp dirs,
	and say uninstalled Emacs looks there too.

2004-04-04  Eli Zaretskii  <eliz@gnu.org>

	* config.bat (lib-src): Recognize comment lines in Makefile.in
	that have a TAB after the #, to avoid errors in preprocessing with
	GCC 3.3.3.

2004-03-31  Luc Teirlinck  <teirllm@auburn.edu>

	* Makefile.in: Mention in comment that `make maintainer-clean'
	deletes .elc files.

2004-03-22  Stefan Monnier  <monnier@iro.umontreal.ca>

	* update-subdirs: Add local variables to prevent byte-compiling.

2004-03-21  Dave Love  <fx@gnu.org>

	* configure.in: Fix previous change.

2004-03-18  Dave Love  <fx@gnu.org>

	* configure.in: Add -znocombreloc to LDFLAGS if compiler supports it.

2004-03-15  Luc Teirlinck  <teirllm@auburn.edu>

	* info/dir (File): Add SMTP and SES.

2004-03-02  Stefan Monnier  <monnier@iro.umontreal.ca>

	* Makefile.in (maintainer-clean): Clean in the lisp dir as well.
	(bootstrap): Use the new bootstrap-prepare target in lisp.

2004-02-18  Kim F. Storm  <storm@cua.dk>

	* INSTALL.CVS: Add info about ssh/cvs related problems and work-around.

2004-02-16  Eli Zaretskii  <eliz@gnu.org>

	* make-dist: Don't link index.*perm and permute-index into tempdir.

2004-02-14  Jonathan Yavner  <jyavner@member.fsf.org>

	* AUTHORS (JonathanYavner): Rename testcover-*.el to tcover-*.el
	to match previous changes by Eli Zaretskii.

2004-02-09  Luc Teirlinck  <teirllm@auburn.edu>

	* Makefile.in: Set CDPATH to an empty string.

2004-01-27  Stefan Monnier  <monnier@iro.umontreal.ca>

	* configure.in <darwin>: Use fink packages if available.

2004-01-25  Jérôme Marant  <jmarant@free.fr>  (tiny change)

	* make-dist (lispref): Do include lispref/index.texi.

2004-01-06  Eric Hanchrow  <offby1@blarg.net>

	* make-dist (tempdir): Include cursors in nt/icons.

2003-12-30  Eli Zaretskii  <eliz@gnu.org>

	* INSTALL.CVS: Renamed from INSTALL-CVS to avoid file-name
	clashes with install-sh on 8+3 filesystems.

2003-12-24  Miles Bader  <miles@gnu.org>

	* .cvsignore: Add .arch-inventory.

2003-12-24  Andreas Schwab  <schwab@suse.de>

	* configure.in: Check for <sys/socket.h>.  Include it before
	including <net/if.h>.  Move check for <net/if.h> before its use.

2003-12-24  Jan Djärv  <jan.h.d@swipnet.se>

	* Makefile.in (install-arch-dep): Don't let cd output go into
	pipe for carbon_appdir.

2003-12-24  Andreas Schwab  <schwab@suse.de>

	* configure.in (PKG_CHECK_MODULES): Fix quoting.

2003-12-01  Andreas Schwab  <schwab@suse.de>

	* configure.in (powerpc-apple-darwin*): Use ${CC-cc} instead of
	hardcoding gcc.

2003-11-16  Jan Djärv  <jan.h.d@swipnet.se>

	* configure.in (HAVE_GTK_MULTIDISPLAY): Check if GTK can handle
	multiple displays.
	Wrong number of args to AC_CHECK_LIB for HAVE_X_SM test corrected.

2003-09-23  Dave Love  <fx@gnu.org>

	* configure.in: Check members of struct ifreq.

2003-09-14  Kim F. Storm  <storm@cua.dk>

	* configure.in: Add checks for sys/ioctl.h and net/if.h.

2003-09-12  Luc Teirlinck  <teirllm@mail.auburn.edu>

	* Makefile.in (install-arch-indep, uninstall): Add SES manual.

2003-08-18  Lute Kamstra  <lute@gnu.org>

	* configure.in: Revert the change of 2003-07-29 as GTK+ 2.2 is not
	required anymore.

2003-08-07  Andrew Choi  <akochoi@shaw.ca>

	* configure.in [powerpc-apple-darwin*]: Use the -no-cpp-precomp
	option instead of -traditional-cpp for CPP.

2003-07-29  Richard M. Stallman  <rms@gnu.org>

	* configure.in (HAVE_XIM): Define if XIM is available.

2003-07-29  Tim Van Holder  <tim.vanholder@anubex.com>

	* configure.in: The function gtk_window_set_icon_from_file was
	introduced in GTK+ 2.2, so check for that release.

2003-07-23  Andreas Schwab  <schwab@suse.de>

	* configure.in: Add --enable-maintainer-mode, substitute MAINT.

	* Makefile.in (YACC): Remove, not used.
	(MAINT): Don't set.
	(${srcdir}/configure, $(srcdir)/src/stamp-h.in): Use @MAINT@ to
	disable dependency on ${srcdir}/configure.in when maintainer mode
	is disabled.

2003-07-22  Dave Love  <fx@gnu.org>

	* configure.in: Make XRegisterIMInstantiateCallback test depend on
	HAVE_X11, not with_xim.
	(HAVE_CRTIN): Provide template.
	<with_png>: Test for png.h and libpng/png.h.

2003-07-15  Andreas Schwab  <schwab@suse.de>

	* configure.in: Temporarily leave quoting for AC_DEFINE.

2003-07-13  Stefan Monnier  <monnier@cs.yale.edu>

	* configure.in: Check for posix_memalign.

2003-07-12  Richard M. Stallman  <rms@gnu.org>

	* configure.in [netbsd systems]: Define HAVE_CRTIN properly.

2003-07-09  Kim F. Storm  <storm@cua.dk>

	* INSTALL (DETAILED BUILDING AND INSTALLATION): Describe new
	functionality of --without-xim.

2003-06-29  Dave Love  <fx@gnu.org>

	* configure.in: Fix XRegisterIMInstantiateCallback check for gcc.

2003-06-23  Dave Love  <fx@gnu.org>

	* configure.in: Check for sys/_mbstate_t.h.
	Test XRegisterIMInstantiateCallback prototype.
	(AH_BOTTOM): Define DO_BLOCK_INPUT, my_strftime.

2003-06-06  Dave Love  <fx@gnu.org>

	* configure.in: Check for locale.h.

2003-06-05  Dave Love  <fx@gnu.org>

	* configure.in: Check for memcpy, mempcpy, mblen, mbrlen.
	Use AC_FUNC_STRFTIME, AC_STRUCT_TIMEZONE, AC_TYPE_MBSTATE_T.
	(NLIST_STRUCT): Don't define.
	(AH_BOTTOM): Define my_strftime.

2003-06-02  Richard M. Stallman  <rms@gnu.org>

	* configure.in: Revert changes of 2003-03-03 and 2003-05-24.

2003-05-24  Andreas Schwab  <schwab@suse.de>

	* configure.in (AH_BOTTOM) [MAC_OSX]: Do not redefine bcopy,
	bzero, and bcmp.

2003-05-22  Dave Love  <fx@gnu.org>

	* configure.in: Remove redundant test for term.h.  Test for difftime.

2003-05-20  Dave Love  <fx@gnu.org>

	* configure.in: Append * to s390-*-linux-gnu case.
	(LIBMAIL) <lockfile>: Don't define.

2003-04-30  Kai Großjohann  <kai.grossjohann@gmx.net>

	* INSTALL (* GNU/Linux development packages): Mention Debian and
	RedHat package names.

2003-04-30  Boyd Lynn Gerber  <gerberb@zenez.com>

	* configure.in: Handle system types sysv5uw* and sysv5OpenUNIX*.

2003-04-30  Kai Großjohann  <kai.grossjohann@gmx.net>

	* INSTALL (* GNU/Linux development packages): Tell people to
	install additional packages for compiling Emacs.

2003-04-30  Richard M. Stallman  <rms@gnu.org>

	* configure.in: Handle system types sysv5uw* and sysv5OpenUNIX*.

2003-04-28  Francesco Potortì  <pot@gnu.org>

	* configure.in: Undo last (RMS') change, as it is useless, per
	Dave Love.

2003-04-08  Richard M. Stallman  <rms@gnu.org>

	* configure.in: Put #include of jpeglib.h at start of line.

2003-04-06  Francesco Potortì  <pot@gnu.org>

	* configure.in: Use the same configuration for all aix5, not just
	aix5.1.

2003-03-16  Nelson H. F. Beebe  <beebe@math.utah.edu>  (tiny change)

	* configure.in: Check for need for bigtoc support on IBM AIX for
	solving a linker table overflow problem.

2003-03-03  Rob Browning  <rlb@defaultvalue.org>

	* configure.in: Add AC_CHECK_FUNCS for memcmp and memmove.
	(AH_BOTTOM): Switch tests to prefer memcmp, memset, and memmove
	over bzero, bcmp, and bcopy.

2003-02-23  Simon Josefsson  <jas@extundo.com>

	* Makefile.in (install-arch-indep, uninstall): Add SMTP manual.

2003-02-21  Klaus Zeitler  <kzeitler@lucent.com>

	* configure.in: Set new hpux10-20.h as "major" include for 10.20.

2003-02-13  Robert J. Chassell  <bob@rattlesnake.com>  (tiny change)

	* INSTALL (* Extra fonts): Say that Emacs doesn't include fonts.

2003-02-08  Andreas Schwab  <schwab@suse.de>

	* Makefile.in (EXEEXT): Define to @EXEEXT@ and use this variable
	instead of the substitution.

2003-01-31  Joe Buehler  <jhpb@draco.hekimian.com>

	* Makefile.in: Use @EXEEXT@ for Cygwin.
	Use USERNAME if LOGNAME is not set (for Cygwin).

	* configure.in: Add opsys=cygwin.

2003-01-22  Andreas Schwab  <schwab@suse.de>

	* configure.in: Set HAVE_MENUS=yes when HAVE_CARBON=yes instead of
	redefining it explicitly in src/config.in.

2003-01-22  Markus Rost  <rost@math.ohio-state.edu>

	* Makefile.in (bootstrap): Make bootstrap-after.

2003-01-20  Jan Djärv  <jan.h.d@swipnet.se>

	* configure.in: Fix --with-gtk.

2003-01-19  Jan Djärv  <jan.h.d@swipnet.se>

	* configure.in: Add --with-gtk, --with-x-toolkit=gtk.

	* INSTALL (DETAILED BUILDING AND INSTALLATION): Add text about GTK.

2003-01-14  Francesco Potortì  <pot@gnu.org>

	* configure.in (m68k-motorola-sysv): Remove (obsolete).

2003-01-07  Steven Tamm  <steventamm@mac.com>

	* configure.in: New option, --enable-carbon-app, to specify
	that the application should be installed
	* Makefile.in (install-arch-dep): On Mac OS X, install the
	Emacs.app application if carbon-app is enabled.

2003-01-06  Dave Love  <fx@gnu.org>

	* configure.in: Check for nl_langinfo.
	[!HAVE_SIZE_T]: Fix typedef.

2003-01-06  David Kastrup  <dak@gnu.org>

	* Makefile.in (INSTALL_INFO): Get install-info command from configure.

	* configure.in: Add tests for install-info.

2002-12-09  Markus Rost  <rost@math.ohio-state.edu>

	* configure.in (*-sunos5*, *-solaris*): Revert previous change -
	use again sol2-6 instead of sol2-8.

2002-12-09  Dave Love  <fx@gnu.org>

	* configure.in (*-sunos5.8*, *-solaris2.8*): Delete configurations.

2002-12-08  Andreas Schwab  <schwab@suse.de>

	* Makefile.in (install-arch-indep): Revert last change.

2002-11-27  Dave Love  <fx@gnu.org>

	* configure.in: Use AC_CHECK_DECLS, not AC_DECL_SYS_SIGLIST.
	Check for __sys_siglist too.  Check for memset.
	Use AC_FUNC_GETPGRP.  Add mipsel-*-linux-gnu* target.

2002-11-22  Juanma Barranquero  <lektu@terra.es>

	* config.guess, config.sub: Updated from master source.

2002-11-19  Karl Fogel  <kfogel@red-bean.com>

	* autogen.sh: New file.

2002-11-18  Dave Love  <fx@gnu.org>

	* configure.in: Tidy up various quoting issues throughout.
	Use AC_GNU_SOURCE.
	(AH_BOTTOM): Fix #endif protecting config.h.  Maybe include
	alloca.h.  Define GC_SETJMP_WORKS, GC_LISP_OBJECT_ALIGNMENT.
	Maybe define bcopy, bzero, bcmp.
	(powerpcle-*-solaris2.5*, powerpcle-*-solaris2*): Remove (use
	non-existent machine file).
	(sys/vlimit.h, sys/resource.h, fsync, __restrict): Test for.
	(term.h, X11/Xaw3d/Scrollbar.h): Avoid warning from test.
	(nlist.h): Move test up.

2002-11-18  Markus Rost  <rost@math.ohio-state.edu>

	* configure.in (*-sunos5*, *-solaris*): Use sol2-8.

2002-11-14  Francesco Potortì  <pot@gnu.org>

	* configure.in (*-sunos5.8*, *-solaris2.8*): New configurations.

2002-11-11  Tim Van Holder  <tim.vanholder@anubex.com>

	* Makefile.in (install-arch-indep): Prepend $(srcdir)/ to lisp.

2002-11-08  Dave Love  <fx@gnu.org>

	* configure.in: Use AC_CONFIG_LIBOBJ_DIR and require autoconf 2.54.
	(AH_BOTTOM) [!HAVE_SIZE_T]: Typedef size_t.

2002-11-07  Miles Bader  <miles@gnu.org>

	* Makefile.in (maybe_bootstrap): Fix shell variable usage.
	Handle separate-build-dir case.

2002-11-06  Richard M. Stallman  <rms@gnu.org>

	* Makefile.in (maybe_bootstrap): Add doublequotes to make it
	bulletproof.  $bar may be empty when there are no .elc files.

2002-10-30  Dave Love  <fx@gnu.org>

	* configure.in: Require autoconf 2.53.  Test for pty.h,
	sys/mman.h, sys/param.h, mremap, memmove.
	(AH_BOTTOM): Maybe include strings.h.  Add local variables for mode.
	(AC_PROG_YACC): Delete.
	(size_t): Use AC_CHECK_TYPES.
	(AH_TOP): Up-date copyright.

2002-10-01  Juanma Barranquero  <lektu@terra.es>

	* update-subdirs: Add "no-byte-compile: t" to subdirs.el.

2002-09-19  Richard M. Stallman  <rms@gnu.org>

	* configure.in: Fix the LessTif-directory-finder for real.

2002-09-14  Richard M. Stallman  <rms@gnu.org>

	* Makefile.in (maybe_bootstrap): Test for complete absence
	of compiled Lisp files.

2002-09-11  Stefan Monnier  <monnier@cs.yale.edu>

	* Makefile.in (bootstrap-lisp-1, bootstrap-lisp, bootstrap)
	(bootstrap-clean-after): Delete.
	(bootstrap): Make the sequencing explicit.

2002-09-10  Richard M. Stallman  <rms@gnu.org>

	* configure.in: Fix previous LessTif change.

2002-09-09  Richard M. Stallman  <rms@gnu.org>

	* configure.in (powerpcle-*-solaris2.5*): New configuration.
	(powerpcle-*-solaris*): Use version 2.6 as default.
	(*-sunos5.6*, *-solaris2.6*): New alternative.
	(*-sunos5*): Use version 2.6 as default.

2002-09-06  Kai Großjohann  <Kai.Grossjohann@CS.Uni-Dortmund.DE>

	* configure.in: Fix typo.

2002-09-05  Richard M. Stallman  <rms@gnu.org>

	* configure.in: Look for LessTif in /usr/X11R6/LessTif/ before Motif.

	* configure.in: Handle $GCC_LINK_TEST_OPTIONS and
	$NON_GCC_LINK_TEST_OPTIONS after the AC_PROG_... macros.

2002-08-26  Kim F. Storm  <storm@cua.dk>

	* Makefile.in (install-arch-indep): Do not remove DOC file
	when it is the only DOC file installed; this is the case when
	CANNOT_DUMP is defined.  From Joe Buehler (tiny change).

2002-07-24  Markus Rost  <rost@math.ohio-state.edu>

	* configure.in: Fix typo.

2002-07-24  Richard M. Stallman  <rms@gnu.org>

	* configure.in: Don't print anything special about gamedir.

	* configure.in: Delete nonstandard --with-game-user option.

2002-07-21  Richard M. Stallman  <rms@gnu.org>

	* Makefile.in (gamedir, localstatedir): New variables.
	(epaths-force): Insert value of gamedir into PATH_GAME.

	* configure.in (gamedir): Handle it like lispdir.
	(--with-game-dir option): Delete.

2002-06-21  Pavel Janík  <Pavel@Janik.cz>

	* configure.in: Add support for mipseb-*-netbsd* machines.

2002-06-18  Kai Großjohann  <Kai.Grossjohann@CS.Uni-Dortmund.DE>

	* Makefile.in (install-arch-indep, uninstall): Add Tramp.

2002-06-17  Kai Großjohann  <Kai.Grossjohann@CS.Uni-Dortmund.DE>

	* info/dir (File): Add an entry for Tramp.

2002-06-17  Eli Zaretskii  <eliz@is.elta.co.il>

	* INSTALL-CVS: New file.

2002-06-07  Andreas Schwab  <schwab@suse.de>

	* configure.in (x86_64-*-linux-gnu*): New system.

2002-05-31  Eli Zaretskii  <eliz@is.elta.co.il>

	* config.bat: Handle the case when lispintro is truncated to lispintr.

2002-05-26  Paul Eggert  <eggert@twinsun.com>

	* config.guess, config.sub: Updated from master source.

2002-05-09  Richard M. Stallman  <rms@gnu.org>

	* configure.in (emacs_cv_speed_t): Add square brackets for clarity.

2002-05-04  Pavel Janík  <Pavel@Janik.cz>

	* make-dist: Do not distribute lock/ directory.

2002-04-30  Andrew Choi  <akochoi@shaw.ca>

	* configure.in: Provide documentation string when defining
	variable HAVE_CARBON.  Also define HAVE_WINDOW_SYSTEM, HAVE_MOUSE,
	and HAVE_MENUS in AH_BOTTOM if HAVE_CARBON is defined.

2002-04-29  Colin Walters  <walters@verbum.org>

	* configure.in: Delete configure check for access to the game user.

2002-04-29  Pavel Janík  <Pavel@Janik.cz>

	* make-dist: lwlib/Imakefile is removed.

2002-04-26  Andrew Choi  <akochoi@shaw.ca>

	* configure.in: Add support for powerpc-apple-darwin*.
	(HAVE_CARBON): Add.

	* make-dist: Create directories in mac/Emacs.app.

2002-04-25  Pavel Janík  <Pavel@Janik.cz>

	* make-dist: lwlib-Xol* are removed.

2002-04-23  Andreas Schwab  <schwab@suse.de>

	* Makefile.in (MAINT): New variable.
	(${srcdir}/configure, $(srcdir)/src/stamp-h.in): Depend on this
	instead of configure.in, to avoid running autoconf and autoheader
	unless explicitly requested.

2002-04-16  Eli Zaretskii  <eliz@gnu.org>

	* config.bat: Update for msdos/sed2v2.inp.

2002-04-15  Andreas Schwab  <schwab@suse.de>

	* Makefile.in ($(srcdir)/src/config.in): Generate using autoheader.
	* configure.in: Add config header templates to all AC_DEFINE and
	AC_DEFINE_UNQUOTED symbols.
	* make-dist: Run autoheader if necessary.

2002-04-10  Colin Walters  <walters@verbum.org>

	* configure.in: Add --game-dir, --game-user.  Test to see if we
	can use them.

2002-04-08  Pavel Janík  <Pavel@Janik.cz>

	* configure.in: Add --with-sound.

2002-03-18  Kim F. Storm  <storm@cua.dk>

	* configure.in: Test for sendto, recvfrom, getsockopt, setsockopt,
	and getsockname functions.  Test for sys/un.h include file.

2002-03-15  Eli Zaretskii  <eliz@is.elta.co.il>

	* configure.in: Support AIX 5.1.

2002-03-10  Jan Djärv  <jan.h.d@swipnet.se>

	* configure.in: Added test for X Session Management (HAVE_X_SM).

2002-03-03  Richard M. Stallman  <rms@gnu.org>

	* Makefile.in (install-arch-indep): Use umask 022 for DOC* and lisp/.
	Run chown $${LOGNAME} on files installed by tar xvf.

2002-03-03  Kim F. Storm  <storm@cua.dk>

	* configure.in: Test for getpeername.

2002-03-01  Richard M. Stallman  <rms@gnu.org>

	* configure.in (HAVE_JPEG): Turn it off if libjpeg version < 6b.
	(HAVE_GIF): Don't use old libungif versions that crash.

2002-02-26  Richard M. Stallman  <rms@gnu.org>

	* configure.in <making srcdir absolute>: Verify that PWD is correct,
	not just well-formed and valid.
	(mips-compaq-nonstopux*): New configuration.

2002-02-18  Paul Eggert  <eggert@twinsun.com>

	* make-dist: Port to POSIX 1003.1-2001, which doesn't allow "head -1".
	"sed q" is a portable equivalent to plain "head -1".

2002-02-13  Richard M. Stallman  <rms@gnu.org>

	* Makefile.in (maybe_bootstrap): Do `exit 1'.
	(all): Don't depend on maybe_bootstrap here.
	(${SUBDIR}): Depend on it here instead.

2002-02-08  Richard M. Stallman  <rms@gnu.org>

	* Makefile.in (maybe_bootstrap): Add an infinite sleep-loop.

2002-01-27  Eli Zaretskii  <eliz@is.elta.co.il>

	* configure.in: Recognize BSD/OS 5.0.

2002-01-11  Eli Zaretskii  <eliz@is.elta.co.il>

	* make-dist: Make version checking in emacs.texi consistent with
	how we set it there.

2001-12-29  Kim F. Storm  <storm@cua.dk>

	* INSTALL: <CONFIGURATION BY HAND> Now requires autoconf 2.51.

2001-12-28  Richard M. Stallman  <rms@gnu.org>

	* configure.in: Test for mbsinit.

2001-12-21  Eli Zaretskii  <eliz@is.elta.co.il>

	These changes make Leim part of the standard distribution:

	* README: Add info about the `leim' directory.

	* INSTALL: Remove text that describes Leim as a separate package.

	* noleim-Makefile.in: File removed.

	* make-dist: Don't copy noleim-Makefile.in to the leim subdirectory.
	Link Leim files to ${tempdir}/leim, not to real-leim.  Don't move
	Leim files out of the Emacs tree.  Don't prepare a separate tarball
	for Leim.

2001-12-11  Richard M. Stallman  <rms@gnu.org>

	* configure.in (hppa*-*-linux-gnu*): New alternative.

2001-12-08  Pavel Janík  <Pavel@Janik.cz>

	* make-dist: Copy COPYING to leim/, lwlib/, mac/ and nt/ when
	creating distribution.

2001-12-06  Paul Eggert  <eggert@twinsun.com>

	* configure.in (AC_PREREQ): Bump from 2.50 to 2.51; needed for vfork.
	(AC_FUNC_VFORK): Remove.
	(AC_FUNC_FORK): Add.
	(HAVE_DES_H, HAVE_KRB5_H): Properly quote args of AC_CHECK_HEADERS;
	this is required by recent Autoconf versions.

2001-12-02  Pavel Janík  <Pavel@Janik.cz>

	* make-dist: Do not try to link removed files (aclocal.m4, _emacs,
	TODO, vms-pp.trans and others).

2001-11-29  Pavel Janík  <Pavel@Janik.cz>

	* make-dist: Use COPYING from the top-level directory.

2001-11-29  Gerd Moellmann  <gerd@gnu.org>

	* configure.in: Add support for FreeBSD/Alpha.

2001-11-29  Pavel Janík  <Pavel@Janik.cz>

	* make-dist: Add COPYING to the top-level directory of the
	distribution.  Simplify the logic behind copying.

	* Makefile.in (maybe_bootstrap): Fix previous change.

2001-11-28  Richard M. Stallman  <rms@gnu.org>

	* Makefile.in (maybe_bootstrap): Don't bootstrap, just suggest it.

2001-11-26  Richard M. Stallman  <rms@gnu.org>

	* Makefile.in: bootstrap should not delete dumped executables.
	(bootstrap-clean-before): New target.
	(bootstrap): Use bootstrap-clean-before instead of clean.
	(bootstrap-clean-after): Rename from bootstrap-clean.  Calls changed.

2001-11-24  Eli Zaretskii  <eliz@is.elta.co.il>

	These changes add the Emacs Lisp Introduction manual to the
	distribution:

	* Makefile.in (install-arch-indep, uninstall): Add ELisp Intro files.

	* make-dist: Copy the files in lispintro directory.

	* config.bat: Configure in the lispintro directory.

	* configure.in (AC_OUTPUT): Add lispintro/Makefile.

	* Makefile.in (SUBDIR_MAKEFILES): Add lispintro.
	(lispintro/Makefile): New target.
	(mostlyclean, clean, distclean, maintainer-clean): Add lispintro.
	(unlock, relock, info, dvi): Ditto.

2001-11-23  Eli Zaretskii  <eliz@is.elta.co.il>

	* Makefile.in (uninstall, install-arch-indep): Don't install gfdl.1.

	* make-dist (etc): Don't distribute gfdl.1.

2001-11-22  Colin Walters  <walters@debian.org>

	* Makefile.in (install-arch-indep): Install the calc .info files.
	(uninstall): Handle deletion of calc .info files (thanks Pavel Janík).

2001-11-17  Eli Zaretskii  <eliz@is.elta.co.il>

	* make-dist (lispref): Add *.txt, *.el, permute-index, and
	tindex.pl to the list of those being put into the distribution.

2001-11-16  Eli Zaretskii  <eliz@gnu.org>

	* configure.in: Add coff.h to the list in AC_CHECK_HEADERS.

2001-11-15  Pavel Janík  <Pavel@Janik.cz>

	* Makefile.in (uninstall): Fix previous change.

	* configure.in, Makefile.in: Add support for --program-prefix,
	--program-suffix and --program-transform-name options.

2001-11-13  Pavel Janík  <Pavel@Janik.cz>

	* Makefile.in (install-arch-indep): Use `${manext}' instead of `.1'.
	(install-arch-indep): Install emacsclient manual page.
	(uninstall): Uninstall emacsclient manual page.

2001-11-12  Eli Zaretskii  <eliz@is.elta.co.il>

	* make-dist: Add lispref/index.*perm files to the distribution.
	From Pavel Janík <Pavel@Janik.cz>.

2001-11-12  Pavel Janík  <Pavel@Janik.cz>

	* Makefile.in (uninstall): Remove gfdl.1 when uninstalling.

2001-11-10  Eli Zaretskii  <eliz@is.elta.co.il>

	* configure.in: AC_OUTPUT lispref/Makefile.

2001-11-10  Eli Zaretskii  <eliz@is.elta.co.il>

	The following changes add the ELisp reference manual to the
	distribution.

	* make-dist: Add the lispref directory to the distribution.

	* Makefile.in (install-arch-indep): Add elisp* to the list of
	installed Info files.
	(SUBDIR_MAKEFILES): Add lispref/Makefile.
	(lispref/Makefile): New target.
	(mostlyclean, clean, distclean, maintainer-clean, unlock, relock):
	Add commands for the lispref directory.
	(info, dvi): Ditto.

	* config.bat: Configure in `lispref'.

2001-11-09  Richard M. Stallman  <rms@gnu.org>

	* Makefile.in (bootstrap-lisp): Don't suppress error messages.

2001-11-07  Eli Zaretskii  <eliz@is.elta.co.il>

	* make-dist (tempdir): Copy AUTHORS as well.

2001-11-06  Sam Steingold  <sds@gnu.org>

	* configure.in: Added a check for <nlist.h>.

2001-11-01  Pavel Janík  <Pavel@Janik.cz>

	* configure.in: Reindent --help output.
	From Per Starbäck (starback@ling.uu.se).

2001-10-31  Eli Zaretskii  <eliz@is.elta.co.il>

	* configure.in: New entry for HP/UX-11.

	* Makefile.in (SOURCES): Replace GETTING.GNU.SOFTWARE with FTP.
	From Eric S. Raymond <esr@golux.thyrsus.com>.

2001-10-28  Eli Zaretskii  <eliz@is.elta.co.il>

	* configure.in (s390-*-linux-gnu): New system.  From Adam Thornton
	<athornton@sinenomine.net>.

2001-10-25  Gerd Moellmann  <gerd@gnu.org>

	* Makefile.in (maybe_bootstrap): New target.
	(all): Add to prerequisites to bootstrap if abbrev.elc doesn't exist.

2001-10-24  Ken Raeburn  <raeburn@gnu.org>

	* configure.in: If --with-hesiod is given, look for
	hes_getmailhost and res_send or __res_send; check hesiod and
	resolv libraries respectively if system libraries don't supply them.

2001-10-24  Gerd Moellmann  <gerd@gnu.org>

	* configure.in: Use $MAKE for `make' if set.

2001-10-22  Gerd Moellmann  <gerd@gnu.org>

	* Makefile.in (install-arch-indep): Add -h (follow symlinks)
	to tar options.

2001-10-20  Gerd Moellmann  <gerd@gnu.org>

	* (Version 21.1 released).

2001-10-20  Miles Bader  <miles@gnu.org>

	* configure.in (configuration): Set from `host' if `host_alias'
	isn't defined.

2001-10-19  Andreas Schwab  <schwab@suse.de>

	* configure.in: Make ready for autoconf 2.5x.
	(AC_PREREQ): Require autoconf 2.50.
	* aclocal.m4: Removed.
	* Makefile.in (${srcdir}/configure): Don't depend on aclocal.m4.

2001-10-13  Eli Zaretskii  <eliz@is.elta.co.il>

	* README: Bump Emacs version to 21.1.50.

2001-10-05  Gerd Moellmann  <gerd@gnu.org>

	* Branch for 21.1.

2001-09-05  Gerd Moellmann  <gerd@gnu.org>

	* configure.in: Avoid `$@' which is handled specially in
	Autoconf 2.52.  From "Adam J. Richter" <adam@yggdrasil.com>.

2001-09-01  Eli Zaretskii  <eliz@is.elta.co.il>

	* make-dist (nt): Add subdirs.el to the list of distributed files.

2001-08-14  Eli Zaretskii  <eliz@is.elta.co.il>

	* configure.in (machine): Add an entry for
	hppa1.1-hitachi-hiuxwe2*.

2001-05-28  Gerd Moellmann  <gerd@gnu.org>

	* make-dist (LANG): Set LC_ALL and LANGUAGE to C, unset
	LC_MESSAGES and LANG.  From Karl Eichwalder <keichwa@gmx.net>.

2001-05-14  Gerd Moellmann  <gerd@gnu.org>

	* make-dist: Copy texinfo.tex unconditionally.

2001-04-25  Eli Zaretskii  <eliz@is.elta.co.il>

	* Makefile.in (install-arch-indep): Add gfdl.1 to the man pages
	that are installed.

2001-04-06  Gerd Moellmann  <gerd@gnu.org>

	* make-dist: Copy only `[a-z]*.{el,elc}' from leim/quail.
	Don't copy quick-b5, quick-cns, tsang-b5, and tsang-cns files.

	* make-dist: Handle leim/MISC-DIC.  Only include
	`[a-zA-Z]*.{el,elc}' from leim/quail.

2001-04-05  Gerd Moellmann  <gerd@gnu.org>

	* Makefile.in (install-arch-indep): Remove .cvsignore files.

2001-03-30  Gerd Moellmann  <gerd@gnu.org>

	* Makefile.in (.PHONY): Add for bootstrap targets.
	(bootstrap-clean): New target.
	(bootstrap): Use it instead of `clean'.

2001-03-29  Eli Zaretskii  <a34785@is.elta.co.il>

	* Makefile.in (SUBDIR): Remove leim.
	(all, .RECURSIVE, extraclean): Add leim explicitly.
	(leim): Provide separate rule which exports PARALLEL=0 into the
	environment.

2001-03-20  Gerd Moellmann  <gerd@gnu.org>

	* configure.in (HAVE_XPM): Don't print the result of the check for
	XpmReturnAllocPixels if we don't have an xpm.h.

2001-03-05  Gerd Moellmann  <gerd@gnu.org>

	* COPYING: New file.

2001-03-04  Eli Zaretskii  <eliz@is.elta.co.il>

	* config.bat: Update the copyright.

2001-02-23  Kenichi Handa  <handa@etl.go.jp>

	* configure.in: Use AC_EGREP_CPP to check if the C preprocessor
	converts `..' to `. .'.  If it converts, set CPP_NEED_TRADITIONAL
	to `yes'.  Later in AC_OUTPUT, check this variable.

2001-02-09  Dave Love  <fx@gnu.org>

	* AUTHORS: Updated.

2001-02-06  Eli Zaretskii  <eliz@is.elta.co.il>

	* info/dir (Ebrowse): Fix the entry (was missing a dot).

2001-02-02  Gerd Moellmann  <gerd@gnu.org>

	* mkinstalldirs (errstatus): Chmod a+rx directories we create.

	* Makefile.in (uninstall): Ignore exit code of `rm'.

	* Makefile.in (uninstall): Remove more info files.
	Remove ${libexecdir}/emacs/${version}.  Remove ${archlibdir}/fns-*.

2001-01-31  Gerd Moellmann  <gerd@gnu.org>

	* noleim-Makefile.in (extraclean): Add.

2001-01-28  Gerd Moellmann  <gerd@gnu.org>

	* Makefile.in (extraclean): Add -f to -rm config-tmp-* to keep
	it quiet.

2001-01-24  Colin Walters  <walters@cis.ohio-state.edu>

	* Makefile.in (tags): Fix typo.

2001-01-13  Kenichi Handa  <handa@etl.go.jp>

	* configure.in: Fix typo in the code setting x_search_path.

2001-01-10  Dave Love  <fx@gnu.org>

	* configure.in: Don't reset LIBS at end of -lXmu test.  Test for
	-lXext.
	(HAVE_XKBGETKEYBOARD): Fix reporting of result.
	(HAVE_LIBXP): Remove -lXt from AC_CHECK_LIB.
	(HAVE_XAW3D, HAVE_XPM, HAVE_JPEG, HAVE_PNG, HAVE_TIFF, HAVE_GIF):
	Don't frob CFLAGS.  Remove extra X libs from AC_CHECK_LIB
	(now in $LIBS).

2001-01-08  Eli Zaretskii  <eliz@is.elta.co.il>

	* config.bat: Run the preprocessor with -traditional.

2001-01-01  Eli Zaretskii  <eliz@is.elta.co.il>

	* INSTALL: Move copying conditions to end of file.

2000-12-27  Eli Zaretskii  <eliz@is.elta.co.il>

	* INSTALL: Add basic installation procedure which assumes
	`configure' does its job.  Elaborate on image support libraries.
	Add a pointer to Xaw3d library.  Add advice about solving
	configure-time problems by looking in config.log and setting
	variables in the environment.

2000-12-27  Gerd Moellmann  <gerd@gnu.org>

	* Makefile.in (install-arch-indep): If tar fails, exit with
	exit code 1.

2000-12-19  Gerd Moellmann  <gerd@gnu.org>

	* configure.in: Test for XkbGetKeyboard with an AC_TRY_LINK whose
	source file includes XKBlib.h.  On some broken Solaris systems,
	there is an XKBlib.h, reportedly, but header files included by
	XKBlib.h are missing.

2000-12-14  Gerd Moellmann  <gerd@gnu.org>

	* configure.in: AC_CHECK_FUNC XkbGetKeyboard.

2000-12-11  Dave Love  <fx@gnu.org>

	* configure.in <alpha*-dec-osf*>: Use full path for NON_GNU_CPP.

2000-12-11  Paul Eggert  <eggert@twinsun.com>

	* aclocal.m4 (AC_SYS_LARGEFILE, AC_SYS_LARGEFILE_MACRO_VALUE):
	Merge fixes from latest GNU tar version.  These macros no longer
	futz with _XOPEN_SOURCE, as that was not portable in practice.
	(AC_FUNC_FSEEKO): New macro.

	* configure.in: Use it instead of invoking AC_CHECK_FUNCS on
	ftello.

2000-12-05  Dave Love  <fx@gnu.org>

	* Makefile.in (TAGS, info): Avoid tab-prefixed comments in rules.

2000-12-02  Eli Zaretskii  <eliz@is.elta.co.il>

	* info/dir: Change the category to "Emacs".

2000-12-01  Gerd Moellmann  <gerd@gnu.org>

	* make-dist (tempdir): Remove epaths.h from the distribution
	instead of paths.h.

2000-11-23  Eli Zaretskii  <eliz@is.elta.co.il>

	* config.bat: Check for existence of djecho.exe, and print an
	error message if it is not available.

	* INSTALL: Describe possible problem with djecho.exe in old
	versions of DJGPP v2.x.

2000-11-23  Gerd Moellmann  <gerd@gnu.org>

	* configure.in: Initialize HAVE_LIBXP to no.

2000-11-22  Gerd Moellmann  <gerd@gnu.org>

	* configure.in: Use m/macppc.h instead of the non-existent
	m/powerpc.h.

2000-11-21  Gerd Moellmann  <gerd@gnu.org>

	* Makefile.in (install-arch-indep): Also install info/eshell*
	and info/speedbar*.

	* configure.in (HAVE_PNG): Check for the presence of
	png_get_channels to rule out older PNG libs.

	* configure.in (AC_OUTPUT): Arrange to emit definitions of
	GCC and NON_GNU_CPP into config.status.

2000-11-20  Dave Love  <fx@gnu.org>

	* configure.in: Fix last change.

	* GETTING.GNU.SOFTWARE: Deleted.
	* FTP: New file to replace it.
	* make-dist: Add FTP, remove GETTING.GNU.SOFTWARE.

2000-11-20  Gerd Moellmann  <gerd@gnu.org>

	* configure.in: Use -traditional with GNU cpp.

2000-11-17  Gerd Moellmann  <gerd@gnu.org>

	* make-dist: Handle the Mac port.  Distribute all makefile.w32-in.
	Distribute more files from the nt/ subdir.  Distribute PBM
	image files from subdirs of lisp/.  Distribute old change logs
	from subdirs of lisp/.  Distribute play/5x5.el.

2000-11-11  Dave Love  <fx@gnu.org>

	* config.sub, config.guess: Updated from master source.

2000-11-07  Dave Love  <fx@gnu.org>

	* configure.in: Test for mkstemp.

2000-11-01  Eli Zaretskii  <eliz@is.elta.co.il>

	* info/dir (Top): Rearrange menu items more logically, and put
	them into a single category.  Add menu items for RefTeX and
	Widget.

2000-10-29  Kai Großjohann  <Kai.Grossjohann@CS.Uni-Dortmund.DE>

	* Makefile.in (install-arch-indep): Use --info-dir instead of
	--dir-file, and a simple argument instead of --info-file, so that
	the Debian version of install-info also works.

2000-10-19  Eric M. Ludlam  <zappo@ultranet.com>

	* info/dir (Speedbar): Add entry.

2000-10-16  Eli Zaretskii  <eliz@is.elta.co.il>

	* INSTALL: Describe the new image-support options to the configure
	script.  List URLs where image support libraries can be found.

2000-10-14  Eli Zaretskii  <eliz@is.elta.co.il>

	* info/dir (Top): Add an entry for Eshell.

2000-10-02  Dave Love  <fx@gnu.org>

	* configure.in: Check for gai_strerror.

2000-10-01  Andreas Schwab  <schwab@suse.de>

	* Makefile.in (install-arch-indep): Update list of installed info files.

2000-09-30  Gerd Moellmann  <gerd@gnu.org>

	* configure.in: Support `sparc*-*-netbsd*'.

2000-09-29  Eli Zaretskii  <eliz@is.elta.co.il>

	* info/dir (MIME): Add entry for emacs-mime.

2000-09-29  Dave Love  <fx@gnu.org>

	* configure.in: Fix alpha*-dec-osf4 using the osf5 config.

2000-09-26  Gerd Moellmann  <gerd@gnu.org>

	* make-dist: Adapt to the change of leim/Makefile which was
	necessary to ensure a reasonably working `make dist'.

	* leim-Makefile.in: Moved to leim/Makefile.in..

	* noleim-Makefile.in: New file, formerly leim/Makefile.in.

2000-09-21  Kenichi Handa  <handa@etl.go.jp>

	* leim-Makefile.in (TIT-GB, TIT-BIG5, NON-TIT-GB, NON-TIT-BIG5)
	(NON-TIT-CNS, JAPANESE, KOREAN, THAI, VIETNAMESE, LAO, INDIAN)
	(TIBETAN, LATIN, SLAVIC, GREEK, RUSSIAN, MISC): Rename all .el
	files to .elc.
	(${TIT}): Adjust for the above change.
	(clean mostlyclean): Likewise.
	(.el.elc): New target.

2000-09-19  Gerd Moellmann  <gerd@gnu.org>

	* make-dist: Include XPM and XBM files in lisp/ and subdirs
	in the distribution.

2000-09-18  Gerd Moellmann  <gerd@gnu.org>

	* make-dist (skk): Rename to `ja-dic' because the leim directory
	was renamed.

2000-09-14  Dave Love  <fx@gnu.org>

	* configure.in: Fix spurion in last change.

2000-09-14  Gerd Moellmann  <gerd@gnu.org>

	* configure.in (USE_MMAP_FOR_BUFFERS): Recognize in system
	configuration files instead of REL_ALLOC_MMAP.  Set REL_ALLOC
	to `no' if defined.  Change result report.

2000-09-08  Dave Love  <fx@gnu.org>

	* configure.in: Remove spurious `@'s.

	* aclocal.m4 (AC_FUNC_MMAP): Use fixed version from development
	autoconf.

2000-09-06  Gerd Moellmann  <gerd@gnu.org>

	* configure.in (REL_ALLOC_MMAP): Recognize in system configuration
	file and print informational message.

	* configure.in (AC_FUNC_MMAP): Add.

2000-09-01  Gerd Moellmann  <gerd@gnu.org>

	* configure.in: Add ``checking'' messages for
	XpmReturnAllocPixels.

2000-08-28  Gerd Moellmann  <gerd@gnu.org>

	* configure.in: Check <strings.h>; check `index' and `rindex'
	functions.

2000-08-26  Kenichi Handa  <handa@etl.go.jp>

	* configure.in <alpha*-dec-osf*>: Move "NON_GNU_CPP='cpp'" before
	"case "${canonical}" in".

2000-08-25  Dave Love  <fx@gnu.org>

	* configure.in <osf>: Use NON_GNU_CPP='cpp' always.

2000-08-25  Kenichi Handa  <handa@etl.go.jp>

	* leim-Makefile.in: Rename skk to ja-dic throughout the file.

2000-08-24  Gerd Moellmann  <gerd@gnu.org>

	* configure.in <making srcdir absolute>: Unset CDPATH in case $PWD
	contains a relative path.  Protect against unusable values of $PWD.

2000-08-08  Eli Zaretskii  <eliz@is.elta.co.il>

	* info/dir (WoMan): Add entry.

	* config.bat (maindir): Update src/_gdbinit even if it does
	already exist.

2000-08-07  Gerd Moellmann  <gerd@gnu.org>

	* Makefile.in (config.status): Prepend `$(srcdir)/' to `configure'.

2000-08-03  Gerd Moellmann  <gerd@gnu.org>

	* configure.in: Add support for ia64*-*-linux*.

2000-07-27  Gerd Moellmann  <gerd@gnu.org>

	* make-dist (aclocal.m4): Include in distribution.

2000-07-26  Dave Love  <fx@gnu.org>

	* configure.in (AC_SYS_LARGEFILE): Move earlier.

2000-07-24  Dave Love  <fx@gnu.org>

	* configure.in: Add AC_SIZE_T.

2000-07-18  Dave Love  <fx@gnu.org>

	* configure.in: Reorder so that most tests are done after CPPFLAGS
	is set from the C_SWITCH_... definitions.

2000-07-10  Gerd Moellmann  <gerd@gnu.org>

	* configure.in (HAVE_XPM): Undo previous change.  Check for
	preprocessor define XpmReturnAllocPixels.

2000-07-06  Gerd Moellmann  <gerd@gnu.org>

	* configure.in (HAVE_XPM): Check for XpmReturnAllocPixels
	instead of XpmReadFileToPixmap.

2000-07-05  Ken Raeburn  <raeburn@gnu.org>

	* configure.in: Check for <soundcard.h>.  Look for ossaudio
	library, and set LIBSOUND accordingly.

2000-07-05  Dave Love  <fx@gnu.org>

	* configure.in: Use AC_HEADER_SYS_WAIT.

2000-07-05  Gerd Moellmann  <gerd@gnu.org>

	* make-dist: Check DONTCOMPILE in lisp/Makefile.in instead of
	lisp/Makefile.  Distribute lisp/Makefile.in instead of
	lisp/Makefile.

2000-06-30  Ken Raeburn  <raeburn@gnu.org>

	* configure.in: Add ${C_SWITCH_X_SITE} temporarily to CPPFLAGS,
	while searching for image-handling libraries.

2000-06-26  Gerd Moellmann  <gerd@gnu.org>

	* configure.in (--with-xim): New option.

2000-06-23  Dave Love  <fx@gnu.org>

	* configure.in [HAVE_TIMEVAL]: Move gettimeofday test here, test
	for struct timezone and test how we can call gettimeofday.
	Check for OSF 5+.  Check for term.h.

	* aclocal.m4: Define the post-2.13 stuff conditionally on autoconf
	version.

2000-06-23  Gerd Moellmann  <gerd@gnu.org>

	* configure.in (HAVE_LIBXP): Change test for libXp.

2000-06-21  Dave Love  <fx@gnu.org>

	* configure.in: Check for fcntl.h.  Use AC_FUNC_GETLOADAVG, not
	simple test for getloadavg and substitute GETLOADAVG_LIBS.
	Simplify test for GETTIMEOFDAY_ONE_ARGUMENT.

2000-06-19  Dave Love  <fx@gnu.org>

	* configure.in (GETTIMEOFDAY_ONE_ARGUMENT): Fix in case
	_XOPEN_SOURCE is defined.

2000-06-16  Gerd Moellmann  <gerd@gnu.org>

	* Makefile.in (distclean): Also make distclean in lisp/.

2000-06-15  Eli Zaretskii  <eliz@is.elta.co.il>

	* config.bat: Generate lisp/Makefile from lisp/Makefile.in.

2000-06-15  Gerd Moellmann  <gerd@gnu.org>

	* make-dist: Add --help and --snapshot options.

2000-06-14  Gerd Moellmann  <gerd@gnu.org>

	* configure.in: Generate lisp/Makefile.

	* configure.in: Add support for `*-lynxos*'.
	Use `cpp' as NON_GNU_CPP for `alpha*-dec-osf[5-9]*', as
	recommended by <Karen.Dorhamer@compaq.com> to fix problems
	on Tru64 UNIX v5.0.

2000-06-13  Ken Raeburn  <raeburn@gnu.org>

	* Makefile.in (install-arch-indep): Don't use "-unset CDPATH" when
	it's on a continuation line.

2000-06-02  Dave Love  <fx@gnu.org>

	* Makefile.in (install-arch-indep): Add pcl-cvs to list of info
	files.

	* configure.in: Don't specify -n32 flag for mips-sgi-irix6.5.
	Check for struct exception.  Use AC_SYS_LARGEFILE and move ftello
	test.

	* aclocal.m4 (AC_SYS_LARGEFILE_TEST_INCLUDES)
	(AC_SYS_LARGEFILE_MACRO_VALUE, AC_SYS_LARGEFILE): New.

2000-05-26  Gerd Moellmann  <gerd@gnu.org>

	* configure.in: Add check for speed_t typedef.

2000-05-25  Ken Raeburn  <raeburn@gnu.org>

	* Makefile.in (install-arch-dep): Install fns-*.el only if it
	exists; it won't in the CANNOT_DUMP case.

2000-05-25  Gerd Moellmann  <gerd@gnu.org>

	* Makefile.in: Ignore exit status of `unset CDPATH' everywhere.
	On FreeBSD, the exit status is 1 if CDPATH is not set.
	(install-arch-indep): Install ebrowse.info.

2000-05-20  NIIBE Yutaka  <gniibe@mri.co.jp>

	* configure.in: Check for grandpt and getpt.

2000-05-09  Dave Love  <fx@gnu.org>

	* Makefile.in (install-arch-indep): Filter CVS as well as RCS.

2000-05-05  Gerd Moellmann  <gerd@gnu.org>

	* make-dist: Make a link for lib-src/grep-changelog.
	Copy install-sh.

2000-05-01  Eli Zaretskii  <eliz@is.elta.co.il>

	* config.bat: Identify the beginning of the cpp stuff in
	src/Makefile.in and lib-src/Makefile.in more accurately.

2000-04-27  Gerd Moellmann  <gerd@gnu.org>

	* configure.in: Add support for `powerpc*-*-linux-gnu*'.

2000-04-19  Gerd Moellmann  <gerd@gnu.org>

	* configure.in: Add support for `powerpc-*-netbsd*'.

2000-04-19  Dave Love  <fx@gnu.org>

	* configure.in: Don't use AC_FUNC_GETLOADAVG.

	* aclocal.m4 (AC_FUNC_MKTIME): Use AC_SUBST.

2000-04-16  Dave Love  <fx@gnu.org>

	* Makefile.in (${srcdir}/configure): Depend on aclocal.m4.

2000-04-14  Dave Love  <fx@gnu.org>

	* configure.in: Use AC_FUNC_GETLOADAVG, AC_FUNC_MKTIME.

	* aclocal.m4 (AC_FUNC_MKTIME): New.

2000-03-28  Ken Raeburn  <raeburn@gnu.org>

	* configure.in: Line up "--help" output a little better.

2000-03-26  Gerd Moellmann  <gerd@gnu.org>

	* Makefile.in (bootstrap-lisp-1, bootstrap-lisp, bootstrap-src):
	New targets.
	(bootstrap): Rewritten in terms of the new targets above.
	Make info files, too.

2000-03-12  Gerd Moellmann  <gerd@gnu.org>

	* config.guess, config.sub: Use the versions of the files from
	subversions.

2000-03-08  Dave Love  <fx@gnu.org>

	* configure.in: Use AC_PROG_RANLIB, AC_C_PROTOTYPES,
	AC_C_VOLATILE.  Define POINTER_TYPE.

	* aclocal.m4: New file.

2000-03-02  Gerd Moellmann  <gerd@gnu.org>

	* configure.in (machine): Add `mipsel-*-netbsd*' and
	`arm-*-netbsd*'.

2000-03-01  Gerd Moellmann  <gerd@gnu.org>

	* configure.in (machine): Add support for `*-auspex-sunos*'.

2000-02-29  Gerd Moellmann  <gerd@gnu.org>

	* configure.in (C_OPTIMIZE_SWITCH) [__GNUC__]: Use -O2.

2000-02-18  Dave Love  <fx@gnu.org>

	* configure.in: Define NON_GNU_CPP on alpha-dec-osf5+.

2000-02-18  Andreas Schwab  <schwab@suse.de>

	* Makefile.in (install-arch-indep): Add eudc to list of installed
	info files.

2000-02-17  Ken Raeburn  <raeburn@gnu.org>

	* configure.in: Include -lz and -ljpeg (if it's available) when
	testing for the tiff library.

2000-02-17  Gerd Moellmann  <gerd@gnu.org>

	* configure.in: Remove LISP_FLOAT_TYPE.

2000-02-12  Dave Love  <fx@gnu.org>

	* configure.in: Use AC_FUNC_VFORK.

2000-02-01  Gerd Moellmann  <gerd@gnu.org>

	* make-dist: Various fixes for new development tree.

	* leim-Makefile.in: New file.

2000-01-31  Gerd Moellmann  <gerd@gnu.org>

	* Makefile.in (dist): Call ./make-dist.

2000-01-24  Dave Love  <fx@gnu.org>

	* configure.in: Remove -G0 from Irix NON_GCC_TEST_OPTIONS.

2000-01-18  Gerd Moellmann  <gerd@gnu.org>

	* configure.in (HAVE_GIF): Check for DGifOpen instead of
	DGifOpenFileName.

2000-01-11  Andreas Schwab  <schwab@suse.de>

	* Makefile.in (install-arch-indep): Update list of info files to
	be installed.

2000-01-05  Dave Love  <fx@gnu.org>

	* configure.in: Check for jerror.h as well as libjpeg.

2000-01-03  Andreas Schwab  <schwab@suse.de>

	* Makefile.in (install-arch-indep): Install autotype*.
	Run install-info on autotype and emacs-faq.info.

1999-12-04  Dave Love  <fx@gnu.org>

	* Makefile.in (install-arch-indep): Depend on `info'.
	(install-strip): Use `install' as sub-make target.

1999-11-23  Ken Raeburn  <raeburn@gnu.org>

	* configure.in: Restore Kerberos code deleted on 1999-05-29 that
	didn't need to be deleted.  Check for the k5crypto library as well
	as the crypto library; MIT Kerberos 1.1 changed the name.

1999-11-18  Dave Love  <fx@gnu.org>

	* configure.in: Fix NON_GNU_CPP for Irix 6 to avoid failing tests.

1999-11-11  Erik Naggum  <erik@naggum.no>

	* configure.in (bitmapdir): Allow for both "bitmaps" directories.

1999-11-08  Dave Love  <fx@gnu.org>

	* configure.in: Fix change for --with-pop default.

1999-11-04  Dave Love  <fx@gnu.org>

	* configure.in: Default to --with-pop.  Change sense of with-gcc
	and with-toolkit-scroll-bars messages to reflect the defaults.

1999-11-01  Gerd Moellmann  <gerd@gnu.org>

	* INSTALL: Mention the Emacs Lisp Reference.

1999-10-27  Noah Friedman  <friedman@splode.com>

	* configure.in: Check for dynamic ptys (/dev/ptmx, /dev/pts/).

1999-10-23  Gerd Moellmann  <gerd@gnu.org>

	* Makefile.in (bootstrap): New target.

1999-10-19  Paul Eggert  <eggert@twinsun.com>

	Add support for large files.  Merge glibc 2.1.2.

	* configure.in (AC_CHECK_HEADERS): Add stdio_ext.h.
	(HAVE_TM_GMTOFF): New symbol.
	(AC_CHECK_FUNCS): Add __fpending, ftello, getloadavg, mblen,
	mbrlen, strsignal.
	(LOCALTIME_CACHE): Don't include stdlib.h, as config.h does this now.

1999-10-09  Stefan Monnier  <monnier@cs.yale.edu>

	* make-dist (dontcompile): Look for the DONTCOMPILE variable rather
	than the obsolete dontcompilefiles pseudo-rule in lisp/Makefile.

1999-10-09  Richard M. Stallman  <rms@gnu.org>

	* Makefile.in (uninstall, install-arch-indep, install-arch-dep):
	Unset CDPATH to prevent cd from generating output.

1999-10-08  Stefan Monnier  <monnier@cs.yale.edu>

	* update-subdirs: Also ignore CVS subdirs.

1999-10-07  Gerd Moellmann  <gerd@gnu.org>

	* Makefile.in (install-arch-indep): Add ada-mode.

1999-10-06  Dave Love  <fx@gnu.org>

	* Makefile.in: Add rules for config.status, configure.

1999-09-07  Gerd Moellmann  <gerd@gnu.org>

	* configure.in (--with-sound): Remove.

1999-08-30  Gerd Moellmann  <gerd@gnu.org>

	* configure.in (USE_TOOLKIT_SCROLL_BARS): Move the test down after
	the test for Xaw3d.
	(HAVE_TIFF): Add -lm to library check.

1999-08-28  Richard Stallman  <rms@gnu.org>

	* configure.in (USE_TOOLKIT_SCROLL_BARS): Move tests for
	-lXaw3d, -lXpm, -ljpeg, -lpng, -ltiff, and -lgif, down
	after the other X-related libraries.

1999-08-21  Dave Love  <fx@gnu.org>

	* configure.in: Don't check for jpeglib.h.

1999-08-20  Gerd Moellmann  <gerd@gnu.org>

	* configure.in (HAVE_TIFF): Remove tiff34 prefix from tiffio.h.
	(HAVE_XAW3D): Don't check for Xaw3d if USE_X_TOOLKIT=none.

1999-08-18  Dave Love  <fx@gnu.org>

	* configure.in: Check for termcap.h.

1999-08-15  Gerd Moellmann  <gerd@gnu.org>

	* configure.in: Add --with-toolkit-scroll-bars.  If "no",
	use Emacs' scroll bars, even if configured for Motif or when
	Xaw3d is available.

1999-08-12  Wolfgang Rupprecht  <wolfgang@wsrcc.com>

	* configure.in: Check for getaddrinfo.

1999-08-04  Eli Zaretskii  <eliz@gnu.org>

	* config.bat: Make --no-debug work again by removing -gcoff.

1999-07-30  Dave Love  <fx@gnu.org>

	* configure.in: Check for stdlib.h.

1999-07-19  Dave Love  <fx@gnu.org>

	* configure.in: Grok sparc64-*-linux-gnu*.

1999-07-12  Richard Stallman  <rms@gnu.org>

	* Version 20.4 released.

1999-06-23  Karl Heuer  <kwzh@gnu.org>

	* make-dist: Unset EMACS_UNIBYTE, so Emacs runs in its default state.
	Quote $EMACS, in case it's a program with args.

1999-06-15  Gerd Moellmann  <gerd@gnu.org>

	* configure.in (HAVE_GIF): Use libungif instead of libgif
	because the former doesn't contain patented compression code.

1999-05-29  Richard M. Stallman  <rms@gnu.org>

	* configure.in: Delete the Kerberos stuff.

1999-05-27  Greg Hudson  <ghudson@mit.edu>

	* configure.in: Prefer kerberos 5 names.

1999-04-26  Richard M. Stallman  <rms@gnu.org>

	* configure.in: Check for libXp.

1999-04-08  Richard Stallman  <rms@gnu.org>

	* make-dist: Include change logs in subdirs of `lisp'.

1999-04-05  Richard Stallman  <rms@gnu.org>

	* Makefile.in (mkdir): If we create ${datadir}, make it world-readable.
	(install-arch-indep): Make ${datadir}/emacs world-readable.

1999-03-30  Eli Zaretskii  <eliz@gnu.org>

	* config.bat: Use epaths.* instead of paths.*.

1999-03-07  Eli Zaretskii  <eliz@gnu.org>

	* INSTALL: Add detailed instructions to unpack and install
	intlfonts on MS-DOS.

1999-02-26  Richard Stallman  <rms@gnu.org>

	* configure.in: Use epaths.h and epaths-force instead of paths...

	* Makefile.in (epaths-force): Rename from paths-force;
	operate on epaths.in and produce epaths.h.

1999-02-24  Richard Stallman  <rms@gnu.org>

	* make-dist: Fix nt/icons directory handling.

1999-02-22  Simon Josefsson  <jas@pdc.kth.se>

	* configure.in (f301-fujitsu-uxpv4.1): New target.

1999-02-20  Richard Stallman  <rms@gnu.org>

	* make-dist (tempparent): Fix command to update info files.

1999-02-09  Richard Stallman  <rms@gnu.org>

	* configure.in (powerpc-apple-netbsd*): New alternative.

1999-01-25  Geoff Voelker  <voelker@cs.washington.edu>

	* make-dist: Include the new directory nt/icons in distributions.

1999-01-19  Richard Stallman  <rms@psilocin.ai.mit.edu>

	* configure.in: Change message about HAVE_XFREE386.

1999-01-07  Eli Zaretskii  <eliz@gnu.org>

	* config.bat: Support configuring with leim.

1998-12-16  Petri Kaurinkoski  <Petri.Kaurinkoski@hut.fi>

	* configure.in (mips-sgi-irix6.5): New target.

1998-12-16  Jonathan I. Kamens  <jik@kamens.brookline.ma.us>

	* configure.in: Remove GSS-API support, since it has been removed
	from movemail.

1998-12-04  Markus Rost  <rost@delysid.gnu.org>

	* Makefile.in (install-arch-dep): Copy fns-*.el from lib-src.

1998-12-04  Andreas Schwab  <schwab@delysid.gnu.org>

	* Makefile.in: Don't install customize info file.
	Run install-info on viper info file.

1998-11-29  Richard Stallman  <rms@psilocin.ai.mit.edu>

	* Makefile.in (install-arch-dep): Copy fns-*.el from lib-src.

1998-11-16  Kenichi Handa  <handa@etl.go.jp>

	* configure.in (*-*-bsdi4*): New target.

1998-11-13  Ehud Karni  <ehud@unix.simonwiesel.co.il>

	* configure.in: Fix previous change.

1998-11-11  Richard Stallman  <rms@gnu.org>

	* configure.in (aviion-intel): New machine.

1998-11-04  Kenichi Handa  <handa@etl.go.jp>

	* configure.in (mips-nec-sysv4*): New target.

1998-11-03  Andreas Schwab  <schwab@delysid.gnu.org>

	* Makefile.in (install-arch-dep): Fix last change and use fns-*.el
	from lisp.

1998-10-31  Richard Stallman  <rms@psilocin.ai.mit.edu>

	* make-dist: Don't include fns*.el in dist.

1998-10-30  Dave Love  <fx@gnu.org>

	* configure.in: Don't mkdir cpp.

1998-10-30  Andreas Schwab  <schwab@delysid.gnu.org>

	* Makefile.in (install-arch-dep): Install src/fns-*.el in
	${archlibdir}.

1998-08-19  Richard Stallman  <rms@psilocin.ai.mit.edu>

	* Version 20.3 released.

1998-07-30  Paul Eggert  <eggert@twinsun.com>

	* Makefile.in (Makefile, src/Makefile, src/config.stamp)
	(lib-src/Makefile, man/Makefile, oldXMenu/Makefile)
	(lwlib/Makefile, leim/Makefile):
	Prepend $(srcdir)/ to rule dependencies outside this dir.

1998-06-30  Richard Stallman  <rms@psilocin.ai.mit.edu>

	* configure.in: Use unset CDPATH instead of making it empty.

1998-06-20  Karl Heuer  <kwzh@gnu.org>

	* configure.in: Assume unspecified Solaris is 2.5, not 2.4.

1998-06-07  Richard Stallman  <rms@psilocin.ai.mit.edu>

	* make-dist (MANIFEST): Include most subdirs, but exclude subdirs.el
	and default.el.  Sort the results.

1998-05-31  Karl Heuer  <kwzh@gnu.org>

	* Makefile.in (install-arch-indep): Don't die if site-lisp/ isn't
	writable.

1998-05-14  Richard Stallman  <rms@psilocin.ai.mit.edu>

	* Makefile.in (install-arch-indep):
	Don't alter site-lisp/subdirs.el if it exists.

1998-05-12  Richard Stallman  <rms@psilocin.ai.mit.edu>

	* Makefile.in (install-arch-indep): Put `-' on commands to create
	subdirs.el in site-lisp dirs.

1998-05-07  Richard Stallman  <rms@psilocin.gnu.org>

	* Makefile.in (install-arch-indep): Fix typo in previous change.

1998-05-06  Richard Stallman  <rms@psilocin.gnu.org>

	* Makefile.in (install-arch-indep): Pass --dir-file to install-info.

1998-04-28  Richard Stallman  <rms@psilocin.gnu.org>

	* Makefile.in (mkdir): Create the site-lisp dirs.
	(install-arch-indep): Make site-lisp/subdirs files world-readable.

1998-04-26  Richard Stallman  <rms@psilocin.gnu.org>

	* Makefile.in (INSTALL_INFO): New variable.
	(install-arch-indep): Don't replace the dir file if it already exists.
	Use the install-info program, via INSTALL_INFO, to add entries.
	Make the `info' subdir and the Info files world-readable.

1998-04-16  Eli Zaretskii  <eliz@delysid.gnu.org>

	* config.bat: Make sure the environment is large enough to support
	all the "set foo=bar" commands.  Update pointers to DJGPP FTP sites.

1998-04-10  Karl Heuer  <kwzh@gnu.org>

	* make-dist: Don't accept EMACS=t when testing for $EMACS set.

1998-04-06  Jonathan I. Kamens  <jik@kamens.brookline.ma.us>

	* configure.in: Add --with-gssapi to specify GSS-API
	authentication support for movemail.

1998-04-02  Richard Stallman  <rms@psilocin.ai.mit.edu>

	* Makefile.in (install-arch-indep): Fix previous change.

1998-03-30  Richard Stallman  <rms@psilocin.ai.mit.edu>

	* Makefile.in (info): Run man in build dir, not srcdir.

1998-03-28  Richard Stallman  <rms@psilocin.ai.mit.edu>

	* Makefile.in (install-arch-indep): Fix previous change.

1998-03-23  Kenichi Handa  <handa@etl.go.jp>

	* Makefile.in (top_distclean): Check the existence of `lock' subdir.

1998-03-22  Richard Stallman  <rms@gnu.org>

	* Makefile.in (install-arch-indep): Put special subdirs.el files
	in site-lisp dirs.  Use normal-top-level-add-subdirs-to-load-path.

1998-03-21  Richard Stallman  <rms@psilocin.gnu.org>

	* make-dist: Fix shell syntax in check for missing .el or .elc files.

1998-03-09  Richard Stallman  <rms@psilocin.gnu.org>

	* configure.in (hppa-hp-hpux1[0-9]*): Handle versions 1X like 10.
	(m68*-hp-hpux*): Handle versions 1X like 10.

1998-03-07  Richard Stallman  <rms@psilocin.gnu.org>

	* make-dist: PROBLEMS is now in etc, not top level dir.

	* Makefile.in (SOURCES): Delete PROBLEMS.

1998-02-25  Richard Stallman  <rms@gnu.org>

	* configure.in (hppa*-hp-hpux*): Use hpux10 by default.

	* Makefile.in (install-arch-indep): Do chmod a+x on subdirs.

1998-01-17  Richard Stallman  <rms@gnu.org>

	* Makefile.in (install-arch-indep): Add semicolon before `else'.

1998-01-02  Richard Stallman  <rms@psilocin.gnu.org>

	* make-dist (tempparent): New option --no-check.

	* make-dist: Don't do anything with cpp directory.

1997-12-20  Richard Stallman  <rms@psilocin.gnu.org>

	* configure.in (sparc-fujitsu-sysv4*): New target.

1997-12-17  Andreas Schwab  <schwab@gnu.org>

	* configure.in: Cache more tests.  Add missing quotes around
	message with embedded comma.

1997-12-04  Karl Heuer  <kwzh@gnu.org>

	* Makefile.in (unlock, relock): Don't reference cpp/ directory.

1997-11-26  Joel N. Weber II  <devnull@gnu.org>

	* make-dist: Changed the comment about `umask 0' to say `Don't
	restrict access to any files.'; previously it said `Don't protect
	any files', which may have implied that we think fascism is good.

1997-11-24  Paul Eggert  <eggert@twinsun.com>

	* configure.in (AC_CHECK_FUNCS): Add strftime.  The new GNU C library
	strftime needs the underlying host's strftime for locale dependent
	formats.

1997-11-20  Abraham Nahum  <miko@uxsrvc.tti.co.il>

	* configure.in (i586-dg-dguxR4.*): New name in case branch.

1997-11-20  Eli Zaretskii  <eliz@is.elta.co.il>

	* config.bat: Configure the man subdirectory.

1997-11-07  Paul Eggert  <eggert@twinsun.com>

	* configure.in (AC_CHECK_LIB): Add -lintl.

1997-11-07  Karl Heuer  <kwzh@gnu.org>

	* make-dist (check for .elc files): Avoid bash-specific syntax.
	(check for overflow 14-char limit): Simplify.

1997-11-07  Richard Stallman  <rms@gnu.org>

	* Makefile.in (install): Move blessmail last.

1997-10-02  Richard Stallman  <rms@psilocin.gnu.ai.mit.edu>

	* configure.in (gettimeofday, one arg or two):
	Clarify messages by avoiding double negative.

1997-09-30  Karl Eichwalder  <ke@suse.de>

	* Makefile.in (install-arch-indep): Install the widget info file.

1997-09-24  Jonathan I. Kamens  <jik@kamens.brookline.ma.us>

	* configure.in (with-pop, with-kerberos): Need to check Kerberos
	libraries in reverse order, so that libraries will appear in the
	correct dependency order on the link line (and so that the
	configure checks themselves will work properly when early
	libraries depend on later ones).

1997-09-21  Erik Naggum  <erik@naggum.no>

	* make-dist (making links to `src'): Keep timestamp on copied files.

	* make-delta: New script to produce delta distributions.

1997-09-19  Richard Stallman  <rms@psilocin.gnu.ai.mit.edu>

	* Version 20.2 released.

1997-09-15  Richard Stallman  <rms@psilocin.gnu.ai.mit.edu>

	* Version 20.1 released.

	* Makefile.in (install-leim): Depend on mkdir.
	(leim): Depend on src.

1997-09-13  Richard Stallman  <rms@psilocin.gnu.ai.mit.edu>

	* configure.in: Recognize alpha* instead of just alpha.

1997-09-12  Paul Eggert  <eggert@twinsun.com>

	* leim-Makefile.in (mostlyclean, maintainer-clean): New targets.

1997-09-12  Richard Stallman  <rms@psilocin.gnu.ai.mit.edu>

	* update-subdirs: Use rm -f.

1997-09-08  Richard Stallman  <rms@psilocin.gnu.ai.mit.edu>

	* update-subdirs: Delete subdirs.el if this dir has no subdirs.
	Ignore subdirs named Old.

1997-08-04  Kenneth Stailey  <kstailey@elbereth.disclosure.com>

	* configure.in: Add OpenBSD clause to set $machine.

1997-09-04  Richard Stallman  <rms@psilocin.gnu.ai.mit.edu>

	* make-dist: Recompile everything after updating various Lisp files.
	Recompile in leim as well as lisp.
	Check in leim as well as lisp for mismatched files and too-long names.

1997-09-03  Richard Stallman  <rms@psilocin.gnu.ai.mit.edu>

	* Makefile.in (TAGS tags): Simply refer this to the src subdir.

1997-08-30  Richard Stallman  <rms@psilocin.gnu.ai.mit.edu>

	* Makefile.in (install-arch-indep): Verify ./lisp has simple.el in it
	before trying to copy anything from it.

1997-08-27  Richard Stallman  <rms@psilocin.gnu.ai.mit.edu>

	* Makefile.in (man/Makefile): New target.
	(tags): Define env var EMACS and run Makefile from build dir.

1997-08-27  Eli Zaretskii  <eliz@psilocin.gnu.ai.mit.edu>

	* config.bat: If src/_gdbinit doesn't exist, try using
	src/.gdbinit to create it (for building on Windows 95).

1997-08-25  Richard Stallman  <rms@psilocin.gnu.ai.mit.edu>

	* Makefile.in (install-arch-indep):
	Discard extra data in tar | tar pipes.

1997-08-24  NIIBE Yutaka  <gniibe@mri.co.jp>

	* configure.in (x_default_search_path):
	Corrected '${x_library}' to '${x_library}/X11'.

1997-08-22  Richard Stallman  <rms@psilocin.gnu.ai.mit.edu>

	* configure.in (HAVE_MOTIF_2_1): Test for Motif 2.1.

1997-08-22  Jonathan I. Kamens  <jik@kamens.brookline.ma.us>

	* configure.in: Support auto-configuration of both Kerberos V4 and
	Kerberos V5 for movemail, including detection of V4 and V5 header
	files and libraries.

1997-08-16  NIIBE Yutaka  <gniibe@etl.go.jp>

	* configure.in: Compute x_default_search_path
	and substitute into makefiles.

	* Makefile.in (paths-force): Store PATH_X_DEFAULTS in paths.h.

1997-08-08  Richard Stallman  <rms@psilocin.gnu.ai.mit.edu>

	* Makefile.in (install-arch-indep): Run list-load-path-shadows.

1997-08-07  Erik Naggum  <erik@naggum.no>

	* configure.in: Remove lockdir, it is no longer needed.
	* Makefile.in (mkdir): Don't create lockdir.
	(lockdir): Variable deleted.
	(paths-force): Don't operate on PATH_LOCK.

1997-08-06  Richard Stallman  <rms@psilocin.gnu.ai.mit.edu>

	* leim-Makefile.in (clean, distclean): New targets.

	* make-dist: Include leim/ChangeLog in leim distribution.

1997-08-01  Richard Stallman  <rms@psilocin.gnu.ai.mit.edu>

	* configure.in (i*86-*-sysv4.2uw*): Set NON_GNU_CPP.

1997-07-30  Richard Stallman  <rms@psilocin.gnu.ai.mit.edu>

	* Makefile.in (CPPFLAGS): Get this from configure, like CFLAGS.

1997-07-27  Richard Stallman  <rms@psilocin.gnu.ai.mit.edu>

	* Makefile.in (LDFLAGS): Get this from configure, like CFLAGS.

1997-07-25  Richard Stallman  <rms@psilocin.gnu.ai.mit.edu>

	* make-dist: Update leim/leim-list.el.
	Pass along value of $EMACS when updating lisp dir.

1997-07-25  Marcus G. Daniels  <marcus@cathcart.sysc.pdx.edu>

	* configure.in (doug_lea_malloc): Make __after_morecore_hook a
	prerequisite to the use of Doug Lea's malloc.

1997-07-21  Richard Stallman  <rms@psilocin.gnu.ai.mit.edu>

	* Makefile.in (top_distclean): Use -f to delete contents of lock dir.

	* make-dist: Use name leim/SKK-DIC, not leim/SKK.

1997-07-16  Richard Stallman  <rms@psilocin.gnu.ai.mit.edu>

	* make-dist: Arrange for the leim tar file to unpack in emacs-M.N/leim.

1997-07-11  Richard Stallman  <rms@psilocin.gnu.ai.mit.edu>

	* configure.in (mips-sony-newsos6*): File news-risc.h renamed
	to news-r6.h.

1997-07-10  Eli Zaretskii  <eliz@is.elta.co.il>

	* config.bat: Use `sed' instead of `cp', which might not be
	installed.

1997-07-09  Kenichi Handa  <handa@etl.go.jp>

	* Makefile.in (mostlyclean): Add cleaning leim directory.
	(clean, distclean, maintainer-clean): Likewise.

1997-07-09  Richard Stallman  <rms@psilocin.gnu.ai.mit.edu>

	* make-dist (bogosities): Check subdirs of `lisp' also.

1997-07-08  Richard Stallman  <rms@psilocin.gnu.ai.mit.edu>

	* make-dist (etc): Really avoid symlinks now.
	(lisp): Don't delete from subdirs the things we never copy.

1997-07-07  Kenichi Handa  <handa@psilocin.gnu.ai.mit.edu>

	* Makefile.in (install-arch-indep): Correct the target name.
	The first letter `i' was dropped by the previous change of mine.

1997-07-06  Richard Stallman  <rms@psilocin.gnu.ai.mit.edu>

	* configure.in (leim/Makefile): Generate this.
	(*-sysv4.2uw*): Recognize new alternative.

	* leim-Makefile.in: Renamed from leim-Makefile.

	* make-dist: Set up real-leim subdirectory,
	with the real contents of leim; then move it to
	a separate top-level directory.

	* make-dist: Don't mention site-lisp, site-init, site-start
	or default, when listing files hat are not compiled and should be.

	* configure.in: Create src/config.stamp at the end.

1997-07-04  Richard Stallman  <rms@psilocin.gnu.ai.mit.edu>

	* Makefile.in (install-leim): Correct previous change.

1997-07-02  Kenichi Handa  <handa@psilocin.gnu.ai.mit.edu>

	* Makefile.in (install-leim): New target.
	(install): Depend on install-leim.

1997-07-01  Kenichi Handa  <handa@psilocin.gnu.ai.mit.edu>

	* Makefile.in (SUBDIR): Add leim.
	(SUBDIR_MAKEFILES): Add leim/Makefile.
	(leim/Makefile): New target.

1997-07-01  Richard Stallman  <rms@psilocin.gnu.ai.mit.edu>

	* leim-Makefile: New file.
	* make-dist: Initialize a `leim' subdirectory with that makefile.

1997-06-29  Richard Stallman  <rms@psilocin.gnu.ai.mit.edu>

	* configure.in (GNU_MALLOC_reason): Fix message text.

1997-06-27  Richard Stallman  <rms@psilocin.gnu.ai.mit.edu>

	* make-dist (lisp): Don't process subdirs that start with =.
	(etc): Copy symlinks, as in src.

1997-06-26  Richard Stallman  <rms@psilocin.gnu.ai.mit.edu>

	* configure.in (i*86-*-unixware*): New alternative.

1997-06-22  Richard Stallman  <rms@psilocin.gnu.ai.mit.edu>

	* Makefile.in (src/config.stamp): Target renamed from src/config.h
	and touch it explicitly.

	* configure.in (mips-sony-newsos6*): New alternative.
	(mips-*-linux-gnu*): New alternative.
	(*-*-bsdi*): New alternative.
	(i*86-*-bsd386, i*86-*-bsdi...): Delete old alternatives.

1997-06-22  Dave Love  <d.love@dl.ac.uk>

	* Makefile.in (lib-src): Depend on src/config.h (e.g. for movemail.o).
	(src/config.h): New target to re-configure if src/config.in is patched.

1997-06-18  Richard Stallman  <rms@psilocin.gnu.ai.mit.edu>

	* configure.in (shutdown): Check for `shutdown' function.

1997-06-18  Kenichi Handa  <handa@psilocin.gnu.ai.mit.edu>

	* update-subdirs: Include the directory "language" in subdirs.

1997-06-01  Richard Stallman  <rms@psilocin.gnu.ai.mit.edu>

	* configure.in (m88k-dg-dgux4*): New alternative.
	(alpha-*-netbsd*): New alternative.
	(powerpcle-*-solaris2*): New alternative.

1997-05-20  Richard Stallman  <rms@psilocin.gnu.ai.mit.edu>

	* make-dist: Warn about .el files that are not compiled.

1997-05-11  Richard Stallman  <rms@psilocin.gnu.ai.mit.edu>

	* Makefile.in (dist): Don't run update-subdirs here,
	since make-dist now gets that done.

	* make-dist: Use the new `updates' target in lisp/Makefile.

	* make-dist: Use new non-file targets in lisp/Makefile.

1997-04-27  Richard Stallman  <rms@psilocin.gnu.ai.mit.edu>

	* make-dist: Handle all subdirs of `lisp' uniformly.
	Don't handle `term' and `language' specially.
	Clear out umask at the beginning.

1997-04-11  Richard Stallman  <rms@psilocin.gnu.ai.mit.edu>

	* make-dist: Use Make to update finder-inf.el and autoloads.
	Also update cus-load.el.

1997-04-09  Marcus G. Daniels  <marcus@cathcart.sysc.pdx.edu>

	* configure.in (doug_lea_malloc): First check for SYSTEM_MALLOC,
	in case it is desirable to disable the GNU malloc features with glibc.

1997-04-08  Marcus G. Daniels  <marcus@cathcart.sysc.pdx.edu>

	* configure.in (DOUG_LEA_MALLOC):
	Define if malloc_{get,set}_state exist.

1997-03-05  Kenichi Handa  <handa@etl.go.jp>

	* make-dist: Make links for files under lisp/language.

1997-02-20  Kenichi Handa  <handa@etl.go.jp>

	* update-subdirs: Exclude the directory "language" from subdirs.

1997-01-26  Karl Heuer  <kwzh@gnu.ai.mit.edu>

	* configure.in: Check for rint and cbrt.

1997-01-01  Richard Stallman  <rms@ethanol.gnu.ai.mit.edu>

	* make-dist: Use $EMACS to say where to run Emacs.
	Add --no-update option.

1996-12-30  Richard Stallman  <rms@ethanol.gnu.ai.mit.edu>

	* configure.in (hppa1.1-hitachi-hiuxmpp): New configuration.

1996-12-28  Richard Stallman  <rms@ethanol.gnu.ai.mit.edu>

	* make-dist (copying src): Check thoroughly for symlinks
	and copy them in all cases.  Regularize the linking of *.in
	and *.opt and ChangeLog files.
	(copying lib-src): Likewise.
	Don't rm getdate.c or y.tab.*--they don't exist any more.

1996-12-18  Jonathan I. Kamens  <jik@annex-1-slip-jik.cam.ov.com>

	* configure.in: Check for libmail, maillock.h and
	touchlock (for movemail).

1996-12-15  Richard Stallman  <rms@psilocin.gnu.ai.mit.edu>

	* configure.in (limits.h): Check for this file.

1996-12-08  Richard Stallman  <rms@psilocin.gnu.ai.mit.edu>

	* configure.in (rs6000-ibm-aix4.2): New alternative.
	(rs6000-ibm-aix4.0): New alternative.
	(rs6000-ibm-aix4*): Assume aix 4.1 by default.

1996-11-22  Ben Harris  <bjh21@cam.ac.uk>

	* configure.in: Recognize vax-*-netbsd*.

1996-11-06  Richard Stallman  <rms@ethanol.gnu.ai.mit.edu>

	* configure.in (locallisppath): Add leim directory.

1996-10-31  Eli Zaretskii  <eliz@is.elta.co.il>

	* config.bat: Make sure `mv' supports forward slashes and -f.

1996-10-28  Christian Limpach  <chris@nice.ch>

	* configure.in (hppa*-next-nextstep*): * added after hppa
	to accept hppa1.0 and hppa1.1.

1996-10-05  Marcus G. Daniels  <marcus@coulee.tdb.com>

	* configure.in: Provide an empty default for LD_SWITCH_X_SITE_AUX.
	* configure.in (ld_switch_machine): Fix typo.

1996-09-28  Richard Stallman  <rms@ethanol.gnu.ai.mit.edu>

	* configure.in: Fetch LD_SWITCH_SYSTEM and LD_SWITCH_MACHINE
	from config.h and use them in $ac_link.

1996-09-28  Erik Naggum  <erik@psilocin.gnu.ai.mit.edu>

	* configure.in: Create a subdir named `lisp'.

1996-09-24  Richard Stallman  <rms@ethanol.gnu.ai.mit.edu>

	* configure.in: Check for getcwd.

1996-09-04  Richard Stallman  <rms@ethanol.gnu.ai.mit.edu>

	* configure.in: Check for termios.h.  Check for setpgid.

1996-08-31  Richard Stallman  <rms@ethanol.gnu.ai.mit.edu>

	* configure.in: Check for setrlimit.

1996-08-31  Paul Eggert  <eggert@twinsun.com>

	* configure.in: Check for sys/systeminfo.h, getdomainname, sysinfo.

1996-08-28  Richard Stallman  <rms@psilocin.gnu.ai.mit.edu>

	* configure.in: Check for utimes.

	* configure.in: Check for com_err library, but only
	if --with-kerberos was used.  Check for krb and des
	only if --with-kerberos.

1996-08-26  Richard Stallman  <rms@ethanol.gnu.ai.mit.edu>

	* Makefile.in (INSTALL_STRIP): New variable.
	(install-strip): Set INSTALL_STRIP, not INSTALL_PROGRAM.
	(install-arch-dep): Use INSTALL_STRIP, and pass it to lib-src.

1996-08-25  Richard Stallman  <rms@ethanol.gnu.ai.mit.edu>

	* configure.in: Check for krb and des libraries.

1996-08-24  Richard Stallman  <rms@ethanol.gnu.ai.mit.edu>

	* configure.in (*-sunos4.1.[3-9]*noshare):
	Use sunos413, not sunos4-1-3.
	(m88k-dg-dgux5.4R3*): Use dgux5-4-3, not dgux5-4r3.
	(arm-acorn-riscix1.2*): Use riscix12, not riscix1-2.

1996-08-22  Richard Stallman  <rms@psilocin.gnu.ai.mit.edu>

	* Makefile.in (src/paths.h): Target deleted.
	(paths-force): Delete all dependencies on this target
	but don't delete the target.
	(install): Depend on `all'.
	(paths-force): Don't print a message.

	* configure.in: Generate src/paths.h here.

1996-08-18  Richard Stallman  <rms@psilocin.gnu.ai.mit.edu>

	* configure.in (NON_GCC_LINK_TEST_OPTIONS, GCC_LINK_TEST_OPTIONS):
	New variables that affect linking only.
	(alpha-dec-osf*): Use those instead of previous change.

1996-08-15  Richard Stallman  <rms@psilocin.gnu.ai.mit.edu>

	* Makefile.in (install-arch-indep): Install info/messages.

1996-08-11  Richard Stallman  <rms@psilocin.gnu.ai.mit.edu>

	* Version 19.33 released.

1996-08-10  Marcus G. Daniels  <marcus@sayre.sysc.pdx.edu>

	* configure.in (i[3456]86-sequent-ptx4*, i[3456]86-sequent-sysv4*):
	Fix previous change.

1996-08-08  Richard Stallman  <rms@psilocin.gnu.ai.mit.edu>

	* configure.in (i[3456]86-sequent-ptx4*, i[3456]86-sequent-sysv4*):
	New alternative.

1996-08-07  Richard Stallman  <rms@psilocin.gnu.ai.mit.edu>

	* configure.in (alpha-dec-osf*): Specify GCC_TEST_OPTIONS
	and NON_GCC_TEST_OPTIONS.

1996-08-06  Paul Eggert  <eggert@twinsun.com>

	* configure.in (LOCALTIME_CACHE): Don't put a string literal
	"TZ=..." in environ.

1996-08-04  Richard Stallman  <rms@psilocin.gnu.ai.mit.edu>

	* make-dist (msdos): Add is_exec.c, sigaction.c to distribution.

1996-08-03  Richard Stallman  <rms@psilocin.gnu.ai.mit.edu>

	* configure.in (*-sunos4.1.[3-9]*noshare): Move this before
	the more general *-sunos4.1.[3-9]* clause.

1996-07-31  Richard Stallman  <rms@psilocin.gnu.ai.mit.edu>

	* Version 19.32 released.

	* configure.in (*-sco3.2v5*):
	Set OVERRIDE_CPPFLAG to a string of one space.
	Fix the code that uses OVERRIDE_CPPFLAG.

1996-07-16  Karl Heuer  <kwzh@gnu.ai.mit.edu>

	* configure.in: Undo previous change.

1996-07-16  Richard Stallman  <rms@whiz-bang.gnu.ai.mit.edu>

	* config.sub: Use `pc', not `unknown', when canonicalizing
	the vendor for ...86.

1996-07-15  David Mosberger-Tang  <davidm@AZStarNet.com>

	* configure.in: Check for termios.h header.

1996-07-11  Bill Mann  <dvmann@dvncr.praxisint.com>

	* configure.in: Use s/usg5-4-3.h for ncr-i[3456]86-sysv4.3.

1996-07-07  Karl Heuer  <kwzh@gnu.ai.mit.edu>

	* configure.in: Split bsdos2 and bsdos2-1.

1996-07-06  Richard Stallman  <rms@whiz-bang.gnu.ai.mit.edu>

	* config.sub: If last two words are not a recognized
	KERNEL-OS pair, use just the last word as OS, as in 19.31.
	Make conversion of gnu/linux to linux-gnu really work.

	* config.sub: If vendor unspecified with i386, use `pc' not `unknown'.

1996-06-30  Richard Stallman  <rms@psilocin.gnu.ai.mit.edu>

	* configure.in (check for using Lucid widgets by default):
	Eliminate indentation that confuses some compilers.

1996-06-29  Richard Stallman  <rms@psilocin.gnu.ai.mit.edu>

	* config.sub: Convert linux and gnu/linux to linux-gnu.

	* make-dist: Don't update getdate.c.
	Ignore =... files when checking for too-long Lisp file names.

1996-06-28  Richard Stallman  <rms@psilocin.gnu.ai.mit.edu>

	* configure.in (euidaccess): Check for that, not for eaccess.

1996-06-27  Richard Stallman  <rms@psilocin.gnu.ai.mit.edu>

	* configure.in (sunos4.1.[3-9]*noshare): Eliminate dash from
	before `noshare'.
	(mips-sgi-irix6*): Specify NON_GCC_TEST_OPTIONS.

1996-06-21  Richard Stallman  <rms@psilocin.gnu.ai.mit.edu>

	* configure.in: Rename lignux to linux-gnu in configuration names.
	Use gnu-linux as the opsys value (s/ file name).
	Allow i686 just like i386, i486, i586.

1996-06-20  Richard Stallman  <rms@psilocin.gnu.ai.mit.edu>

	* configure.in (i*86-*-sco3.2v5): New alternative.
	(OVERRIDE_CPPFLAG): New variable.
	(CPPFLAGS): If OVERRIDE_CPPFLAG is set, use that.

	* configure.in: Specify vpath for .texi files.

1996-06-09  Richard Stallman  <rms@psilocin.gnu.ai.mit.edu>

	* configure.in: Always check for HAVE_X11R5.
	Separately decide whether to use a toolkit by default.

1996-06-04  Bill Mann  <dvmann@dvhpux1.praxisint.com>

	* configure.in: If X11R5 is missing the Xaw headers,
	default to --with-x-toolkit=no.

1996-05-31  Richard Stallman  <rms@psilocin.gnu.ai.mit.edu>

	* configure.in (powerpc-*-solaris2*): Use ibmrs6000, not rs6000.

1996-05-30  Richard Stallman  <rms@psilocin.gnu.ai.mit.edu>

	* Makefile.in (install-arch-indep): If cd etc makes output,
	don't treat that as part of the tar data.
	Check that ./lisp actually exists.

1996-05-29  Karl Heuer  <kwzh@gnu.ai.mit.edu>

	* make-dist: Check for long file names.

1996-05-25  Karl Heuer  <kwzh@gnu.ai.mit.edu>

	* Version 19.31 released.

1996-05-25  Karl Heuer  <kwzh@gnu.ai.mit.edu>

	* configure.in: Recognize sparc-*-lignux.

1996-05-03  Richard Stallman  <rms@delasyd.gnu.ai.mit.edu>

	* make-dist: Include nt/inc/arpa and nt/inc/netinet in the dist.
	Don't include config.w95.

1996-04-21  Richard Stallman  <rms@delasyd.gnu.ai.mit.edu>

	* make-dist: Replace --no-clean-up and --no-tar options
	with --clean-up and --tar, so that the default is useful.

1996-04-15  Eli Zaretskii  <eliz@is.elta.co.il>

	* config.bat: Make sure the GDB init file is called src/_gdbinit;
	if not, tell the user to rename it and abort.

1996-04-14  Eli Zaretskii  <eliz@is.elta.co.il>

	* config.bat: With DJGPP v1.x, use `COFF2EXE' to produce JUNK.EXE
	test program.

1996-04-12  Richard Stallman  <rms@mole.gnu.ai.mit.edu>

	* config.bat (djgpp_ver): Variable renamed from djgpp-ver.

	* make-dist (MANIFEST): Fix previous change.
	(msdos): Put mainmake.v2 into the dist.

1996-04-10  Roland McGrath  <roland@charlie-brown.gnu.ai.mit.edu>

	* make-dist: Exit if autoconf fails.

1996-04-10  Eli Zaretskii  <eliz@is.elta.co.il>

	* config.bat: Set djgpp-ver, and unset it at the end.
	Add a number of conditionals for DJGPP version 2.
	Rename label libsrc2 to libsrc3.
	Substitute for LDFLAGS in src/Makefile.
	Substitute for ALL_CFLAGS in lib-src/Makefile.

1996-04-08  Richard Stallman  <rms@mole.gnu.ai.mit.edu>

	* configure.in (ncurses): Check this after checking fns like strerror.

1996-04-08  Erik Naggum  <erik@naggum.no>

	* make-dist (MANIFEST): Don't include lines from =files.

1996-04-07  Richard Stallman  <rms@mole.gnu.ai.mit.edu>

	* make-dist: Don't put lisp/dired.todo in the dist.

1996-04-05  Richard Stallman  <rms@lucy.gnu.ai.mit.edu>

	* configure.in (HAVE_NCURSES): Look for library named ncurses.

	* configure.in (setlocale): Check for it.

	* configure.in (*-*-sysv4.2*): If no /usr/ccs/lib/cpp, use /lib/cpp.

1996-03-26  Richard Stallman  <rms@mole.gnu.ai.mit.edu>

	* configure.in: Use lignux instead of linux as value of opsys.

1996-03-22  Richard Stallman  <rms@mole.gnu.ai.mit.edu>

	* Makefile.in (install-strip): Fix whitespace.
	Get rid of continuation.

	* config.sub: Convert linux or gnu/linux to lignux.

1996-03-21  Richard Stallman  <rms@mole.gnu.ai.mit.edu>

	* configure.in: Accept lignux in configuration name.

1996-03-20  Richard Stallman  <rms@mole.gnu.ai.mit.edu>

	* Makefile.in (install-strip): New target.

1996-03-18  Richard Stallman  <rms@mole.gnu.ai.mit.edu>

	* Makefile.in (top_distclean): Use `|| true' to ignore error in rm.
	-f failed to do the job on Suns.

1996-03-13  Richard Stallman  <rms@whiz-bang.gnu.ai.mit.edu>

	* Makefile.in (install-arch-dep): Don't depend on install-arch-indep.

	* configure.in (linux/version.h): Check for this header.

1996-03-12  Roland McGrath  <roland@charlie-brown.gnu.ai.mit.edu>

	* configure.in: Remove -fno-builtin hackery from -lm check.

1996-03-08  Roland McGrath  <roland@charlie-brown.gnu.ai.mit.edu>

	* configure.in (-lm check): If $GCC, append -fno-builtin to $CC for
	just this test.

	* configure.in (AC_PREREQ): Require version 2.8 of Autoconf.

1996-03-04  Richard Stallman  <rms@mole.gnu.ai.mit.edu>

	* configure.in: Check for ncurses.

1996-02-28  Paul Eggert  <eggert@twinsun.com>

	* configure.in (LOCALTIME_CACHE):
	Also define if localtime mishandles unsetting TZ.
	This works around a localtime bug in mips-dec-ultrix.

1996-02-25  Richard Stallman  <rms@mole.gnu.ai.mit.edu>

	* make-dist (finder-inf.el): Use finder-compile-keywords-make-dist.

	* configure.in: Improve messages about X versions.

1996-02-24  Richard Stallman  <rms@mole.gnu.ai.mit.edu>

	* configure.in (LOCALTIME_CACHE): Cope if $ac_cv_func_tzset is null.

1996-02-23  Richard Stallman  <rms@mole.gnu.ai.mit.edu>

	* configure.in (HAVE_X11XTR6): Set it as a shell variable.
	(HAVE_LIBXMU): If HAVE_X11XTR6, use -lSM and -lICE.

	* Makefile.in (install-arch-dep): Depend on install-arch-indep.
	(install): Put install-arch-indep before install-arch-dep.

1996-02-20  Dave Love  <d.love@dl.ac.uk>

	* INSTALL: Clarify info about MS-DOS path handling.

1996-02-12  Richard Stallman  <rms@mole.gnu.ai.mit.edu>

	* Makefile.in (install-arch-indep): Install info/ccmode*.
	In previous change, protect against /bin/pwd returning null string.

1996-02-07  Richard Stallman  <rms@mole.gnu.ai.mit.edu>

	* Makefile.in (install-arch-indep): Copy build-dir's lisp subdir
	to lispdir.

1996-02-01  Paul Eggert  <eggert@twinsun.com>

	* configure.in (LD_RUN_PATH): Prepend x_libraries to this envvar.

1996-01-30  Richard Stallman  <rms@mole.gnu.ai.mit.edu>

	* configure.in (HAVE_TIMEVAL): Set explicitly to `no' if test fails.

1996-01-25  Richard Stallman  <rms@mole.gnu.ai.mit.edu>

	* Makefile.in (extraclean): Use ${top_distclean} to ensure
	we delete everything distclean deletes.

1996-01-23  Karl Heuer  <kwzh@gnu.ai.mit.edu>

	* make-dist (lwlib): Don't distribute lwlib-Xol* files.

1996-01-17  Richard Stallman  <rms@mole.gnu.ai.mit.edu>

	* configure.in (HAVE_X11): Merge $LD_SWITCH_X_SITE
	into LDFLAGS instead of into LIBS.

1996-01-16  Richard Stallman  <rms@mole.gnu.ai.mit.edu>

	* configure.in (HAVE_XMU): Fix typo in previous change.

1996-01-15  Richard Stallman  <rms@mole.gnu.ai.mit.edu>

	* configure.in [Solaris]: Don't let $CC make us use /usr/ucb/cc.

1996-01-10  Erik Naggum  <erik@naggum.no>

	* configure.in (USE_X_TOOLKIT = maybe): Delete redundant `fi'.

1996-01-10  Karl Heuer  <kwzh@gnu.ai.mit.edu>

	* Makefile.in (install-arch-indep): Ignore error if no chmod -R.

1996-01-10  Richard Stallman  <rms@whiz-bang.gnu.ai.mit.edu>

	* configure.in (HAVE_XMU): Check for libXmu.a only if using toolkit
	and use -lXt to link it.

1996-01-08  Richard Stallman  <rms@whiz-bang.gnu.ai.mit.edu>

	* configure.in (locallisppath): Put version-specific dir first.

1996-01-07  Richard Stallman  <rms@whiz-bang.gnu.ai.mit.edu>

	* configure.in (hppa-*-nextstep*): New alternative.
	(USE_X_TOOLKIT): By default, set this to "maybe";
	and change that later to LUCID or "no" according to X11 version.

	* make-dist: Recompile outdated .elc files and update all autoloads.

1996-01-05  Roland McGrath  <roland@churchy.gnu.ai.mit.edu>

	* configure.in (locallisppath): Fix typo in last change: " -> '.

1996-01-04  Richard Stallman  <rms@mole.gnu.ai.mit.edu>

	* configure.in (locallisppath): Add ../emacs/VERSION/site-lisp.

1995-12-27  Richard Stallman  <rms@mole.gnu.ai.mit.edu>

	* Makefile.in (install-arch-indep): Give all files read permission.

1995-12-26  Richard Stallman  <rms@mole.gnu.ai.mit.edu>

	* configure.in (hppa*-hp-hpux9shr*, hppa*-hp-hpux9*, hppa*-hp-hpux*):
	If it is hpux 9, check for /usr/include/X11R5 and /usr/lib/x11R5.

1995-12-24  Richard Stallman  <rms@mole.gnu.ai.mit.edu>

	* configure.in: Determine HAVE_X11R6.
	(HAVE_MENUS): Rename from HAVE_X_MENU.

1995-12-21  Richard Stallman  <rms@whiz-bang.gnu.ai.mit.edu>

	* configure.in: Just "solaris" now defaults to version 2.4.
	Add sunos4.1.n-noshare as alternative.

1995-12-01  Richard Stallman  <rms@mole.gnu.ai.mit.edu>

	* configure.in (mips-sgi-irix6*): Set NON_GNU_CPP.

1995-11-29  Erik Naggum  <erik@naggum.no>

	* Makefile.in (install-arch-indep): Add missing backslash.

1995-11-29  Karl Eichwalder  <ke@ke.Central.DE>

	* Makefile.in (install-arch-indep): Don't install
	lispdir/[Mm]akefile*, lispdir/ChangeLog, lispdir/dired.todo.

1995-11-29  Richard Stallman  <rms@mole.gnu.ai.mit.edu>

	* Makefile.in (install-arch-indep): Fix previous change.

	* configure.in (mips-sni-sysv*): New alias for mips-siemens-sysv*.

1995-11-24  Richard Stallman  <rms@mole.gnu.ai.mit.edu>

	* Version 19.30 released.

	* make-dist (lisp): Exclude subdirs.el.

1995-11-22  Richard Stallman  <rms@mole.gnu.ai.mit.edu>

	* make-dist (etc): Delete *.orig and *.rej.

1995-11-16  Richard Stallman  <rms@mole.gnu.ai.mit.edu>

	* Makefile.in (install-arch-indep): Rename old info/dir only if exists.

1995-11-15  Richard Stallman  <rms@mole.gnu.ai.mit.edu>

	* configure.in (hppa*-hp-hpux10*): Use s/hpux10.h.

1995-11-14  Geoff Voelker  <voelker@cs.washington.edu>

	* make-dist (nt): Rename install, readme, and todo to
	INSTALL, README, and TODO.

1995-11-10  Richard Stallman  <rms@mole.gnu.ai.mit.edu>

	* make-dist (lisp): Don't distribute site-start.

1995-11-06  Karl Heuer  <kwzh@gnu.ai.mit.edu>

	* make-dist: Break the hard link on alloca.c.

1995-11-04  Richard Stallman  <rms@whiz-bang.gnu.ai.mit.edu>

	* configure.in (LIBS): Add libsrc_libs and keep the old LIBS.

1995-11-02  Karl Heuer  <kwzh@nutrimat.gnu.ai.mit.edu>

	* make-dist (src, lib-src): Don't distribute Makefile.c.
	(etc/e): Do cleanup in $tempdir/etc/e, not $tempdir/etc.

1995-10-31  Richard Stallman  <rms@mole.gnu.ai.mit.edu>

	* Makefile.in (mkdir): Create man1dir, not mandir.
	(uninstall): Use man1dir, not mandir.

1995-10-30  Richard Stallman  <rms@mole.gnu.ai.mit.edu>

	* Makefile.in (man1dir): New variable.
	(install-arch-indep): Use man1dir.

	* configure.in (sparc-*-nextstep*): Remove incorrect .h's.

	* make-dist: Create lisp/MANIFEST.

1995-10-28  Andreas Schwab  <schwab@issan.informatik.uni-dortmund.de>

	* configure.in (m68k-*-linux*): New alternative.

1995-10-27  Richard Stallman  <rms@mole.gnu.ai.mit.edu>

	* make-dist: Use new names config.in, paths.in, and
	{src,lib-src}/Makefile.in.

1995-10-25  Karl Heuer  <kwzh@nutrimat.gnu.ai.mit.edu>

	* configure.in: Don't bother checking for drem.

1995-10-20  Richard Stallman  <rms@mole.gnu.ai.mit.edu>

	* Makefile.in (distclean): Delete line with just a tab in it.
	(install-arch-indep): Delete spaces that precede tabs.
	Delete spurious `fi' left from previous change.
	(install): Supply `true' as command, to avoid null command.

1995-10-05  Richard Stallman  <rms@mole.gnu.ai.mit.edu>

	* configure.in (--with-x-toolkit)): Add `athen' as alias for `athena'.

1995-09-30  Richard Stallman  <rms@mole.gnu.ai.mit.edu>

	* configure.in (powerpc-*-solaris2): New alternative.

1995-09-12  Karl Heuer  <kwzh@gnu.ai.mit.edu>

	* Makefile.in (src/paths.h, paths-force): Use paths.h.$$ instead
	of paths.h.tmp$$, to avoid going beyond 14 characters.

1995-09-10  Richard Stallman  <rms@mole.gnu.ai.mit.edu>

	* configure.in: Improve error msg for invalid --with-x-toolkit value.

1995-09-06  Paul Eggert  <eggert@twinsun.com>

	* configure.in (LOCALTIME_CACHE): Define if tzset exists and
	if localtime caches TZ.  Check for tzset.

1995-09-01  Richard Stallman  <rms@mole.gnu.ai.mit.edu>

	* config.bat: Simplify using new names file names src/makefile.in,
	config.in, paths.in.  Change Echo commands not to use `.

1995-08-31  Richard Stallman  <rms@mole.gnu.ai.mit.edu>

	* Makefile.in (install-arch-indep): Always install the new dir file;
	rename the previous dir file to dir.bak or dir.old.

1995-08-14  Richard Stallman  <rms@mole.gnu.ai.mit.edu>

	* configure.in (RANLIB): Substitute this into makefiles.
	Set it specially on solaris; set it by default on other systems.

	* configure.in: Fix previous Alpha change.

1995-08-13  Richard Stallman  <rms@mole.gnu.ai.mit.edu>

	* configure.in (i*386-*-isc4.*): Set GCC_TEST_OPTIONS and
	NON_GCC_TEST_OPTIONS.

1995-08-10  Richard Stallman  <rms@mole.gnu.ai.mit.edu>

	* configure.in (CFLAGS): When computing CFLAGS and REAL_CFLAGS
	from config.h, use SPECIFIED_CFLAGS to get what the user specified.

	* configure.in (alpha-*-linux*): New configuration.

1995-08-05  Richard Stallman  <rms@mole.gnu.ai.mit.edu>

	* configure.in (m68*-next-*): Use m68k.h and nextstep.h.
	(m68k-next-nextstep*): New alias for that.
	(i*86-*-nextstep*): Use nextstep.h.
	(sparc-*-nextstep*): New configuration.

1995-08-02  Richard Stallman  <rms@mole.gnu.ai.mit.edu>

	* configure.in (CPP): Save original CFLAGS value in SPECIFIED_CFLAGS.
	And get CFLAGS from config.h if SPECIFIED_CFLAGS is null.

1995-07-27  Richard Stallman  <rms@mole.gnu.ai.mit.edu>

	* configure.in: Handle sunos4shr by sharing; not like sunos4*.
	Determine GETTIMEOFDAY_ONE_ARGUMENT by experiment.

1995-07-18  Mike Long  <mike.long@analog.com>

	* make-dist: Fix update of finder-inf.el, and byte-compile it.

1995-07-18  Richard Stallman  <rms@mole.gnu.ai.mit.edu>

	* Makefile.in (src/paths.h, paths-force):
	Rename src/paths.h.in to src/paths.in.
	(Makefile): Depend on src/Makefile.in, not src/Makefile.in.in.

	* configure.in: Rename {src,lib-src}/Makefile.in.in to Makefile.in.
	Use Makefile.c for intermediate file.
	Rename src/config.h.in to src/config.in.

1995-07-17  Richard Stallman  <rms@gnu.ai.mit.edu>

	* configure.in (mips-dec-ultrix*): Assume version 4.3.
	(mips-dec-ultrix4.[12]): New alternative for old versions.

1995-07-06  Karl Heuer  <kwzh@nutrimat.gnu.ai.mit.edu>

	* make-dist: Don't break intra-tree links.

1995-07-06  David J. MacKenzie  <djm@geech.gnu.ai.mit.edu>

	* configure.in: Put back archlibdir initialization.
	Require autoconf 2.4.1 or later.

1995-07-01  Richard Stallman  <rms@mole.gnu.ai.mit.edu>

	* configure.in: Use sunos4shr normally for Sunos 4.1.[3-9].
	(mips-mips-riscos5*): New alternative.

1995-06-29  Richard Stallman  <rms@mole.gnu.ai.mit.edu>

	* Makefile.in (uninstall, install-arch-indep): Install info/ediff*.

1995-06-27  Richard Stallman  <rms@mole.gnu.ai.mit.edu>

	* configure.in (bindir, datadir, sharedstatedir, libexecdir)
	(mandir, infodir, archlibdir): Initializations deleted.

	* configure.in: On hpux9, use hpux9-x11r4.h if we have X11R4.
	On hpux9shr, use hpux9shxr4.h.

1995-06-24  Morten Welinder  <terra+@cs.cmu.edu>

	* configure.in: Added target mips-dec-mach_bsd4.3.
	* config.guess: Guess mips-dec-mach_bsd4.3.

1995-06-24  Richard Stallman  <rms@mole.gnu.ai.mit.edu>

	* Makefile.in (mkdir): Use symbolic chmod.

1995-06-22  Paul Eggert  <eggert@twinsun.com>

	* configure.in: Treat SunOS 4.1.4 like SunOS 4.1.3.  (Likewise for
	SunOS 4.1.5 through 4.1.9, should they ever exist.)

1995-06-22  Paul Eggert  <eggert@twinsun.com>

	* Makefile.in (SUBDIR_MAKEFILES):
	Add man/Makefile, so `make distclean' removes it.
	(top_distclean): Add config.log to the list of files to be removed.

1995-06-19  Richard Stallman  <rms@mole.gnu.ai.mit.edu>

	* Version 19.29 released.

1995-06-17  Richard Stallman  <rms@mole.gnu.ai.mit.edu>

	* configure.in: Fix the previous change to verify that the -b
	option really solves the problem.

	* make-dist (nt): Explicitly include makefile.nt and makefile.def only.

1995-06-16  Richard Stallman  <rms@mole.gnu.ai.mit.edu>

	* configure.in: Test whether XFree86 needs -b i486-linuxaout to link.

1995-06-15  Richard Stallman  <rms@mole.gnu.ai.mit.edu>

	* configure.in: Report more clearly when there is no special
	dir to search for X includes or libraries.

1995-06-13  Karl Heuer  <kwzh@nutrimat.gnu.ai.mit.edu>

	* configure.in: Check for -lpthreads, not -lpthread.

1995-06-09  Geoff Voelker  <voelker@cs.washington.edu>

	* make-dist: Copy new files nt/addpm.c and nt/emacs.bat.in.

1995-06-08  Karl Heuer  <kwzh@nutrimat.gnu.ai.mit.edu>

	* configure.in: Check for -lpthread.

1995-06-05  Karl Heuer  <kwzh@nutrimat.gnu.ai.mit.edu>

	* Makefile.in (install-arch-indep): Install info files for mh-e.
	(uninstall): Uninstall info files for dired-x, gnus, mh-e, and sc.

1995-06-01  Karl Heuer  <kwzh@nutrimat.gnu.ai.mit.edu>

	* configure.in (*-solaris2.5): New configuration.

	* make-dist: Copy new files config.nt and config.w95.

1995-05-30  Karl Heuer  <kwzh@nutrimat.gnu.ai.mit.edu>

	* configure.in: Use x_includes, not x_libraries, for -I.
	Make bitmapdir a colon-separated list.

1995-05-27  Richard Stallman  <rms@gnu.ai.mit.edu>

	* configure.in (hppa*-hp-hpux10*, m68k-hp-hpux10*): New configurations.

	* configure.in: Allow x_libraries and x_includes to be paths.

1995-05-25  Karl Heuer  <kwzh@nutrimat.gnu.ai.mit.edu>

	* configure.in: Fix typo.

1995-05-24  Karl Heuer  <kwzh@hal.gnu.ai.mit.edu>

	* INSTALL: Clarify use of site-init.el.

1995-05-22  enami tsugutomo  <enami@sys.ptg.sony.co.jp>

	* configure.in: Pass arg to sqrt.

1995-05-18  Karl Heuer  <kwzh@hal.gnu.ai.mit.edu>

	* make-dist: Fix May 6 change.

1995-05-17  Karl Heuer  <kwzh@nutrimat.gnu.ai.mit.edu>

	* vpath.sed: Delete reference to ymakefile.

1995-05-09  David J. MacKenzie  <djm@geech.gnu.ai.mit.edu>

	* configure.in: Use sqrt (more portable) instead of fmod in -lm check.

1995-05-09  Richard Stallman  <rms@mole.gnu.ai.mit.edu>

	* make-dist: Put nt/emacs.ico and nt/emacs.rc in dist.

	* update-subdirs: Specify /bin/sh to run the script.

1995-05-06  Richard Stallman  <rms@mole.gnu.ai.mit.edu>

	* make-dist: Put src/makefile.nt in dist.

	* configure.in (i[345]86-*-bsdi2*): New configuration.
	(vax-dec-bsd386*): Delete.

1995-05-06  David J. MacKenzie  <djm@geech.gnu.ai.mit.edu>

	* configure.in: Make sure CDPATH doesn't mess up PWD check.
	Check whether X bitmaps are in X11/bitmaps instead of bitmaps.
	Use fmod instead of logb in -lm check.

1995-05-03  Richard Stallman  <rms@mole.gnu.ai.mit.edu>

	* configure.in (m68*-apollo-*): Rename from m68*-apollo*.
	Use bsd4-3.  Don't set NON_GNU_CPP.

	* make-dist: Don't copy in src/s/*.inp.  Don't copy nt/src.
	In nt, copy various different things, but not *.cmd.
	Fix the ln commands for the subdirs of nt.

1995-04-29  Richard Stallman  <rms@mole.gnu.ai.mit.edu>

	* configure.in (*-sun-sunos4.1.3*): Use sunos4shr.h.

1995-04-27  Karl Heuer  <kwzh@nutrimat.gnu.ai.mit.edu>

	* configure.in (*-sun-sunos4.1.3*): Use shared libraries,
	since that's what the header file expects.

1995-04-24  Francesco Potortì  (pot@cnuce.cnr.it)

	* configure.in (m68k-motorola-sysv*): Distinguish between 68030
	and 68040 based machines when choosing options for gnucc.

1995-04-13  Richard Stallman  <rms@mole.gnu.ai.mit.edu>

	* Makefile.in (top_distclean): Delete config.cache.

1995-04-07  Richard Stallman  <rms@mole.gnu.ai.mit.edu>

	* Makefile.in (install-arch-indep): Delete .#* when copying subdirs.

	* configure.in: Use m/ncr386.h.

1995-04-06  Richard Stallman  <rms@mole.gnu.ai.mit.edu>

	* Makefile.in (install-arch-indep): Undo Sep 23 change.

1995-04-06  Karl Heuer  <kwzh@nutrimat.gnu.ai.mit.edu>

	* make-dist (lib-src): Don't copy *.lex; it doesn't exist anymore.
	(man): Don't copy texindex.c and getopt.c; they're deleted.
	(etc): Omit `e'; it's a subdirectory.
	(etc/e): Use `../..', not `..', to reference top level.

1995-04-06  Simon Leinen  <simon@lia.di.epfl.ch>

	* Makefile.in (install-arch-indep, dist):
	Look for `update-subdir' in $(srcdir).

1995-04-06  Richard Stallman  <rms@mole.gnu.ai.mit.edu>

	* make-dist: Include mkinstalldirs in distribution.

1995-04-05  Karl Heuer  <kwzh@hal.gnu.ai.mit.edu>

	* make-dist: Add missing close backquote.

1995-04-02  Richard Stallman  <rms@mole.gnu.ai.mit.edu>

	* make-dist: Don't distribute shortnames directory.

1995-03-12  Richard Stallman  <rms@mole.gnu.ai.mit.edu>

	* Makefile.in (blessmail): Pass archlibdir to the sub-make.

1995-02-25  Richard Stallman  <rms@mole.gnu.ai.mit.edu>

	* configure.in (m88k-motorola-sysv4*): Use usg5-4-2.

1995-02-23  Karl Heuer  <kwzh@nutrimat.gnu.ai.mit.edu>

	* configure.in (EMACS_CONFIG_OPTIONS): Use $ac_configure_args.

1995-02-13  Richard Stallman  <rms@pogo.gnu.ai.mit.edu>

	* configure.in (mips-sgi-irix6): New configuration.

1995-02-07  Richard Stallman  <rms@pogo.gnu.ai.mit.edu>

	* Makefile.in (maintainer-clean): Rename from realclean.

1995-02-02  David J. MacKenzie  <djm@geech.gnu.ai.mit.edu>

	* configure.in: Create a .gdbinit that sources the real one,
	if using a different build directory.

1995-01-23  Karl Heuer  <kwzh@hal.gnu.ai.mit.edu>

	* configure.in: Check for sys/select.h.

1995-01-02  Richard Stallman  <rms@mole.gnu.ai.mit.edu>

	* configure.in: On sunos4.1.3 and sunus4shr, set NON_GNU_CPP.

1994-12-27  Richard Stallman  <rms@mole.gnu.ai.mit.edu>

	* configure.in: Handle isc 4.1 operating system.

1994-12-10  Richard Stallman  <rms@kepa>

	* configure.in (rs6000-ibm-aix4.1*): New alternative.
	(rs6000-ibm-aix4*): New alternative.

1994-12-06  Richard Stallman  <rms@kepa>

	* configure.in: For SVR4.2, set NON_GNU_CPP if not already set.

1994-11-30  David J. MacKenzie  <djm@duality.gnu.ai.mit.edu>

	* configure.in: Don't try to make directories that are guaranteed
	to already exist.

1994-11-23  Richard Stallman  <rms@mole.gnu.ai.mit.edu>

	* configure.in: Generate man/Makefile from man/Makefile.in.
	Create the man subdir.

	* Makefile.in (dvi): Run Make in our man subdir.

	* make-dist: Create subdir etc/e.
	Make links to it.
	Put man/Makefile.in in dist, instead of man/Makefile.

1994-11-21  David J. MacKenzie  (djm@mole.gnu.ai.mit.edu)

	* configure.in: Add --with-pop, --with-kerberos, and
	--with-hesiod for movemail.

1994-11-17  Richard Stallman  <rms@mole.gnu.ai.mit.edu>

	* configure.in (m68*-apollo*): Use s/domain.h.

1994-11-14  Richard Stallman  <rms@mole.gnu.ai.mit.edu>

	* configure.in (m68*-apollo*): Set NON_GNU_CPP.

1994-11-14  David J. MacKenzie  (djm@geech.gnu.ai.mit.edu)

	* configure.in: Don't add -I, -L, -R options for cc if their
	arguments would be empty.

1994-11-11  Richard Stallman  <rms@mole.gnu.ai.mit.edu>

	* configure.in (i860-intel-osf1*): New alternative.
	(mips-sgi-irix5.[01]*): Distinguish from irix5*.
	(mips-sgi-irix*): Now an alias for mips-sgi-irix5*.

1994-11-09  David J. MacKenzie  <djm@duality.gnu.ai.mit.edu>

	* configure.in: Make h_errno check not use nested functions.

1994-11-09  Richard Stallman  <rms@pogo.gnu.ai.mit.edu>

	* Makefile.in (install-arch-indep): Delete *.orig in copied dirs.

1994-11-08  Roland McGrath  <roland@churchy.gnu.ai.mit.edu>

	* Makefile.in (install-arch-indep): Avoid continued comment
	swallowing target line.

1994-11-08  David J. MacKenzie  (djm@churchy.gnu.ai.mit.edu)

	* configure.in: Protect a character class with `changequote'.

1994-11-07  Karl Heuer  <kwzh@nutrimat.gnu.ai.mit.edu>

	* configure.in: Accept `news' as a synonym for `newsos'.

1994-11-03  Karl Heuer  <kwzh@hal.gnu.ai.mit.edu>

	* Makefile.in: Don't rm files if cd fails.

1994-11-01  Richard Stallman  <rms@mole.gnu.ai.mit.edu>

	* make-dist: Put nt subdir and its subdirs in the dist.
	(lib-src): Put makefile.nt in the dist.
	(lisp): Put makefile.nt in the dist.

1994-10-29  David J. MacKenzie  (djm@geech.gnu.ai.mit.edu)

	* configure.in: Change a stray `[' to `test'.

1994-10-28  David J. MacKenzie  <djm@duality.gnu.ai.mit.edu>

	* configure.in: Adapt for Autoconf v2.  Use the standard argument
	parser, host type canonicalizer, X11 finder, and message
	printing macros.  Use the new macro names.  Use `test' instead of `['.

1994-10-26  Richard Stallman  <rms@mole.gnu.ai.mit.edu>

	* configure.in: Check for getpagesize.

1994-10-17  Richard Stallman  <rms@mole.gnu.ai.mit.edu>

	* make-dist (msdos): Put sed* in the distribution.

1994-10-17  Morten Welinder  <terra@mole.gnu.ai.mit.edu>

	* config.bat: New option, `--with-x', for configuring Emacs
	for use with the X11 system DesqView/X.
	New option, `--no-debug', for compiling Emacs without debug
	information thus saving disk space.
	(src/config.h, src/paths.h): Use `update' (which is like
	`move-if-changed') to change the file.
	(src/config.h): When configuring for X11 perform extra changes.
	(src/makefile): When configuring for X11 perform extra changes.
	(lib-src): Remove temporary files.
	(): Check that `sed', `rm', `mv', and `gcc' are available.

1994-10-17  Richard Stallman  <rms@mole.gnu.ai.mit.edu>

	* Makefile.in (sharedstatedir): Substitute sharedstatedir properly.

	* configure.in (bitmapdirs): Default to /usr/include/X11/bitmaps.

1994-10-16  Richard Stallman  <rms@mole.gnu.ai.mit.edu>

	* configure.in (EMACS_CONFIGURATION): Use $canonical as value.

	* configure.in (canonical): Substitute var into makefiles.
	(bitmapdir): Likewise.

	* Makefile.in (bitmapdir): New variable.
	(src/paths.h, paths-force): Edit PATH_BITMAPS.

1994-10-15  Richard Stallman  <rms@mole.gnu.ai.mit.edu>

	* make-dist: Put update-subdirs and lisp/subdirs.el in the dist.

	* Makefile.in (dist, install-arch-indep): Run update-subdirs.
	* update-subdirs: New shell script.

1994-10-13  Richard Stallman  <rms@mole.gnu.ai.mit.edu>

	* Makefile.in (top_distclean): Don't rm build-install.
	(SOURCES): Delete build-install.in.

	* make-dist: Don't distribute build-ins.in.
	* build-ins.in: File deleted.

1994-10-12  David J. MacKenzie  (djm@duality.gnu.ai.mit.edu)

	* Makefile.in (mkdir): Use mkinstalldirs instead of make-path.

1994-10-11  Richard Stallman  <rms@mole.gnu.ai.mit.edu>

	* Makefile.in: Use libexecdir and sharedstatedir as appropriate.

	* configure.in (libexecdir): Rename from libdir.  New default.
	(sharedstatedir): Rename from statedir.  New default.
	(datadir): New default.

	* make-dist: Don't distribute subdirs.el.

1994-10-07  Richard Stallman  <rms@mole.gnu.ai.mit.edu>

	* configure.in (eaccess): Check for it.

1994-10-04  Richard Stallman  <rms@mole.gnu.ai.mit.edu>

	* configure.in (mktime): Check for it.

1994-10-02  Paul Reilly  <pmr@geech.gnu.ai.mit.edu>

	* configure.in (motif): Add support for usage and option checking.

1994-09-24  Richard Stallman  <rms@churchy.gnu.ai.mit.edu>

	* configure.in (utimes): Check for it.

1994-09-23  Richard Stallman  <rms@churchy.gnu.ai.mit.edu>

	* Makefile.in (install-arch-indep): Don't do mkdir here.

1994-09-21  Richard Stallman  <rms@mole.gnu.ai.mit.edu>

	* configure.in (arm-acorn-riscix1.1*, arm-acorn-riscix1.2*):
	riscix.h renamed to acorn.h.

1994-09-21  Michael Ben-Gershon  (mybg@cs.huji.ac.il)

	* configure.in (arm-acorn-riscix1.1*, arm-acorn-riscix1.2*):
	New configurations.

1994-09-21  David J. MacKenzie  (djm@geech.gnu.ai.mit.edu)

	* configure.in: Remove trailing slashes from srcdir.

1994-09-21  Richard Stallman  <rms@mole.gnu.ai.mit.edu>

	* configure.in (i[345]86-sequent-ptx*): Handle.

1994-09-20  Richard Stallman  <rms@mole.gnu.ai.mit.edu>

	* Makefile.in (paths-force): Depend on src/paths.h.

1994-09-19  Karl Heuer  <kwzh@hal.gnu.ai.mit.edu>

	* configure.in (config_options): Save all arguments, not just some.

1994-09-18  Karl Heuer  <kwzh@hal.gnu.ai.mit.edu>

	* Makefile.in (install-arch-indep): Copy DOC-*, not DOC*.

	* configure.in: Add AC_AIX.
	Add checks to set HAVE_STRUCT_UTIMBUF, HAVE_TIMEVAL, HAVE_SELECT.

1994-09-18  Richard Stallman  <rms@mole.gnu.ai.mit.edu>

	* configure.in (parsing options): Simplify sed command to delete -'s.

1994-09-16  Karl Heuer  <kwzh@churchy.gnu.ai.mit.edu>

	* configure.in (config_options): New shell variable.
	Pass its value to C code in EMACS_CONFIG_OPTIONS.

1994-09-16  Richard Stallman  <rms@mole.gnu.ai.mit.edu>

	* configure.in (alpha-dec-osf*): New target.

	* Makefile.in: Use just one FRC target.

1994-09-15  Richard Stallman  <rms@mole.gnu.ai.mit.edu>

	* Makefile.in (removenullpaths, paths-force):
	Use name paths.h.tmp$$, which depends on the pid.

1994-09-14  Richard Stallman  <rms@mole.gnu.ai.mit.edu>

	* Makefile.in (removenullpaths, paths-force):
	Put paths.h.tmp in top-level dir, not in src.

1994-09-11  Richard Stallman  <rms@mole.gnu.ai.mit.edu>

	* Version 19.27 released.

1994-09-07  Richard Stallman  <rms@mole.gnu.ai.mit.edu>

	* Version 19.26 released.

1994-09-04  Richard Stallman  <rms@mole.gnu.ai.mit.edu>

	* configure.in: Check for lrand48, not rand48.

1994-09-03  Richard Stallman  <rms@mole.gnu.ai.mit.edu>

	* configure.in (powerpc-ibm-aix3.1*, powerpc-ibm-aix3.2.5)
	(powerpc-ibm-aix*): New aliases.

1994-08-21  Richard Stallman  <rms@mole.gnu.ai.mit.edu>

	* make-dist (src/m, src/s): Put *.inp in distribution.

1994-08-19  Richard Stallman  <rms@mole.gnu.ai.mit.edu>

	* configure.in: Accept i586 and i486 along with i386.

1994-08-15  Richard Stallman  <rms@mole.gnu.ai.mit.edu>

	* configure.in: Do compute unexec, LIBX, system_malloc, etc
	even if CPP env var was set by the user.

	* configure.in (i[34]86-*-*): For SCO 3.2v4, fix NON_GNU_CPP value.

1994-08-14  Jonathan I. Kamens  (jik@gza-client1.aktis.com)

	* Makefile.in: Uninstall "$(EMACS)", not "emacs".

1994-08-13  Richard Stallman  <rms@mole.gnu.ai.mit.edu>

	* configure.in (i[34]86-*-*): For SCO 3.2v4, set NON_GNU_CPP.

1994-08-09  Richard Stallman  <rms@mole.gnu.ai.mit.edu>

	* configure.in: Check more specifically for i*86-sun-sunos.

1994-08-03  Caveh Jalali  (caveh@eng.sun.com)

	* configure.in: Handle solaris 2.4.

1994-07-27  Richard Stallman  <rms@mole.gnu.ai.mit.edu>

	* configure.in (rand48): Check for it.

1994-07-26  Richard Stallman  <rms@mole.gnu.ai.mit.edu>

	* make-dist: Update the info files.

1994-07-25  Richard Stallman  <rms@mole.gnu.ai.mit.edu>

	* configure.in: Make "checking..." messages' style consistent.
	(HAVE_H_ERRNO): New test.

1994-07-24  Richard Stallman  <rms@mole.gnu.ai.mit.edu>

	* configure.in (i860-*-sysv4*): Set NON_GNU_CC and NON_GNU_CPP.

1994-07-12  Richard Stallman  (rms@mole.gnu.ai.mit.edu)

	* configure.in (CFLAGS): If the envvar was specified, use that.
	And set REAL_CFLAGS from it too.

1994-07-11  Richard Stallman  (rms@mole.gnu.ai.mit.edu)

	* make-dist: Update finder-inf.el.

1994-07-07  Richard Stallman  (rms@mole.gnu.ai.mit.edu)

	* make-dist (msdos): Include sed4.inp in dist.

	* Makefile.in (libsrc_libs): Var deleted.

1994-07-06  Richard Stallman  (rms@mole.gnu.ai.mit.edu)

	* Makefile.in (mkdir, removenullpaths): Put g in sed replace commands.

1994-06-26  Richard Stallman  (rms@mole.gnu.ai.mit.edu)

	* configure.in (mips-sony-newsos4*): New alias.

1994-06-23  Richard Stallman  (rms@mole.gnu.ai.mit.edu)

	* configure.in (*-convex-bsd*): Set NON_GNU_CPP.
	(*-convex-convexos*): Accept this as alias.

1994-06-19  Richard Stallman  (rms@mole.gnu.ai.mit.edu)

	* configure.in: Get CFLAGS both with and without THIS_IS_CONFIGURE,
	for two different uses.

1994-06-15  Richard Stallman  (rms@mole.gnu.ai.mit.edu)

	* configure.in: Define THIS_IS_CONFIGURE when extracting CFLAGS etc.

1994-06-14  Richard Stallman  (rms@mole.gnu.ai.mit.edu)

	* make-dist: Put ./BUGS into the distrib.

1994-06-13  Richard Stallman  (rms@mole.gnu.ai.mit.edu)

	* configure.in: Handle 386 running Solaris 2.

1994-06-06  Richard Stallman  (rms@mole.gnu.ai.mit.edu)

	* configure.in (mips-siemens-sysv*): Use cpp, not cc -E.

1994-06-05  Richard Stallman  (rms@mole.gnu.ai.mit.edu)

	* configure.in (mips-sony-newsos*): Use news-risc.h.

	* configure.in: Accept bsdi as opsys, like bsd386.

1994-06-01  Morten Welinder  (terra@diku.dk)

	* config.bat (src/paths.h): Use sed script msdos/sed4.inp.

1994-05-30  Richard Stallman  (rms@mole.gnu.ai.mit.edu)

	* Version 19.25 released.

	* make-dist (shortversion): Don't assume another period follows.

1994-05-27  Richard Stallman  (rms@mole.gnu.ai.mit.edu)

	* Makefile.in (install-arch-indep): Use /bin/pwd uniformly, not pwd.
	(uninstall): Use /bin/pwd.

	* Makefile.in (blessmail): Depend on src.
	(all): Don't depend on blessmail.

	* Makefile.in (src/paths.h): Don't force recomputation.
	(paths-force): New target; force recomputation of paths.h.
	(all): Depend on paths-force.
	(src, lib-src): Depend on src/paths.h.

	* configure.in (*-sun-sunos4*): Set GCC_TEST_OPTIONS,
	NON_GCC_TEST_OPTIONS.

1994-05-26  Richard Stallman  (rms@mole.gnu.ai.mit.edu)

	* configure.in: Don't insist on subversions for irix.

1994-05-24  Richard Stallman  (rms@mole.gnu.ai.mit.edu)

	* configure.in (hppa*-hp-hpux9shr): Move alternative up.

	* configure.in (i[34]86-next-*): New alternative.

1994-05-23  Richard Stallman  (rms@mole.gnu.ai.mit.edu)

	* Version 19.24 released.

	* configure.in: New config hppa*-hp-hpux9shr*.

1994-05-22  Morten Welinder  (terra@tyr.diku.dk)

	* config.bat: Doc fix.

1994-05-21  Richard Stallman  (rms@mole.gnu.ai.mit.edu)

	* Makefile.in (mostlyclean, clean, distclean, realclean)
	(extraclean): Don't act on man subdir if it doesn't exist.

1994-05-20  Richard Stallman  (rms@mole.gnu.ai.mit.edu)

	* configure.in (GCC_TEST_OPTIONS, NON_GCC_TEST_OPTIONS): New vars.
	Use them to set up CC.
	(*-sun-sunos4.1.3): Set them.

1994-05-19  Richard Stallman  (rms@mole.gnu.ai.mit.edu)

	* Makefile.in (lib-src): Don't depend on src/paths.h.

1994-05-18  Richard Stallman  (rms@mole.gnu.ai.mit.edu)

	* build-ins.in (copydests): Get rid of spurious `-'s.

	* configure.in: Define EMACS_CONFIGURATION instead of CONFIGURATION.

1994-05-17  Richard Stallman  (rms@mole.gnu.ai.mit.edu)

	* Version 19.23 released.

	* configure.in [HAVE_X11]: Merge $C_SWITCH_X_SITE into CFLAGS
	for the Xlib and Xt checks; then restore old CFLAGS.

1994-05-15  Richard Stallman  (rms@mole.gnu.ai.mit.edu)

	* configure.in (HAVE_X11XTR6): Add newline before #if.
	Add newline after #endif.

1994-05-13  Richard Stallman  (rms@mole.gnu.ai.mit.edu)

	* configure.in (HAVE_X11XTR6): Arrange to define it.

1994-05-12  Richard Stallman  (rms@mole.gnu.ai.mit.edu)

	* Makefile.in (install): Depend on blessmail.

1994-05-12  David J. MacKenzie  (djm@nutrimat.gnu.ai.mit.edu)

	* configure.in (mips-siemens-sysv*): Put quotes around value
	containing blanks.

1994-05-11  Richard Stallman  (rms@mole.gnu.ai.mit.edu)

	* Makefile.in (TAGS): Use the makefile in src subdir.

1994-05-10  Roland McGrath  (roland@churchy.gnu.ai.mit.edu)

	* configure.in (opsys): Recognize `gnu'.

1994-05-10  Richard Stallman  (rms@mole.gnu.ai.mit.edu)

	* configure.in (using NON_GNU_CPP): Fix test for CPP already set.

1994-05-09  David J. MacKenzie  (djm@nutrimat.gnu.ai.mit.edu)

	* configure.in: Remove AC_LANG_C call.  Not needed with Autoconf
	version > 1.8.

1994-05-08  Morten Welinder  (terra@diku.dk)

	* config.bat: Forcibly remove "# " style comments from makefiles.

1994-05-08  Richard Stallman  (rms@mole.gnu.ai.mit.edu)

	* Makefile.in (uninstall): When processing lispdir and etcdir,
	do nothing unless it exists and is a directory.

1994-05-06  Richard Stallman  (rms@mole.gnu.ai.mit.edu)

	* Makefile.in (install-arch-indep): Do install info/dired-x*.
	Merge code in from install-doc.
	(install-doc): Merge code back into install-arch-indep.
	(install-arch-dep): Don't depend on install-doc.

	* configure.in (run_in_place): Don't use pwd for archlibdir and docdir.

1994-05-04  Richard Stallman  (rms@mole.gnu.ai.mit.edu)

	* configure.in (making src/Makefile and lib-src/Makefile):
	Split off the autoconf substitutions and don't pass them thru cpp.
	(undefs): Use $canonical as well as $configuration.

	* make-dist: Distribute lisp/Makefile.

	* configure.in: Recognize m88k-dg-dgux5.4.3* and m88k-dg-dgux5.4.2*.
	Use lower case names for the s files.

1994-05-03  Morten Welinder  (terra@diku.dk)

	* config.bat: Added possibility for different file name
	transcriptions in lib-src.

1994-05-03  Richard Stallman  (rms@mole.gnu.ai.mit.edu)

	* Makefile.in (lib-src): Undo previous change.
	(blessmail): New target to run maybe-blessmail in lib-src.
	(all): Depend on blessmail.

	* Makefile.in (lib-src): Depend on src.

1994-04-30  Paul Reilly  (pmr@churchy.gnu.ai.mit.edu)

	* configure.in (m88k-dg-dgux5.4R3): Use dgux5-4R3.
	(m88k-dg-dgux5.4R2): dgux5.4R2.

1994-04-29  Richard Stallman  (rms@mole.gnu.ai.mit.edu)

	* configure.in (window_system): Restore accidentally deleted code
	that uses AC_FIND_X.

	* make-dist: Distribute config.bat.

1994-04-29  Morten Welinder  (terra@diku.dk)

	* config.bat: Corrected the configuration of lib-src
	to keep up with configure.  Add note about dos version 3
	or better needed (djgpp needs that).  Add note explaining
	that either install in c:/emacs or edit the script.
	Don't change to c:/emacs, but assume we're there (to minimize
	the number of places to change).

	* config.bat: Build-in the first step towards X11 support with
	the X11 emulator that exists.  At this time it won't work,
	and several files are missing.

1994-04-28  Richard Stallman  (rms@mole.gnu.ai.mit.edu)

	* configure.in: Use m/hp800.h in place of m/hp9000s800.h.
	Don't look for -lresolv.

	* Makefile.in (lib-src): Depend on src/paths.h.

1994-04-27  Richard Stallman  (rms@mole.gnu.ai.mit.edu)

	* configure.in: Restore deleted AC_SUBST of `configuration'.
	Improve error message for bad --with-x-toolkit value.

	* configure.in: Define CONFIGURATION in src/config.h
	rather than substituting in src/Makefile.in.

1994-04-26  Karl Heuer  (kwzh@hal.gnu.ai.mit.edu)

	* Makefile.in (install-doc): New target.
	(install-arch-dep): Depend on install-doc.
	(mkdir): Create docdir.

1994-04-22  Richard Stallman  (rms@mole.gnu.ai.mit.edu)

	* configure.in: Test for libresolv.a.
	Substitute machfile and opsysfile.

1994-04-22  Karl Heuer  (kwzh@hal.gnu.ai.mit.edu)

	* Makefile.in (.PHONY, install): Kill reference to obsolete do-install.
	(install-arch-dep): Install under the name $(EMACS).

1994-04-21  Richard Stallman  (rms@mole.gnu.ai.mit.edu)

	* configure.in (version): Use entire value of emacs-version.
	(mips-siemens-sysv*): New alternative.

1994-04-19  Richard Stallman  (rms@mole.gnu.ai.mit.edu)

	* Makefile.in (install-arch-indep): Don't install dired-x*.

1994-04-18  Karl Heuer  (kwzh@hal.gnu.ai.mit.edu)

	* configure.in (src/Makefile, lib-src/Makefile): Delete ^L.
	Fix definition of $undefs.

1994-04-17  Richard Stallman  (rms@mole.gnu.ai.mit.edu)

	* configure.in (window_system): Obey --with-x11=no and --with-x10=no.

	* configure.in (lib-src/Makefile.in): Use src, not lib-src, in -I.

1994-04-16  David J. MacKenzie  (djm@nutrimat.gnu.ai.mit.edu)

	* configure.in: Call AC_LANG_C, if it's defined, after AC_PREPARE.

1994-04-16  Richard Stallman  (rms@mole.gnu.ai.mit.edu)

	* configure.in (lib-src/Makefile.in): Make this from Makefile.in.in
	and run it thru cpp, as with src/Makefile.in.

	* configure.in: Use AC_SET_MAKE.

1994-04-15  Richard Stallman  (rms@mole.gnu.ai.mit.edu)

	* configure.in (i[34]86-ncr-sysv*): Use usg5-4-2.

1994-04-13  Richard Stallman  (rms@mole.gnu.ai.mit.edu)

	* Makefile.in (MAKE): Don't just assign it--use @SET_MAKE@.

	* configure.in (CFLAGS): Exclude ${CFLAGS} from singlequotes.
	(printing the choices): Make the toolkit message unconditional.
	(USE_X_TOOLKIT): Use `none', not `no', if none.
	(include libsrc_libs): Include config.h, and specify -I for srcdir.
	Get rid of temp file foofoo1.

1994-04-13  Karl Heuer  (kwzh@hal.gnu.ai.mit.edu)

	* configure.in (CFLAGS): Use shell syntax, not Makefile.

1994-04-12  Richard Stallman  (rms@mole.gnu.ai.mit.edu)

	* configure.in (window_system): If no X, set USE_X_TOOLKIT=no.
	(printing the choices): State choice of toolkit.
	(libsrc_libs): Recalculate after writing config.h;
	then update lib-src/Makefile.

1994-04-11  Richard Stallman  (rms@mole.gnu.ai.mit.edu)

	* configure.in: Add sunos4shr as alternative for suns.
	Conditionals testing for null $CC were backwards.

1994-04-10  Richard Stallman  (rms@mole.gnu.ai.mit.edu)

	* make-dist (msdos): Don't link patch1.  Link sed*.inp, not sed.in*.

1994-04-09  Richard Stallman  (rms@mole.gnu.ai.mit.edu)

	* configure.in: Handle -isc4.0*.

1994-03-30  Richard Stallman  (rms@mole.gnu.ai.mit.edu)

	* configure.in (esix5): Set NON_GNU_CPP.

1994-03-24  Roland McGrath  (roland@mole.gnu.ai.mit.edu)

	* Makefile.in (thisdir): Nonsensical variable removed.
	(install-arch-indep): Set shell var thisdir=`pwd` before cd and cd
	back to $thisdir, rather than the directory `this_dir'.

1994-03-17  Roland McGrath  (roland@churchy.gnu.ai.mit.edu)

	* Makefile.in (install-arch-indep): Add missing backslash after a
	`then'.

1994-03-14  Richard Stallman  (rms@mole.gnu.ai.mit.edu)

	* Makefile.in (thisdir): New variable.
	(install-arch-indep): Go back to thisdir to run INSTALL_DATA.

1994-03-08  Karl Heuer  (kwzh@hal.gnu.ai.mit.edu)

	* configure.in: Add freebsd.

1994-03-08  Roland McGrath  (roland@churchy.gnu.ai.mit.edu)

	* configure.in: Check for fpathconf.

1994-03-02  Karl Heuer  (kwzh@hal.gnu.ai.mit.edu)

	* configure.in (with_x_toolkit): Fix typo in previous change.

1994-03-01  Karl Heuer  (kwzh@hal.gnu.ai.mit.edu)

	* configure.in: New s-file for rs60000-ibm-aix3.2.5.

1994-02-26  Richard Stallman  (rms@mole.gnu.ai.mit.edu)

	* configure.in (with_x_toolkit): Don't allow motif or open-look.

1994-02-24  Karl Heuer  (kwzh@hal.gnu.ai.mit.edu)

	* configure.in: Fix value of docdir.
	* Makefile.in (install-arch-indep): Install DOC* in docdir.

1994-02-24  Richard Stallman  (rms@mole.gnu.ai.mit.edu)

	* configure.in (*-sysv4.1): Set NON_GNU_CPP.

1994-02-22  Karl Heuer  (kwzh@geech.gnu.ai.mit.edu)

	* configure.in: New variable docdir to control where the docstring
	file goes.
	Makefile.in: Use it to initialize PATH_DOC in paths.h.

1994-02-22  Karl Heuer  (kwzh@mole.gnu.ai.mit.edu)

	* configure.in: When --run-in-place, don't inherit archlibdir.

1994-02-19  Richard Stallman  (rms@mole.gnu.ai.mit.edu)

	* Makefile.in (install-arch-dep, install-arch-indep):
	New targets split up former do-install rule.
	(do-install): Target deleted.

1994-02-16  Richard Stallman  (rms@mole.gnu.ai.mit.edu)

	* configure.in (mips-sony-newsos*): New configuration.

1994-02-14  Frederic Pierresteguy  (fp@mole.gnu.ai.mit.edu)

	* configure.in (rs6000-bull-bosx*): Add support for BULL dpx20.

1994-02-11  Karl Heuer  (kwzh@mole.gnu.ai.mit.edu)

	* configure.in: Fix misspelled symbol LD_SWITCH_X_SITE_AUX.

1994-02-11  Richard Stallman  (rms@mole.gnu.ai.mit.edu)

	* configure.in: Don't initialize CC.

1994-02-10  Roland McGrath  (roland@churchy.gnu.ai.mit.edu)

	* configure.in (creating src/Makefile): Also generate -U switches
	for symbols in the $configuration value.

	* configure.in: Check for sys_siglist being declared in system header.

1994-02-10  Richard Stallman  (rms@mole.gnu.ai.mit.edu)

	* configure.in (creating src/Makefile): Delete blank lines
	along with lines of whitespace.
	(m68k-motorola-sysv*, m68000-motorola-sysv*): Compute proper CC value.

1994-02-09  Richard Stallman  (rms@mole.gnu.ai.mit.edu)

	* configure.in: Get, use, and substitute C_SWITCH_MACHINE
	like C_SWITCH_SYSTEM.
	(m68*-motorola-sysv*): Set CC.  Require cpu type to be m68k or m68000.

1994-02-04  Karl Heuer  (kwzh@mole.gnu.ai.mit.edu)

	* configure.in (drem): Check for this function.

1994-02-03  Richard Stallman  (rms@mole.gnu.ai.mit.edu)

	* configure.in (Using NON_GNU_CPP): Don't lose if it has spaces.
	If CPP was inherited from environment, don't use NON_GNU_CPP.
	(NON_GNU_CC): Likewise.
	(handling with_gcc): Use explicit if in the `no' case.
	(cc_specified): New variable; if set, don't use NON_GNU_CC.

1994-02-02  Richard Stallman  (rms@mole.gnu.ai.mit.edu)

	* configure.in (mips-mips-riscos4*): Set NON_GNU_CPP.

1994-02-01  Karl Heuer  (kwzh@mole.gnu.ai.mit.edu)

	* configure.in: Check whether fmod exists.

1994-01-31  Roland McGrath  (roland@churchy.gnu.ai.mit.edu)

	* make-dist: Distribute {src,lisp}/ChangeLog.? instead of
	{src,lisp}/OChangeLog.

1994-01-22  Roland McGrath  (roland@churchy.gnu.ai.mit.edu)

	* configure.in: Restore Jan 8 and Jan 16 changes.  The -U hack is
	necessary for proper operation.  This code works with the current
	released version of Autoconf.

1994-01-21  Richard Stallman  (rms@mole.gnu.ai.mit.edu)

	* configure.in (with_x_toolkit): Treat values athena and lucid alike.
	(USE_X_TOOLKIT): Define it for all values except `no'.

	* configure.in: Undo first Jan 8 change and Jan 16 change.

1994-01-18  Richard Stallman  (rms@mole.gnu.ai.mit.edu)

	* configure.in: Handle --with-x-toolkit.  Produce lwlib/Makefile.
	Substitute USE_X_TOOLKIT as both C macro and Make variable.

	* Makefile.in (lwlib/Makefile): New target.
	(SUBDIR_MAKEFILES): Depend on lwlib/Makefile.
	(clean, mostlyclean, distclean, realclean): Handle lwlib subdir.
	(unlock, relock): Handle lwlib subdir.

	* Makefile.in: Add some .PHONY targets.

	* make-dist: Handle lwlib subdir like oldXMenu subdir.

	* lwlib: New subdirectory.

1994-01-17  Richard Stallman  (rms@mole.gnu.ai.mit.edu)

	* configure.in: If CPP has a value that is a directory,
	discard the value.

1994-01-16  Roland McGrath  (roland@churchy.gnu.ai.mit.edu)

	* configure.in (srcdir_undefs): Add g flag to sed substitution to
	remove -U[0-9]*.

1994-01-15  Richard Stallman  (rms@mole.gnu.ai.mit.edu)

	* Makefile.in (do-install): Install the dired-x info files.

	* configure.in: Provide for variable LD_SWITCH_X_SITE_AUX.
	(See src/s/sol2.h.)

1994-01-12  Richard Stallman  (rms@mole.gnu.ai.mit.edu)

	* configure.in (m68k-harris-cxux*, m88k-harris-cxux*): New configs.

1994-01-08  Roland McGrath  (roland@churchy.gnu.ai.mit.edu)

	* configure.in (creating src/Makefile): Put code inside 2nd arg to
	AC_OUTPUT as it should be; hopefully no one will again see fit to
	gratuitously break this and not make a change log entry.
	Optimized sed processing of Makefile.in and cpp output; now
	preserves comments previously removed from the cpp input.
	Eliminated temp file for cpp output.  Generate -U switches to
	undefine all identifiers that appear in the directory name
	${srcdir}; pass these to cpp.

	* configure.in (version): Fix sed regexp to match two-elt version
	number.

	* configure.in: Check for strerror.

1994-01-07  Richard Stallman  (rms@mole.gnu.ai.mit.edu)

	* configure.in: Test for bcmp.

1994-01-06  Richard Stallman  (rms@mole.gnu.ai.mit.edu)

	* make-dist (tempdir): Put subdir msdos into the distribution.

1993-01-07  Morten Welinder  (terra@diku.dk)

	* config.bat: New file.

1994-01-02  Richard Stallman  (rms@mole.gnu.ai.mit.edu)

	* Makefile.in (${SUBDIR} target): Pass down LDFLAGS and CPPFLAGS.

1994-01-01  Richard Stallman  (rms@mole.gnu.ai.mit.edu)

	* configure.in (m68*-next-*): Don't care about which os is specified.
	(i[34]86-*-*): Check for *-nextstop*.

1993-12-24  Richard Stallman  (rms@mole.gnu.ai.mit.edu)

	* configure.in: Check for setsid.

1993-12-17  Richard Stallman  (rms@srarc2)

	* configure.in (*-sun-solaris*): Add special case for Solaris 2.3.

1993-12-15  Richard Stallman  (rms@srarc2)

	* Makefile.in (mkdir): Make only the lockdir writable.

	* configure.in (i860-*-sysv4): Rename from i860-*-sysvr4.

1993-12-11  Richard Stallman  (rms@srarc2)

	* Makefile.in (libdir): Use @libdir@.

1993-12-08  Richard Stallman  (rms@srarc2)

	* Makefile.in (install): Add empty command.

1993-12-04  Richard Stallman  (rms@srarc2)

	* make-dist: Put man/getopt.c in the dist.

	* configure.in (LIBS): Add test for existence of XSetWMProtocols.

	* Makefile.in (install): Depend on ${SUBDIR}, not `all'.

1993-12-03  Richard Stallman  (rms@srarc2)

	* configure.in (solaris): Set NON_GNU_CPP instead of CPP.
	Set it for all solaris versions.
	(mips-mips-riscos4*): Set NON_GNU_CC, not CC.
	(after checking for GCC): If not GCC, and NON_GNU_CPP is set, set CPP.
	Likewise for NON_GNU_CC and CC.

1993-12-01  Richard Stallman  (rms@srarc2)

	* configure.in (mips-mips-riscos4*): Assign variable CC.
	(checking ${with_gcc}): If "no", don't override CC if already set.
	(CC): Initialize it as empty.

1993-11-30  Richard Stallman  (rms@srarc2)

	* configure.in (Suns): Set CPP if *-solaris2.3*.

1993-11-27  Richard Stallman  (rms@mole.gnu.ai.mit.edu)

	* Version 19.22 released.

	* Makefile.in (do-install): Use umask 022 in copying etc and lisp dirs.

1993-11-25  Richard Stallman  (rms@mole.gnu.ai.mit.edu)

	* make-dist: When breaking links, use cp -p.
	Copy install.sh into distribution.
	Move the temp dir up into the parent dir;
	don't leave the staging dir make-dist.tmp... in existence.
	* install.sh: New file.

1993-11-21  Richard Stallman  (rms@mole.gnu.ai.mit.edu)

	* configure.in (i[34]86-ncr-sysv*): New specific alternative.

1993-11-20  Richard Stallman  (rms@mole.gnu.ai.mit.edu)

	* configure.in (version): When --run-in-place, exclude
	${datadir}/emacs/site-lisp from locallisppath.

1993-11-18  Richard Stallman  (rms@mole.gnu.ai.mit.edu)

	* configure.in: Delete jumk.c before writing it.

1993-11-16  Richard Stallman  (rms@mole.gnu.ai.mit.edu)

	* Version 19.21 released.

	* Makefile.in (mkdir): Ignore error from chmod.

1993-11-15  Richard Stallman  (rms@mole.gnu.ai.mit.edu)

	* make-dist: Don't put lisp/forms.README in the distribution.

1993-11-13  Richard Stallman  (rms@mole.gnu.ai.mit.edu)

	* configure.in (creating src/Makefile): Before running cpp,
	discard all lines that start with `# Generated' or /**/#.

1993-11-11  Richard Stallman  (rms@mole.gnu.ai.mit.edu)

	* Version 19.20 released.

	* make-dist: Use build-ins.in, not build-install.in.
	Don't bother updating TAGS since it's not included.

	* build-ins.in: Renamed from build-install.in.

1993-11-10  Richard Stallman  (rms@mole.gnu.ai.mit.edu)

	* make-dist: Don't try to link *.texinfo--there are none now.
	When running make in lib-src, specify YACC var value.

1993-10-03  Roland McGrath  (roland@churchy.gnu.ai.mit.edu)

	* configure.in (extrasub): Add vpath patterns for %.[yls].

	* configure.in: Don't do seddery on config.status after AC_OUTPUT.
	Instead just include the commands to make src/Makefile as the
	second arg to AC_OUTPUT.

	* configure.in: Use : instead of dnl for comment inside
	$makefile_command.

	* configure.in: No longer use vpath_sed.  Instead, when we notice
	srcdir already configured, set extrasub to hack vpath in the
	makefiles.

	* configure.in: In cmds to make src/Makefile, chmod Makefile.new
	before moving it.
	* Makefile.in (VPATH): Define to @srcdir@.

1993-09-28  Brian J. Fox  (bfox@cubit)

	* configure.in: Don't copy ${srcdir}/src/Makefile.in; that file
	doesn't exist.  Just copy src/Makefile.in instead.
	Touch all of the Makefiles after editing config.status.

	* INSTALL: Update documentation to match new configuration
	mechanism.

1993-09-27  Brian J. Fox  (bfox@ai.mit.edu)

	* configure.in: Allow any of the path or directory Makefile
	variables to be set with flags to configure.  Create all Makefiles
	at configure time.  Edit special commands into config.status after
	src/Makefile.in is built from src/Makefile.

	* Makefile.in (src/Makefile, lib-src/Makefile, oldXMenu/Makefile):
	If these files are out of date, simply have config.status
	rebuild them; don't rebuild them explicitly.

1993-09-25  Brian J. Fox  (bfox@ai.mit.edu)

	* build-install.in: Change src/xemacs to src/emacs.  We no longer
	create src/xemacs, so the file wouldn't be found.

	* make-dist: Remove `src/ymakefile', add `src/Makefile.in.in'.

1993-09-24  Brian J. Fox  (bfox@albert.gnu.ai.mit.edu)

	* configure.in: Avoid forcing the search of /usr/include before
	fixed include files by resetting C_SWITCH_X_SITE if it is
	"-I/usr/include".

1993-09-20  Richard Stallman  (rms@mole.gnu.ai.mit.edu)

	* Makefile.in (@rip_paths@locallisppath):
	Delete ${datadir}/emacs/site-lisp.

1993-09-15  Roland McGrath  (roland@churchy.gnu.ai.mit.edu)

	* configure.in:
	Use AC_QUOTE_SQUOTE twice to properly quote vpath_sed value.
	Remove ${extra_output} from AC_OUTPUT call.

1993-09-17  Brian J. Fox  (bfox@inferno)

	* make-dist: Quote backquotes found in strings to be echoed.

	* configure.in: Use "sh -c pwd" when we want to avoid having the
	shell fix up the value of $PWD.

1993-09-13  Brian J. Fox  (bfox@inferno)

	* Makefile.in (do-install): Don't abort if ln or chmod at the end
	of the installation fail.  Suggested by Karl Berry.

1993-08-30  Brian J. Fox  (bfox@inferno)

	* Makefile.in (*clean): Use "$(MAKE) $(MAKEFLAGS)" wherever "make"
	was used.  Set MAKEFLAGS from MFLAGS.

1993-09-16  Richard Stallman  (rms@mole.gnu.ai.mit.edu)

	* configure.in: Test for res_init in libc.

1993-09-13  Richard Stallman  (rms@mole.gnu.ai.mit.edu)

	* configure.in: In the file ${tempcname}, use configure___
	instead of @configure@.

1993-09-12  Roland McGrath  (roland@sugar-bombs.gnu.ai.mit.edu)

	* make-dist: Dist vpath.sed.

	* Makefile.in (lib-src/Makefile, src/Makefile, oldXMenu/Makefile):
	Depend on vpath.sed.
	Replace sed command for VPATH with @vpath_sed@.

	* configure.in: Substitute variable `vpath_sed'.
	If not in $srcdir and $srcdir is configured,
	issue warning that GNU make is required,
	and set vpath_sed to use vpath.sed script.

1993-09-10  Roland McGrath  (roland@churchy.gnu.ai.mit.edu)

	* configure.in: Remove check for $srcdir being configured.
	This pretty much works now.
	Grok {m68*-hp,i[34]86-*}-netbsd* and set opsys=netbsd.
	Check for XFree86 (/usr/X386/include) independent of whether
	-lXbsd exists.

	* Makefile.in (info, dvi, clean, mostlyclean, distclean,
	realclean, unlock, relock): Use `$(MAKE)' in place of plain
	`make'.

1993-08-14  Richard Stallman  (rms@mole.gnu.ai.mit.edu)

	* Version 19.19 released.

	* configure.in (i386-*-sunos4): Assume Sunos 4.0.

1993-08-13  Richard Stallman  (rms@mole.gnu.ai.mit.edu)

	* configure.in: Check for XScreenNumberOfScreen.

1993-08-12  Richard Stallman  (rms@mole.gnu.ai.mit.edu)

	* configure.in: Add * to end of all configuration alternatives.
	(m68*-sony-newsos3*): New alternative.

1993-08-11  Richard Stallman  (rms@mole.gnu.ai.mit.edu)

	* make-dist: Include getdate.c in distribution.

	* configure.in: For --help, use $PAGER if it is set.
	(LIB_X11_LIB): Default to -lX11.
	(mips-sgi-irix5.*): New alternative.

	* Makefile.in (do-install): Install info/gnus* and info/sc*.

	* configure.in (m68*-hp-hpux*, hppa*-hp-hpux*):
	Recognize *.B8.* as hpux version 8.
	(m68*-tektronix-bsd*): Fix typo in tek4300.
	(AC_HAVE_FUNCS): Add ftime.

1993-08-10  Richard Stallman  (rms@mole.gnu.ai.mit.edu)

	* configure.in (m88k-tektronix-sysv3*): Add the missing *.
	Use tekxd88, not tekXD88.

1993-08-10  Roland McGrath  (roland@churchy.gnu.ai.mit.edu)

	* configure.in: Check for -lm.  Then can check for frexp and logb.

1993-08-08  Richard Stallman  (rms@mole.gnu.ai.mit.edu)

	* Version 19.18 released.

	* make-dist (src): Don't put gnu-hp300 in dist.
	(src, lisp): Include OChangeLog in dist.

1993-08-08  Jim Blandy  (jimb@geech.gnu.ai.mit.edu)

	* configure.in: Test for presence of logb and frexp functions.

1993-08-05  Richard Stallman  (rms@mole.gnu.ai.mit.edu)

	* configure.in (machine): Add i370-ibm-aix*.

1993-08-03  Jim Blandy  (jimb@geech.gnu.ai.mit.edu)

	* configure.in (function checks): Test for mkdir and rmdir.

	* configure.in (function checks): Don't test for random and bcopy
	only when we're building with X; look for them all the time.

1993-07-30  Jim Blandy  (jimb@geech.gnu.ai.mit.edu)

	* configure.in: Test for availability of bcopy functions, searching
	the X libraries if we're using X.

	* configure.in: Test for the presence of/usr/lpp/X11/bin/smt.exp,
	and #define HAVE_AIX_SMT_EXP if we do.  This is present in some
	versions of AIX, and needs to be passed to the loader.

	* configure.in: Test for the availability of the
	XScreenResourceString function.

1993-07-30  David J. MacKenzie  (djm@frob.eng.umd.edu)

	* configure.in: If we found X on our own, set C_SWITCH_X_SITE and
	LD_SWITCH_X_SITE and assume --with-x11.
	Only look for X11 files if we weren't told about a window system
	or if we were told to use X11 but not told where.
	Search the libraries from the s and/or m files when checking for
	functions.

	* configure.in: Remove any trailing slashes in prefix and exec_prefix.

1993-07-27  Jim Blandy  (jimb@geech.gnu.ai.mit.edu)

	* make-dist: Include lisp/dired.todo in the distribution.

1993-07-23  Richard Stallman  (rms@mole.gnu.ai.mit.edu)

	* configure.in: Add code to set HAVE_INET_SOCKETS.

1993-07-21  Richard Stallman  (rms@mole.gnu.ai.mit.edu)

	* configure.in: If we do find x_includes and x_libraries
	via AC_FIND_X, set C_SWITCH_X_SITE and LD_SWITCH_X_SITE.

1993-07-19  Richard Stallman  (rms@mole.gnu.ai.mit.edu)

	* make-dist: Include src/gnu-hp300 in the dist.

	* configure.in (canonical): New variable holds the canonicalized
	configuration.  Don't alter `configuration'.  Use `configuration'
	for Makefile.in for file naming.
	(testing x_includes and x_libraries): Use =, not ==.

1993-07-17  Jim Blandy  (jimb@totoro.cs.oberlin.edu)

	* Version 19.17 released.

	* Makefile.in (src/Makefile): Propagate C_SWITCH_SYSTEM to the src
	directory's makefile.  This allows the invocation of CPP which
	builds xmakefile to receive these switches.  The SunSoft C
	preprocessor inserts spaces between tokens if it doesn't get the
	-Xs flag requested in src/s/sol2.h.

1993-07-12  Frederic Pierresteguy  (F.Pierresteguy@frcl.bull.fr)

	* configure.in (m68k-bull-sysv3): New config.

1993-07-10  Jim Blandy  (jimb@geech.gnu.ai.mit.edu)

	* configure.in: Use the autoconf AC_FIND_X macro to try to find
	the X Windows libraries.

1993-07-07  Jim Blandy  (jimb@geech.gnu.ai.mit.edu)

	* make-dist (tempdir): Don't create lisp/forms-mode directory in
	the distribution.  Those files aren't kept in their own
	subdirectory any more.

1993-07-06  Jim Blandy  (jimb@geech.gnu.ai.mit.edu)

	* Version 19.16 released.

1993-06-23  Jim Blandy  (jimb@wookumz.gnu.ai.mit.edu)

	* configure.in: Add --verbose flag.

1993-06-19  Jim Blandy  (jimb@wookumz.gnu.ai.mit.edu)

	* version 19.15 released.

1993-06-18  Jim Blandy  (jimb@geech.gnu.ai.mit.edu)

	* Makefile.in (top_distclean): Use -f switch when cleaning out
	lock dir; it might be empty.

	* configure.in: Only check for -lXbsd once.

1993-06-17  Jim Blandy  (jimb@wookumz.gnu.ai.mit.edu)

	* Version 19.14 released.

1993-06-17  Jim Blandy  (jimb@wookumz.gnu.ai.mit.edu)

	* make-dist: If using gzip, create distribution with '.gz' extension.

	* make-dist (lisp/term): This doesn't have a ChangeLog anymore.
	(lisp/forms-mode): This doesn't exist anymore.

	* configure.in: Look for the closedir function.

1993-06-16  Jim Blandy  (jimb@wookumz.gnu.ai.mit.edu)

	* configure.in (CPP): Autoconf sets this to a shell variable
	reference, which doesn't work when it's edited into a makefile.
	Expand that variable reference.

	* Makefile.in (CPP): New variable.
	(src/Makefile): Edit CPP into src/Makefile.

	* Makefile.in (src/Makefile): Don't bother exiting single quotes
	and entering double quotes to get the values of LD_SWITCH_X_SITE
	and the other make variables; make substitutes them in anyway.

	* Makefile.in (uninstall): Don't remove the lisp and etc
	directories if they're in the source tree.

	Bring mumbleclean targets into conformance with GNU coding standards.
	* Makefile.in (mostlyclean, clean): Separate these two; just have
	them pass the request to the subdirectory makefiles.
	(distclean): Pass the request down, and then get rid of the
	files configure built, and get rid of the Makefiles.
	(realclean): Pass the request down, and then do the same things
	distclean does.
	(uninstall, info, dvi): New targets.

	* configure.in: Move clause for PC-compatible i386 box to the end
	of the case statement, to avoid masking configurations below.

	* configure.in: Add case for m88k-motorola-sysv4.

	* configure.in: Add support for HP/UX versions 7, 8, and 9 on
	the HP 68000 machines.

	* configure.in: Put the arguments to LD_SWITCH_X_SITE's and
	C_SWITCH_X_SITE's -L and -I switches in quotes, so the
	preprocessor won't fiddle with them.

1993-06-13  Richard Stallman  (rms@mole.gnu.ai.mit.edu)

	* Makefile.in (TAGS): cd to src to run etags.

1993-06-12  Jim Blandy  (jimb@wookumz.gnu.ai.mit.edu)

	* configure.in (version): Check the X libraries for XrmSetDatabase
	and random, and see if we have -lXbsd.

1993-06-11  Jim Blandy  (jimb@wookumz.gnu.ai.mit.edu)

	* configure.in: Pass "-Isrc" to the CPP we run to examine the
	s/*.h and m/*.h files.  Martin Tomes
	<mt00@controls.eurotherm.co.uk> says ISC Unix 3.0.1 needs it.

1993-06-10  Richard Stallman  (rms@mole.gnu.ai.mit.edu)

	* configure.in: Move i386-prime-sysv* and i386-sequent-bsd*
	above the general i386 alternative.

1993-06-10  Jim Blandy  (jimb@wookumz.gnu.ai.mit.edu)

	* configure.in: Recognize configuration name for Data General
	AViiON machines.

	* configure.in: Use AC_LONG_FILE_NAMES.

1993-06-09  Jim Blandy  (jimb@wookumz.gnu.ai.mit.edu)

	* configure.in: Test for bison.
	* Makefile.in (YACC): New variable.
	(lib-src/Makefile.in): Edit YACC into the makefile.

1993-06-08  Jim Blandy  (jimb@totoro.cs.oberlin.edu)

	* Version 19.13 released.

	* configure.in (CFLAGS): Don't set this according to the value of
	the GCC shell variable.  Instead, consult the machine and system
	files for the values of C_OPTIMIZE_SWITCH and C_DEBUG_SWITCH, and
	test __GNUC__ while we're at it.

	* configure.in: Remove extra ;; from hpux cases.

1993-06-07  Jim Blandy  (jimb@totoro.cs.oberlin.edu)

	* configure.in: Check to see if the system has -ldnet.

1993-06-08  Jim Blandy  (jimb@wookumz.gnu.ai.mit.edu)

	* make-dist: Add clauses to distribute lisp/forms-mode.

1993-06-07  Richard Stallman  (rms@mole.gnu.ai.mit.edu)

	* configure.in (machine): Fix the versions in hpux version number test.
	Do not guess based on cpu type.  Do check for explicit system version.

1993-06-03  Richard Stallman  (rms@mole.gnu.ai.mit.edu)

	* configure.in: Do NOT look for `unknown' as company name.

1993-06-02  Richard Stallman  (rms@mole.gnu.ai.mit.edu)

	* configure.in: Fix typo in message.

1993-06-01  Richard Stallman  (rms@mole.gnu.ai.mit.edu)

	* Version 19.12 released.

	* Makefile.in (do-install): Correct previous etc-copying change.
	Partially rewrite using `if'.
	(src/Makefile): Insert --x-libraries option into LD_SWITCH_X_SITE.

	* Version 19.11 released.

	* configure.in: Handle 386bsd.

1993-05-31  Richard Stallman  (rms@mole.gnu.ai.mit.edu)

	* make-dist: Update getdate.c.

	* configure.in: Handle bsd386.

	* Makefile.in (do-install): Use `-' in tar options.

	* configure.in: Change  ! "${...}"  to  x"${...}" = x.

	* Makefile.in (do-install): Copy the DOC-* files from the build
	etc directory, as well as lots of things from ${srcdir}/etc.

	* make-dist: Copy config.guess.

	* configure.in: Handle AIX versions 1.2, 1.3.

1993-05-30  Jim Blandy  (jimb@wookumz.gnu.ai.mit.edu)

	* configure.in: Use s/bsd4-3.h for mips-mips-riscos4, and add
	the configuration name mips-mips-usg* to represent USG systems.

	* configure.in: Fix logic to detect if srcdir is already configured.

	* Makefile.in: Pass in LD_SWITCH_X_SITE.

	* Makefile.in (mkdir, clean, mostlyclean, do-install): Use `(cd
	foo && pwd)` instead of `(cd foo ; pwd)` to get the canonical name
	of a directory; cd might fail, and have pwd print out the current
	directory.

1993-05-30  Richard Stallman  (rms@mole.gnu.ai.mit.edu)

	* configure.in: When looking for sources, use '.', not `.`.  Also '..'.

1993-05-30  Jim Blandy  (jimb@wookumz.gnu.ai.mit.edu)

	* configure.in: Complain if srcdir points at an already-configured
	tree.

1993-05-30  Richard Stallman  (rms@mole.gnu.ai.mit.edu)

	* Version 19.10 released.

1993-05-29  Jim Blandy  (jimb@wookumz.gnu.ai.mit.edu)

	* Makefile.in: Use Makefile comments, not C comments.

	* configure.in: Add case for the Tektronix XD88.

1993-05-29  Richard Stallman  (rms@mole.gnu.ai.mit.edu)

	* configure.in: Handle sysv4.2 and sysvr4.2.

1993-05-29  Jim Blandy  (jimb@wookumz.gnu.ai.mit.edu)

	* configure.in: Traverse the argument list without destroying it;
	don't use shift.  It turns out that "set - ${saved_arguments}"
	doesn't work portably.

	* configure.in: Add missing "fi".

	* make-dist: Rebuild configure if configure.in is newer.

	* Makefile.in (src:, lib-src:, FRC:): Force the src and lib-src
	targets to be executed even if make remembers that it has already
	satisfied FRC.

1993-05-29  Richard Stallman  (rms@mole.gnu.ai.mit.edu)

	* Makefile.in (do-install): Delete redundant code to copy etc twice.

	* configure.in (romp): Handle various version numbers with aos and bsd.

1993-05-28  Richard Stallman  (rms@mole.gnu.ai.mit.edu)

	* configure.in: Fix message text.

1993-05-28  Jim Blandy  (jimb@geech.gnu.ai.mit.edu)

	* make-dist: Make a `site-lisp' directory in the distribution,
	instead of a `local-lisp' directory, which hasn't been the
	appropriate name for a long time.
	* Makefile.in (@rip_paths@locallisppath): Use site-lisp directory
	from the distribution first, then /usr/local/lib/emacs/site-lisp.

	* Makefile.in (do-install): Correctly detect if ./etc and
	${srcdir}/etc are the same.

	* configure.in: Extract UNEXEC from the system configuration
	files, compute the name of the source file corresponding to the
	object file, and #define it as UNEXEC_SRC in config.h.

	* configure.in: If srcdir is '.', then try using PWD to make it
	absolute.

	* configure.in: Include ${srcdir} in the printed report, to help
	people notice if it's an automounter path.

1993-05-27  Jim Blandy  (jimb@geech.gnu.ai.mit.edu)

	* configure.in (prefix): Don't run pwd on srcdir unnecessarily.

1993-05-27  Richard Stallman  (rms@mole.gnu.ai.mit.edu)

	* Makefile.in (do-install): Delete the dest dir, not the source dir,
	when they are different.  Add  `shift' command.
	(COPYDESTS, COPYDIR): Delete external-lisp dir.
	(externallispdir): Var deleted.

	* configure.in: Delete spurious paren outputting short_usage.

1993-05-27  Jim Blandy  (jimb@geech.gnu.ai.mit.edu)

	* Version 19.9 released.

1993-05-26  Jim Blandy  (jimb@wookumz.gnu.ai.mit.edu)

	* Makefile.in (${SUBDIR}): Pass the value of the make variable to
	subdirectory makes.

	* make-dist: Check for .elc files with no corresponding .el file.

	* Makefile.in (mkdir): Make all the directories in locallisppath.

	* config.guess: New file.
	* configure.in: Use it, tentatively.
	* INSTALL: Mention its usage.

	* configure.in (hppa-hp-hpux): Use uname -r instead of uname -m;
	the former gives you the operating system rev directly.
	Use s/hpux.h if we don't recognize what we got.

	* Makefile.in (do-install): Don't remove a destination directory
	if it's the same as the source.  If ${srcdir}/info == ${infodir},
	don't try to copy the info files.

	* Makefile.in (COPYDIR, COPYDESTS): Don't mention etc twice; this
	doesn't work if you're not using a separate source directory.
	(do-install): Copy the build tree's etc directory only after
	making sure it's not also the source tree's etc directory.

1993-05-26  Richard Stallman  (rms@mole.gnu.ai.mit.edu)

	* configure.in: Handle sunos4.1.3 specially.

1993-05-25  Richard Stallman  (rms@mole.gnu.ai.mit.edu)

	* Makefile.in (INSTALL): Add definition.

	* configure.in: Fix some messages.  Support -with-gnu-cc.
	At the end, use `set --', not `set -'.
	Delete spurious `.h' in hpux alternatives.

1993-05-25  Jim Blandy  (jimb@wookumz.gnu.ai.mit.edu)

	* Version 19.8 released.

1993-05-25  Jim Blandy  (jimb@wookumz.gnu.ai.mit.edu)

	* configure.in: When looking for source in the same directory as
	the configure script, make the path thus discovered absolute.
	If the user specifies the `--srcdir' switch, make that directory
	absolute too.

	* Makefile.in (srcdir): Remove comment saying this doesn't work.

	* Makefile.in (src/paths.h): Edit the `infodir' variable into this
	too, as the value of the PATH_INFO macro.

	* configure.in: Check to see if the source lives in the same
	directory as the configure script.

1993-05-24  Jim Blandy  (jimb@wookumz.gnu.ai.mit.edu)

	* Makefile.in (install): Split this into `install' and
	`do-install', to give people more control over exactly what gets
	done.
	(do-install): New target, containing the guts of `install'.
	Don't remove and recreate the directories inside the copying loop - do
	it all before the copying loop.  Pass more flags to the lib-src
	make.
	(mkdir): Create ${infodir}, ${mandir}, and ${sitelispdir} here, to
	avoid errors and warnings.

	* configure.in: For generic IBM PC boxes, insist on "unknown" for
	the manufacturer - the more general case was blocking other i386
	configuration names below, and that's how the names are written in
	MACHINES anyway.

	* make-dist: When breaking links, remove the link before moving
	the copy onto it, to avoid interactive behavior.

	* Makefile.in: Doc fix.

	* configure.in: Doc fix.

	* INSTALL: Mention --exec-prefix option.

	* configure.in: Add support for the `--exec-prefix' option.
	* Makefile.in: Accept that support.

	* configure.in: Use the AC_PROG_INSTALL macro.
	* Makefile.in (INSTALL): Variable removed.
	(INSTALL_PROGRAM, INSTALL_DATA): Accept these values from configure.

	* configure.in: Distinguish between hp800's and hp700's by calling
	"uname -m".

1993-05-24  Richard Stallman  (rms@mole.gnu.ai.mit.edu)

	* configure.in: Recognize configuration names for i860 boxes
	running SYSV.

1993-05-23  Jim Blandy  (jimb@geech.gnu.ai.mit.edu)

	* configure.in: Distinguish between hp800's and hp700's by the
	version of HP/UX they run, since that's something people are more
	likely to know - hp700's run 8.0.
	Add HP 700 configuration.

	* configure.in: Test for the presence of the `rename' function.

	* Makefile.in (C_SWITCH_X_SITE): New variable - get this from
	configure.in.
	(oldXMenu/Makefile): Edit C_SWITCH_X_SITE into this.

	* make-dist: Break intra-tree links.

	* configure.in: Explain that this is an autoconf script, and give
	instructions for rebuilding configure from it.  Arrange to put
	comments in configure explaining this too.

	* configure.in: Make the first line of the configure script be
	"#!/bin/sh".  Leaving the first line blank didn't work.

	* configure.in (long_usage): Remove; made short_usage describe
	the options briefly.

	* configure.in: Implement the --prefix option.
	* Makefile.in (prefix): Add support for it here.
	* INSTALL: Document it here.

	* Makefile.in (install): Don't assume that the files in the `info'
	subdirectory match  *.info.  They don't have that prefix.

1993-05-22  Jim Blandy  (jimb@geech.gnu.ai.mit.edu)

	* configure.in: Add case for version 5 of Esix.

1993-05-22  Jim Blandy  (jimb@geech.gnu.ai.mit.edu)

	* Version 19.7 released.

	* make-dist: There aren't any *.com files in lib-src anymore.

	* make-dist: Copy texinfo.tex and texindex.c, rather than linking
	them; they're symlinks to other filesystems on the GNU machines.

	* make-dist: Check that the manual reflects the same version of
	Emacs as stated in lisp/version.el.  Edit that version number into
	the README file.

1993-05-21  Jim Blandy  (jimb@geech.gnu.ai.mit.edu)

	* configure.in: Remove the hack of AC_DEFINE; use
	AC_DEFINE_UNQUOTED.

1993-05-20  Jim Blandy  (jimb@wookumz.gnu.ai.mit.edu)

	* make-dist: Don't distribute precomp.com, compile.com, or
	link.com from ./src; they're in ./vms now.

	Some time-handling patches from Paul Eggert:
	* configure.in: Add AC_TIMEZONE.

1993-05-19  Jim Blandy  (jimb@wookumz.gnu.ai.mit.edu)

	* configure.in: Recognize Linux as a valid operating system for
	the i386.

1993-05-18  Jim Blandy  (jimb@wookumz.gnu.ai.mit.edu)

	* make-dist: Distribute some VMS files we got from Richard Levitte.

	* Makefile.in (oldXMenu/Makefile): Take oldXMenu/Makefile.in as
	the source for the sed command, not oldXMenu/Makefile.

1993-05-17  Jim Blandy  (jimb@totoro.cs.oberlin.edu)

	* INSTALL: Don't claim the srcdir option doesn't work.

1993-05-16  Jim Blandy  (jimb@totoro.cs.oberlin.edu)

	* configure.in: Include remarks saying what order the autoconf
	tests should go in, and remind people to change config.h.in
	whenever they add autoconf tests which make #definitions.

	* make-dist: Distribute oldXMenu/Makefile.in, not oldXMenu/Makefile.

1993-05-15  Jim Blandy  (jimb@geech.gnu.ai.mit.edu)

	* Makefile.in (oldXMenu/Makefile): Make this depend on
	${srcdir}/oldXMenu/Makefile.in, not itself.

	* PROBLEMS: Some updates from David J. Mackenzie.

	More changes from David J. Mackenzie.
	* Makefile.in (install.sysv, install.xenix, install.aix):
	Targets removed; autoconf and config.h should specify all these
	differences.
	(buildlisppath): Make this path depend on ${srcdir}.
	(INSTALLFLAGS): Remove.
	(INSTALL): Include the -c flag.
	(install): Change the way we invoke install accordingly.

	Install ${srcdir} changes from DJM.
	* Makefile.in (SUBDIR_MAKEFILES): Add oldXMenu/Makefile to this
	list.
	(COPYDIR, COPYDESTS): Install files from both the etc directory in
	the source tree and the etc directory in the object tree.
	(${SUBDIR}): Pass the prefix variable down to submakes.
	(everywhere): Use `sed', not `/bin/sed'.  Not all systems have sed
	in /bin.
	(lib-src/Makefile, src/Makefile, oldXMenu/Makefile): Edit in
	values for srcdir and VPATH.
	(install): Add `v' flag to tar command.  Make sure that `dir'
	exists in ${srcdir}/info before copying it.  Remember that the man
	pages come from the source tree, not the object tree.
	* configure.in: Remove remarks saying that the --srcdir option
	doesn't work.
	Create the etc directory in the object tree.
	Recognize configuration names of the form *-sun-solaris*.
	Recognize sunos5 and solaris as operating system names.

	* configure.in: Use the AC_TIME_WITH_SYS_TIME macro, for
	lib-src/getdate.y and src/systime.h.

1993-05-15  Richard Stallman  (rms@mole.gnu.ai.mit.edu)

	* make-dist: Make links in info subdir.

1993-05-13  Jim Blandy  (jimb@totoro.cs.oberlin.edu)

	* configure.in: Call AC_STDC_HEADERS.

1993-05-10  Jim Blandy  (jimb@geech.gnu.ai.mit.edu)

	* configure.in: Sidestep autoconf's quoting of the second argument
	of AC_DEFINE, so we can specify the value to put there.  It would
	be nice if autoconf provided some way to specify computed values
	for macros.

1993-05-09  Jim Blandy  (jimb@totoro.cs.oberlin.edu)

	* Makefile.in (DEFS): Delete; since we're using AC_CONFIG_HEADER,
	this is always just -DHAVE_CONFIG_H.

	The GNU coding standards specify that CFLAGS should be left for
	users to set.
	* Makefile.in (CFLAGS): Let configure determine the default value
	for this.
	Don't have it default to DEFS.
	(${SUBDIR}): Pass CFLAGS down to submakes, not DEFS.
	(lib-src/Makefile, src/Makefile): Edit the default value for
	CFLAGS into these files, not DEFS.
	* configure.in (CFLAGS): Choose a default value for this - "-g"
	normally, or "-g -O" if we're using GCC.  Edit it into the
	top-level Makefile.

	* configure.in: When scanning the machine and system description
	#include files, write their names to conftest.c properly.

1993-05-07  Jim Blandy  (jimb@totoro.cs.oberlin.edu)

	* configure.in: In configuration name case for Apallos running
	Domainios, set opsys, not opsysfile.

	* configure.in: Use the autoconf AC_CONFIG_HEADER macro to produce
	src/config.h, instead of AC_OUTPUT; the latter overwrites
	src/config.h even when it hasn't changed, puts a makefile-style
	comment at the top even though it's C code, and produces a
	config.status script which doesn't do the job right.

	* configure.in: Add AC_LN_S test, so we can tell whether or not we
	can use a symbolic link to get the X Menu library into src.
	* Makefile.in (LN_S): New variable.
	(src/Makefile): Edit the value of LN_S into this makefile.

1993-05-06  Richard Stallman  (rms@mole.gnu.ai.mit.edu)

	* configure.in: Support *-sco3.2v4* as opsystem.

	* make-dist: Don't include calc directory.
	Exclude many files in the man directory; copy a few.

1993-05-04  Jim Blandy  (jimb@geech.gnu.ai.mit.edu)

	* configure.in: Use AC_HAVE_HEADERS to test for sys/time.h, and
	call AC_STRUCT_TM to see what's in time.h.

	* configure.in: Employ quoting stupidity to get the value of CPP
	to expand properly.

1993-04-27  Jim Blandy  (jimb@totoro.cs.oberlin.edu)

	* configure.in: Use the AC_PROG_CPP macro, and then use the CPP
	variable to scan the machine and system description files.

	* configure.in: Use the AC_HAVE_HEADERS to check for sys/timeb.h,
	so that getdate.y builds correctly.

1993-04-26  Jim Blandy  (jimb@totoro.cs.oberlin.edu)

	* configure.in (tempcname): Change this to "conftest.c", so it will
	work properly on systems with short filenames; this is the name
	autoconf uses.

	* configure.in: Also detect the availability of dup2 and
	gethostname.

	* configure.in: Use the AC_ALLOCA test.
	* Makefile.in (ALLOCA): New variable, to be set by ./configure.
	(lib-src/Makefile): Edit the value of ALLOCA into lib-src/Makefile.

1993-04-24  Jim Blandy  (jimb@totoro.cs.oberlin.edu)

	* make-dist: Distribute configure, as well as configure.in.
	Oversight.

1993-04-23  Jim Blandy  (jimb@totoro.cs.oberlin.edu)

	* Makefile.in (install): Print out the name of the directory we're
	copying, so people can have some idea of whether we're making
	progress.

	* Makefile.in (install.aix, install.xenix, install.sysv, install):
	Don't forget to re-create the COPYDESTS directories after we clear
	them out.

1993-04-13  Jim Blandy  (jimb@totoro.cs.oberlin.edu)

	* Makefile.in: Add autoconf cookies so that the configure
	script can comment out sections of path variable definitions to
	choose between the installable configuration and the run-in-place
	configuration.
	* configure.in: Add new option `--run-in-place', to select the
	run-in-place path definitions.

	* configure.in: Add a clause to the big configuration name case
	for the NeXT machine.

1993-04-12  Jim Blandy  (jimb@totoro.cs.oberlin.edu)

	* Makefile.in (install, install.sysv, install.xenix, install.aix):
	Make sure that each source directory exists, and is different from
	the destination directory; then, delete the destination before
	copying over the source.

	* make-dist: Distribute configure.in, instead of configure.

1993-04-10  Jim Blandy  (jimb@geech.gnu.ai.mit.edu)

	* configure.in: Don't set CC to "gcc -O" if the user specifies
	`--with-gcc'.  Add -O to DEFS if GCC is set.

1993-04-09  Jim Blandy  (jimb@totoro.cs.oberlin.edu)

	* Makefile.in (clean mostlyclean): Missing right paren.

	* configure.in: When checking for X windows, search for an X11
	subdirectory of ${x_includes}.

	* configure.in: Check for gettimeofday function, for getdate.y.

	Change `configure' to a mixture of custom code and autoconf stuff.
	autoconf can't derive all the information we need, but we'd really
	like to be able to take advantage of some of its tests, and its
	file-editing facilities.
	* configure.in: Renamed from configure.
	Quote the sections of shell script we want copied literally to
	the configure script.
	(compile): Initialize this to make the autoconf macros' code happy.
	Use AC_PROG_CC, AC_CONST, and AC_RETSIGTYPE instead of writing out
	code to do their jobs.
	Use autoconf to produce Makefile and src/config.h.
	Remove the Makefile-style comment that autoconf places at the top
	of src/config.h.
	(config_h_opts): Remove - no longer necessary.
	* Makefile.in (configname): Rename to configuration.
	(CONFIG_CFLAGS): Rename to DEFS.
	(CC, DEFS, C_SWITCH_SYSTEM, version, configuration): Adjust to
	get values via autoload @cookies@.
	(libsrc_libs): Get this from autoconf.  We used to do nothing
	about this.
	(${SUBDIR}): Pass DEFS to submakes instead of CONFIG_CFLAGS.

	* Makefile.in (src/paths.h, lib-src/Makefile, src/Makefile):
	Don't echo the move-if-change command.

1993-04-08  Jim Blandy  (jimb@churchy.gnu.ai.mit.edu)

	* make-dist: Distribute lib-src/rcs-checkin.

	* make-dist: It's oldXMenu/compile.com, not oldXMenu/compile.mms.
	Don't try to make links to the RCS or Old subdirectories.
	Use the appropriate extension for the compression type in use.
	Create the tar file in the shell's initial default directory, not
	in ${tempparent}.
	Erase the whole ${tempparent} tree, not just ${tempdir}.

1993-03-30  Jim Blandy  (jimb@geech.gnu.ai.mit.edu)

	* Makefile.in (src/paths.h): Don't echo the huge sed command we
	use to build paths.h.
	(lib-src/Makefile, src/Makefile): Similarly.

	* configure: Extend test for working `const' keyword to handle AIX
	3.2 cc.

1993-03-24  Jim Blandy  (jimb@geech.gnu.ai.mit.edu)

	* make-dist: Distribute lisp/term/ChangeLog.

	Arrange for C compilation throughout the tree to get
	C_SWITCH_SYSTEM from the configuration files.
	* configure: Extract C_SWITCH_SYSTEM from the machine and
	system-dependent files, and save it in the top-level Makefile.
	* Makefile.in (C_SWITCH_SYSTEM): New flag for configure to edit.
	(lib-src/Makefile): Edit C_SWITCH_SYSTEM into lib-src/Makefile.

	* make-dist: Include the VMS support files in oldXMenu in the
	distribution.

	* configure: Doc fix.

	* configure: Fix corrupted config_h_opts.

	* configure: Properly report option names in error messages.

	* configure: Properly recognize --x-includes and --x-libraries
	options.

	* configure: Fix syntax errors in code handling XFree386.

1993-03-23  Jim Blandy  (jimb@geech.gnu.ai.mit.edu)

	* configure: Add special code to detect XFree386, and tell
	config.h about it.

	* configure: Properly handle extracting values of LIBS_MACHINE and
	LIBS_SYSTEM that contain spaces.

	* configure: Add `--x-includes' and `--x-libraries' options.
	I think these are dopey, but no less than three alpha testers, at
	large sites, have said they have their X files installed in odd
	places.  Implement them by setting C_SWITCH_X_SITE and
	LD_SWITCH_X_SITE in src/config.h.

1993-03-22  Eric S. Raymond  (eric@geech.gnu.ai.mit.edu)

	* make-dist: Don't distribute etc/Old files.

	* GETTING.GNU.SOFTWARE, PROBLEMS: Registered into RCS with their
	backups.

1993-03-20  Jim Blandy  (jimb@geech.gnu.ai.mit.edu)

	* make-dist: Fix typo.

1993-03-19  Eric S. Raymond  (eric@geech.gnu.ai.mit.edu)

	* make-dist: Corrected typo, fixed it to discard = and TAGS files
	in some cases where it should but didn't seen to.

	* Makefile.in: Added unlock and relock productions.

1993-03-18  Jim Blandy  (jimb@geech.gnu.ai.mit.edu)

	* make-dist: Add a --compress option to force make-dist to use
	compress.

	* make-dist: Use gzip, if we can find it.

	* configure: Recognize rs6000-ibm-aix32 and rs6000-ibm-aix, and
	make rs6000-ibm-aix default to -aix32.

1993-03-17  Eric S. Raymond  (eric@geech.gnu.ai.mit.edu)

	* Makefile.in: Added `Developer's configuration' section.

1993-03-17  Eric S. Raymond  (eric@mole.gnu.ai.mit.edu)

	* Makefile.in: Add commented-out variable settings for developer's
	configuration.

1993-03-14  Jim Blandy  (jimb@wookumz.gnu.ai.mit.edu)

	* make-dist: Distribute `src/bitmaps' too.

1993-03-14  Charles Hannum  (mycroft@hal.gnu.ai.mit.edu)

	* configure: Recognize rs6000-ibm-aix32 and rs6000-ibm-aix, and
	make rs6000-ibm-aix default to -aix32.

1993-03-09  Jim Blandy  (jimb@totoro.cs.oberlin.edu)

	* configure: Recognize strings like "sysvr0" or "sysvr1" as System V.

	* Makefile.in (install.sysv): Add a second `$' in front of
	`${dest}', so that the shell will expand it, instead of Make.

	* configure: When processing the name of the configure script,
	collapse `././' to `./', but leave a single `./' prefix alone.

	* configure: Doc fix.

1993-03-04  Jim Blandy  (jimb@wookumz.gnu.ai.mit.edu)

	* configure: Handle isc3.0 correctly.

1993-02-25  Jim Blandy  (jimb@totoro.cs.oberlin.edu)

	* make-dist: Don't try to copy the COPYING notice into
	external-lisp; we're not distributing that directory any more.

1993-02-24  Jim Blandy  (jimb@totoro.cs.oberlin.edu)

	* Makefile.in (install, install.aix, install.xenix, install.sysv):
	Remove CVS subdirectories from the installed directory trees, as
	well as RCS directories.

1993-02-23  Jim Blandy  (jimb@wookumz.gnu.ai.mit.edu)

	* make-dist: Only copy gmalloc.c if we couldn't link it.
	Don't try to copy man/{README,Makefile} unless they actually exist.

	* Makefile.in (lisppath): Don't include externallispdir in this.
	We're not sure whether we're even going to distribute the
	directory yet.

1993-02-17  Jim Blandy  (jimb@totoro.cs.oberlin.edu)

	* make-dist: Don't distribute the external-lisp directory anymore.
	* INSTALL: Remove all references to external-lisp.

	* configure: Detect whether the compiler supports `const'
	properly, and edit src/config.h accordingly.

	* configure: Tweak layout of final report.

	* Makefile.in (${SUBDIR}): Pass CONFIG_CFLAGS to the submakes, not
	CFLAGS.

	* Makefile.in (locallisppath): Make this default to
	${datadir}/emacs/site-lisp, instead of
	${datadir}/emacs/local-lisp.  ${datadir} and ${statedir} are often
	the same thing, and local-lisp causes completion conflicts with
	lock.
	(lisppath): Add ${externallispdir} to this.
	* INSTALL: Adjust installation directions.

	* Makefile.in (externallispdir): New variable, to say where to
	install the externally-maintained lisp files.
	(COPYDIR, COPYDESTS): Copy the external lisp directory just like
	the others.
	* INSTALL: Describe external-lisp and the new externallispdir
	variable.

1993-02-14  Jim Blandy  (jimb@totoro.cs.oberlin.edu)

	* configure (progname): New option `--with-gcc'.  Make it clearer
	how we are trying to guess whether or not we have GCC.
	* INSTALL: Document the `--with-gcc' option, and improve
	description of `--with-x' options.

1993-02-06  Jim Blandy  (jimb@totoro.cs.oberlin.edu)

	* Makefile.in (COPYDIR, COPYDESTS): Remove ${srcdir}/info and
	${infodir} from these variables; we have written out explicit code
	to install the info files.

1993-01-25  Jim Blandy  (jimb@geech.gnu.ai.mit.edu)

	* make-dist: Don't distributed the RCS files in the etc directory.

1993-01-24  Jim Blandy  (jimb@totoro.cs.oberlin.edu)

	* Makefile.in: Some makes can't handle comments in the middle of
	commands; move them to before the whole rule.

1993-01-16  Jim Blandy  (jimb@wookumz.gnu.ai.mit.edu)

	* README: Mention what Emacs is.

1993-01-14  Jim Blandy  (jimb@wookumz.gnu.ai.mit.edu)

	* make-dist: Include `./lisp/calc-2.02' in the distribution.
	Add `./cpp' and `./man' back into the distribution.

1993-01-13  Richard Stallman  (rms@mole.gnu.ai.mit.edu)

	* Makefile.in: Define MAKE, and use where appropriate.

1993-01-07  Jim Blandy  (jimb@totoro.cs.oberlin.edu)

	* make-dist: Remember that the authoritative COPYING notice is
	`etc/COPYING', not `../etc/COPYING'.

1992-12-20  Jim Blandy  (jimb@totoro.cs.oberlin.edu)

	* make-dist: Make sure that the COPYING notices in each directory
	are copies, not symlinks.

1992-12-19  Jim Blandy  (jimb@totoro.cs.oberlin.edu)

	* INSTALL: The build process produces an executable called `emacs'
	now.  Change references.
	* Makefile.in: Adjust `install.mumble' targets to install
	`src/emacs', not `src/xemacs'.

	* configure: Start with a blank line; this keeps some old CSH's
	from thinking it's a CSH script.  Most systems will just use
	/bin/sh to run it, which is what we're expecting; the only other
	shells which might try to interpret it themselves are probably
	Bourne-compatible.

1992-12-14  Jim Blandy  (jimb@totoro.cs.oberlin.edu)

	* INSTALL: Improvements suggested by David Mackenzie.

1992-12-12  Jim Blandy  (jimb@totoro.cs.oberlin.edu)

	* Makefile.in (install, install.sysv, install.xenix, install.aix):
	Don't try to copy the info files if there aren't any; the
	unexpanded globbing pattern disappoints `install'.  Ignore the
	return status of that command.

	* INSTALL: Updated for new configuration arrangement.

	* configure: Don't make the top-level Makefile read-only - people
	may want to edit the values of the path variables.

	* Makefile.in (install, install.sysv, install.xenix, install.aix):
	Install the info files in ${infodir}.  Install the executable
	under both `emacs' and `emacs-VERSION'.

	* Makefile.in: Doc fix.

	* Makefile.in (exec_prefix): New variable, as per latest version
	of coding standards.
	(bindir, libdir): Use it, instead of `prefix'.
	(lib-src/Makefile): Edit value of exec_prefix into lib-src/Makefile.

	* Makefile.in (mandir): Make the default value for this depend on
	$(prefix).

	* Makefile.in (datadir, statedir, libdir): Make these all default
	to ${prefix}/lib.
	(lispdir, locallisppath, etcdir, lockdir, archlibdir):
	Adjust to compensate.

	* Makefile.in (install, install.sysv, install.xenix, install.aix):
	Install the etags and ctags man pages too.

	* Makefile.in (distclean): Don't delete backup files; that's the
	job of extraclean.
	(extraclean): Like distclean, but deletes backup and autosave files.

1992-12-10  Jim Blandy  (jimb@totoro.cs.oberlin.edu)

	Make path specification conform to GNU coding standards.
	* configure (long_usage): Remove all traces of old arguments from
	usage messages, and document the options we do accept in more
	detail: -with-x... and --srcdir.
	(options, boolean_opts): Delete; we don't have enough options to
	make this worthwhile.
	(prefix, bindir, lisppath, datadir, libdir, lockdir): Delete,
	along with the code which supported them; these should be set as
	arguments to the top-level make.
	(config_h_opts): Since this no longer doubles as a list of option
	names, make them upper case; this simplifies the code which uses
	them to build the sed command to edit src/config.h.  Change the
	code which sets them.
	(cc, g, O): Don't allow the user to set these using options; they
	should be specified using `CC=' and `CFLAGS=' arguments to the
	top-level make.  Just choose reasonable default values for them,
	and edit them into Makefile.in's default CC and CONFIG_CFLAGS
	values.
	(gnu_malloc, rel_alloc): Don't allow the user to set these using
	options; use them whenever the configuration files say they're
	possible.
	Simplify the argument processing loop.  Don't accept abbreviations
	for option names; these might conflict with other configuration
	options in the future.
	Add some support for the `--srcdir' option.  Check for the sources
	in . and .. if `--srcdir' is omitted.  If the directories we will
	compile in don't exist yet, create them under the current directory.
	Note that the rest of the build process doesn't really support
	this.
	Edit only the top Makefile.  That should edit the others.
	Edit into the makefile: `version', from lisp/version.el, `configname'
	and `srcdir' from the configuration arguments, `CC' and
	`CONFIG_CFLAGS' as guessed from the presence or absence of GCC in
	the user's path, and LOADLIBES as gleaned from the system
	description files.
	Simplify the report generated; it doesn't need to include any
	description of paths now.
	Make `config.status' exec configure instead of just calling it, so
	there's no harm in overwriting `config.status'.
	* Makefile.in (version, configname): New variables, used to choose
	the default values for datadir and libdir.
	Path variables rearranged into two clearer groups:
	- In the first group are the variables specified by the GNU coding
	  standards (prefix, bindir, datadir, statedir, libdir, mandir,
	  manext, infodir, and srcdir).
	- In the second are the variables actually used for Emacs's paths
	  (lispdir, locallisppath, lisppath, buildlisppath, etcdir, lockdir,
	  archlibdir), which depend on the first category.
	datadir and libdir default to directories under
	${prefix}/lib/emacs instead of ${prefix}/emacs, by popular
	demand.
	etcdir and lispdir default to subdirectories of datadir.
	archlibdir defaults to libdir.
	The new installation tree is a bit deeper than it used to be, so
	use the new make-path program in lib-src to build them all.
	Always build a new src/paths.h.tmp and then move-if-change it to
	src/paths.h, to avoid unnecessary rebuilds while responding to the
	right changes.
	Remove all mention of arch-lib.  Run utility commands from
	lib-src, and let the executables be copied into archlibdir when
	Emacs is installed.
	Add targets for src/Makefile, lib-src/Makefile, and
	oldXMenu/Makefile, editing the values of the path variables into
	them.
	Let lib-src do its own installation.
	(datadir): Default to putting data files under
	${prefix}/lib/emacs/${version}, not /usr/local/emacs.
	(emacsdir): Variable deleted; it would only be confusing to use.
	(lispdir, etcdir): Default to ${datadir}/lisp.
	(mkdir): Use make-path for this.
	(lockdir): Do this in mkdir.
	(Makefile): New target.

	* configure (usage_message): Rename to long_usage.

	* make-dist: Don't bother creating an arch-lib directory; that's
	only for installation now.

1992-11-20  Jim Blandy  (jimb@totoro.cs.oberlin.edu)

	* configure: Use GCC-style configuration names, using config.sub.
	Change the usage and help messages.

	* configure: Initialize window_system, not indow_system.

	* configure: Report which window system, compiler, and signal
	handler return type we decide to use.

	* make-dist: Explain what's going on if config.sub and gmalloc.c
	can't be linked.  Place the code which copies them near the code
	which links the rest of the files around them.

1992-11-15  Jim Blandy  (jimb@apple-gunkies.gnu.ai.mit.edu)

	* make-dist: Don't bother to distribute src/*.com, or
	src/vmsbuild; those have all been moved to `../vms'.

1992-11-07  Jim Blandy  (jimb@wookumz.gnu.ai.mit.edu)

	* make-dist: Don't forget that the way to avoid filenames starting
	with `=' is to use the pattern `[a-zA-Z0-9]*.h', not
	`[a-zA-Z0-9].h'.  Add a new section for dealing with files that we
	couldn't make hard links to, since we have two already, and
	perhaps more to come.

1992-11-04  Jim Blandy  (jimb@totoro.cs.oberlin.edu)

	* configure: When editing parameters into lib-src/Makefile, change
	the definition of CONFIG_CFLAGS instead of CFLAGS itself; CFLAGS
	needs some other flags too.

1992-11-03  Jim Blandy  (jimb@totoro.cs.oberlin.edu)

	* configure: Remove spurious echo of the configuration name.

	* make-dist: Don't distribute files in src/m and src/s whose names
	begin with `='.

1992-10-27  Richard Stallman  (rms@mole.gnu.ai.mit.edu)

	* configure: Update GNU_MALLOC and REL_ALLOC in config.h.
	Also LISP_FLOAT_TYPE.

1992-10-26  Jim Blandy  (jimb@wookumz.gnu.ai.mit.edu)

	* make-dist: Copy config.sub, since it's a symbolic link to a file
	on another file system.

1992-10-17  Jim Blandy  (jimb@totoro.cs.oberlin.edu)

	* make-dist: Include lib-src/makedoc.com and emacs.csh in the
	distribution.

	* config.sub: New file, to help us recognize configuration names.
	* make-dist: Include it in the distribution.

1992-09-14  Richard Stallman  (rms@mole.gnu.ai.mit.edu)

	* configure: Convert `-' to `_' in specified option names.
	Accept options with --.  Delete --highpri and --have-x-menu options.
	New options --with-x and --with-x10 replace -window-system.
	Don't mention options --gnu-malloc, --rel-alloc
	or --lisp-float-type in help message.

1992-09-13  Jim Blandy  (jimb@pogo.cs.oberlin.edu)

	* make-dist: Include the `vms' subdirectory in the distribution.

1992-09-10  Jim Blandy  (jimb@pogo.cs.oberlin.edu)

	* configure: Remove lines starting with "# DIST: " when building
	lib-src/Makefile and src/Makefile.  This allows us to mark the
	"Makefile.in" files with explanatory comments which won't also get
	stuck in the Makefiles.

1992-09-05  Jim Blandy  (jimb@pogo.cs.oberlin.edu)

	* make-dist: Don't use the '+' operator in the sed regular
	expression that extracts the version number from lisp/version.el;
	Ultrix sed doesn't seem support the operator.  Just double the
	operand and use *.

1992-09-01  Jim Blandy  (jimb@pogo.cs.oberlin.edu)

	* Makefile.in: Doc fix.

1992-08-31  Jim Blandy  (jimb@totoro.cs.oberlin.edu)

	* configure: Rewrite sed command to remove at most one ./ prefix;
	Ultrix's sed doesn't allow us to apply the * operator to a \( \)
	group.

1992-08-25  Richard Stallman  (rms@mole.gnu.ai.mit.edu)

	* Makefile.in (src/paths.h): Use sed, not /bin/sed.

1992-08-18  Jim Blandy  (jimb@pogo.cs.oberlin.edu)

	* make-dist: Go ahead and build a new TAGS file, unless the
	--newer option was specified.  Don't try to delete a TAGS file
	from etc; it's not kept there, and shouldn't be deleted anyway.

1992-08-14  Jim Blandy  (jimb@pogo.cs.oberlin.edu)

	* make-dist: If the lisp directory contains a default.el, don't
	distribute it.

	* configure: When searching signal.h for the type of a signal
	return handler, make a copy of it, not a symbolic link to it; that
	way, it will work on systems that don't have symbolic links.

1992-08-14  Eric S. Raymond  (eric@mole.gnu.ai.mit.edu)

	* make-dist: Taught it about vcdiff and rcs2log, added --newer
	option for generating incremental distributions.  Stopped it from
	generating a TAGS file into the distribution; that sucker is
	*big*, and easily enough generated with the toplevel makefile.

1992-08-13  Jim Blandy  (jimb@pogo.cs.oberlin.edu)

	* configure: When writing config.status, don't prefix progname
	with a '.'; it might be absolute.

1992-08-05  Jim Blandy  (jimb@pogo.cs.oberlin.edu)

	* configure: Choose to use X11 if either /usr/lib/libX11.a or
	/usr/include/X11 exist, not only if both exist.

1992-07-27  Jim Blandy  (jimb@wookumz.gnu.ai.mit.edu)

	* make-dist: Make the new external-lisp directory a duplicate of
	the external-lisp directory, not the lisp directory.

1992-07-07  Jim Blandy  (jimb@wookumz.gnu.ai.mit.edu)

	* Makefile.in (clean, mostlyclean): Don't bother trying to `make
	clean' in arch-lib; it doesn't even have a Makefile.

	* Makefile.in (clean, mostlyclean): In the test which tries to
	distinguish between the build directory, which should be cleaned,
	and the installed directory, which shouldn't, cd to `${emacsdir}',
	not `${DESTDIR}${LIBDIR}'.

1992-06-30  Jim Blandy  (jimb@pogo.cs.oberlin.edu)

	* make-dist: Be sure to delete the .c and .h files that YACC and
	BISON create from getdate.y.

	* external-lisp: New directory; see `external-lisp/README'.
	* make-dist: Added support for the external-lisp subdirectory.

	* make-dist: Changed message which complains that make-dist wasn't
	invoked in the right directory to indicate which files it was
	looking for.

1992-06-29  Jim Blandy  (jimb@pogo.cs.oberlin.edu)

	* configure: Add comments explaining why we can't translate
	character ranges or control characters in `tr'.

1992-06-24  Jim Blandy  (jimb@pogo.cs.oberlin.edu)

	* configure: When generating the configuration message, we used to
	build the message from the start so that each line began with "# "
	so that it would be a comment in `config.status'.  However, this
	causes trouble if any of the variables we use in the message
	expand to more than one line of text - as gnu_malloc_reason
	sometimes does.  So instead, we build the message as it should be
	printed to the user (i.e. without the "# " prefixes), and stick on
	the "# "s when we write it to `config.status'.

	* Makefile.in (clean, mostlyclean): Don't neglect to clean out
	`lib-src' and `arch-lib'.

	* configure: When generating report and `config.status' file, note
	that bindir only determines where `make install' and
	`build-install' will place the executables; this should make it
	clear that the ordinary build process will not try to install
	things.

1992-06-10  Jim Blandy  (jimb@wookumz.gnu.ai.mit.edu)

	* make-dist: Change messages to say that we are 'making links to
	X', rather than 'copying X'.  And put `' quotes around file names.

	* make-dist: Include '.tmp' in the name of the staging directory.

	* make-dist: Pass the `-f' option to rm when you're not sure that
	the files you're removing actually exist.

	* make-dist: When setting up etc/COPYING, always nuke whatever is
	there, and then copy it in, to make sure we get a real file.

	* make-dist: Don't try to distribute *.defns files any more.
	The only such file was for simula.el, which has been superseded by a
	version which doesn't have a separate .defns file.

1992-05-28  Ken Raeburn  (Raeburn@Cygnus.COM)

	* make-dist: Don't distribute configured versions of config.h.in,
	paths.h.in, Makefile.in in src.

	* configure: Delete .tmp files before creating them; don't bother
	trying to make final targets writable first, since it won't
	matter to move-if-change.

1992-05-19  Jim Blandy  (jimb@pogo.cs.oberlin.edu)

	* Makefile.in (mkdir, lockdir): Don't put dashes in front of the
	mkdir and chmod in the center of all the conditionals.  GNU Make
	will strip these out, but other makes won't.

1992-05-18  Jim Blandy  (jimb@pogo.cs.oberlin.edu)

	* make-dist: Include move-if-change in list of files to distribute.

1992-05-04  Jim Blandy  (jimb@pogo.cs.oberlin.edu)

	* configure: Remove any "." elements from the program name.

	* configure: Don't record the values of all the possible arguments
	in config.status; only record the options that the user specified.

	* configure: Use move-if-change to move in the new src/config.h.

1992-04-29  Ken Raeburn  (Raeburn@Cygnus.COM)

	* move-if-change: New file, copied from gcc release.
	* Makefile.in (src/paths.h): Use it, and put the "sed" output into
	a temp file, so we don't update paths.h if an error occurs or if
	it doesn't need changing.

1992-04-28  Jim Blandy  (jimb@pogo.cs.oberlin.edu)

	* Makefile.in (src/paths.h): Do not install a value for the
	PATH_SUPERLOCK value; that macro doesn't exist anymore.
	* build-install.in: Same thing.

1992-04-24  Jim Blandy  (jimb@pogo.cs.oberlin.edu)

	* make-dist: Check the flag called "make_tar", not "make_dir"; the
	latter, being a typo, is always false, resulting in a program
	whose default behavior is to painstakingly build a copy of the
	source tree, and then delete it.  Rah.

	* Makefile.in: Add dist target, and comment for it.

	* configure: When scanning <signal.h> for a declaration for
	signal, create a symbolic link with a name ending in .c, so the
	compiler won't complain that it's only been given .h files.

	* configure: Check whether there are any arguments available
	before shifting to get the value of a non-boolean parameter.

	* make-dist: Doc fix.

1992-04-20  Jim Blandy  (jimb@pogo.cs.oberlin.edu)

	* configure: Instead of grepping /usr/include/signal.h for a
	signal declaration, run /usr/include/signal.h or
	/usr/include/sys/signal.h through cpp and grep for the
	declaration.

	* configure: Redirect the output of grep to /dev/null instead of
	using grep -s - that flag means different things on other systems.

	* Makefile.in: Use 'buildlisppath' instead of 'dumplisppath',
	since the former is recognizable even if you don't know what
	'dumping' is.
	* configure: Accommodate that change.

	* configure: Accept options for all of the directories you can
	change in the Makefile.

	* configure: Accept "-OPTION VALUE" as well as "-OPTION=VALUE".

	* INSTALL: Mention that you have to copy all the 'FOO.in' files to
	FOO before you can use them.

	* build-install.in: Made the "Where To Install Things" section
	conform with the similar section from Makefile.in.  Copied section
	which builds src/paths.h from src/paths.h.in from the Makefile.

1992-04-19  Jim Blandy  (jimb@pogo.cs.oberlin.edu)

	* configure: Write config.status to pass its command-line
	arguments on to configure, so that people can use it to recreate
	an old configuration, with minor changes.

1992-04-16  Jim Blandy  (jimb@pogo.cs.oberlin.edu)

	* configure: Don't rely on option variables being unset if their
	values are the empty string.  In particular, when producing the
	English report, don't assume that highpri will be unset when no
	increased priority has been requested; -highpri='' should be the
	same as omitting -highpri altogether.

	* configure: Fix dumb bug: when running the system and machine
	description files through cpp, mark those lines that we want to
	evaluate with the string '@configure@', and then only evaluate
	them.  This way if the files include anything that actually
	generates text (type definitions or external declarations, say),
	we won't try to eval it.

1992-04-11  Jim Blandy  (jimb@pogo.cs.oberlin.edu)

	* make-dist: New shell script.

	* configure: When creating foo from foo.in, make foo read-only to
	remind people to edit the .in file instead.

	* INSTALL: Changed references to config.h-dist to config.h.in.
	The "BUILDING GNU EMACS BY HAND" section neglected to mention how
	to build src/paths.h from src/paths.h.in; added a paragraph to do
	this.
	* configure, Makefile, build-install: Changed filenames like
	FOO-dist to FOO.in.

1992-04-08  Jim Blandy  (jimb@pogo.cs.oberlin.edu)

	* Makefile, build-install: Renamed to Makefile.in and
	build-install.in; the configure script will edit these to produce
	the usable Makefile and build-install.
	* configure: Changed to produce ./Makefile, ./build-install,
	lib-src/Makefile, and src/Makefile from their *.in counterparts,
	instead of editing them in place.

1992-04-07  Jim Blandy  (jimb@pogo.cs.oberlin.edu)

	* Makefile: Re-arranged so that the undumped Emacs will search
	../lisp *after* the site's local elisp files.
	(locallisppath, dumplisppath): New variables.
	(lisppath): This variable's default value is now chosen based on
	$(locallisppath) and $(lispdir); while it used to be the
	customization point for adding site-local elisp directories to
	load-path, that job is now handled mostly by locallisppath.
	(src/paths.h): Edit the value of a new macro, PATH_DUMPLOADSEARCH.
	Check the values being assigned to the *LOADSEARCH macros for null
	path elements (like '::' in 'foo::bar').

	* configure: When checking if the machine- and system-dependent
	files define a particular macro or not, actually run them through
	CPP and test the macros with #ifs, instead of just grepping for
	the macros' names.  In particular, check for SYSTEM_MALLOC in this
	way.

1992-04-03  Richard Stallman  (rms@mole.gnu.ai.mit.edu)

	* Makefile (install): Don't use -s in install.  (Keep the symbols.)

1992-04-02  Jim Blandy  (jimb@pogo.cs.oberlin.edu)

	* configure: Make the config.status file an executable shell
	script which will recreate the same configuration.  Include the
	verbal description of the current configuration as a comment in
	the script.
	* INSTALL: Doc fix.

	* Makefile: Brought the Makefile up to the GNU coding
	standards, as described in standards.text:
	(TAGS): New name for the target which rebuilds the tags table.
	(check): New target; doesn't do anything yet.
	(mostlyclean): New target, synonymous with clean.
	(realclean): New target.  Currently, this just calls the
	subdirectories's makefiles and then deletes config.status.
	(INSTALL, INSTALLFLAGS, INSTALL_PROGRAM, INSTALL_DATA):
	New variables.
	Installation directory variables changed to conform.
	(install, install.sysv, install.xenix, install.aix): Change the
	code which copies the directories into their installed location to
	allow the installed locations to be in several different
	directories; the old version assumed that they would all be in
	$(emacsdir).
	(mkdir, lockdir): Allow the installed locations to be in several
	different directories.
	* INSTALL: Doc fix.

	* build-install: Use the same variable names as the Makefile.
	Allow the installed locations to be in several different
	directories.

1992-03-31  Jim Blandy  (jimb@pogo.cs.oberlin.edu)

	* Makefile (src/paths.h): Instead of using a single sed command to
	edit both the PATH_LOCK and PATH_SUPERLOCK macros, edit the two
	separately, and don't forget to append "/!!!SuperLock!!!" to the
	value of the PATH_SUPERLOCK macro.

	* config.emacs: Renamed to configure, for consistency with other
	GNU products.  Internal references changed.
	INSTALL, Makefile: References changed.

	* lock: New directory, which should always be empty.  If this
	directory doesn't exist, Emacs won't complain; it just won't lock.
	Having this here means that people can just unpack Emacs, build
	it, and have locking work.

	* share-lib: Re-renamed to etc, for the sake of tradition.
	* config.emacs: Changed default value for datadir to ../etc.
	* INSTALL, README: Adjusted.

1992-03-18  Jim Blandy  (jimb@pogo.cs.oberlin.edu)

	* config.emacs: Guess the value for LOADLIBES in lib-src/Makefile
	by running CPP on the appropriate s/*.h and m/*.h files.

1992-03-16  Jim Blandy  (jimb@pogo.cs.oberlin.edu)

	* config.emacs: Make sure to set the "exit on error" flag once
	we've removed config.status; errors should abort the configuration.

1992-02-15  Jim Blandy  (jimb@pogo.cs.oberlin.edu)

	* config.emacs: Added -distribute option, so that the Makefile
	paths are in their proper form.  I don't know why this matters.

1992-02-14  Jim Blandy  (jimb@pogo.cs.oberlin.edu)

	* local-lisp: New directory, empty in the distribution, for people
	to put local elisp code in.
	* config.emacs: Include it in the default load path.
	* README: Document it.

1992-01-30  Jim Blandy  (jimb@pogo.cs.oberlin.edu)

	* config.emacs: Guess the type of signal handling functions based
	on the contents of /usr/include/signal.h.

	* config.emacs: Print out progress report messages.

	* Makefile (src/paths.h): Don't generically replace
	/usr/local/lib/emacs with LIBROOT.  This can hide bugs in the
	editing of the other entries, and each entry should be dealt with
	explicitly anyway.

	* build-install: Converted from C-shell to Bourne shell.
	* config.emacs: Edit build-install properly.

	* config.emacs: Doc fix.

1992-01-27  Richard Stallman  (rms@mole.gnu.ai.mit.edu)

	* Makefile (install): Remove `B' from tar xf command.

1992-01-13  Jim Blandy  (jimb@pogo.cs.oberlin.edu)

	* config.emacs: Removed support for the `maintain-environment'
	option; the only important difference between this and its absence
	has been removed.
	* INSTALL: Removed mention of `maintain-environment'.

	* config.emacs: Fix arguments to sed when processing boolean
	arguments.

1991-12-05  Jim Blandy  (jimb@pogo.gnu.ai.mit.edu)

	* config.emacs: New file, to help automate the installation
	process.

	* Makefile: Lots of changes to support the separation of etc into
	architecture-dependent and -independent files:
	(EMACSROOT): New variable, giving the directory under which all of
	Emacs's libraries should be installed.  Changed rest of file to
	use it.
	(LIBDIR): Now denotes only architecture-dependent dir.
	(DATADIR): New variable, denoting architecture-independent dir.
	(LOCKDIR): New variable, for completeness.
	(SUBDIR): No more etc, new lib-src.
	(COPYDIR): No more etc, new arch-lib and share-lib.
	(src/paths.h): Set PATH_DATA and the LOCK macros too.
	(src): Now depends on lib-src, not etc.
	* build-install: Changes parallel to the above.
	* README: Describe the new arrangement.

	* vms: New subdirectory for all the VMS stuff.

1991-12-03  Jim Blandy  (jimb@pogo.gnu.ai.mit.edu)

	* Makefile (LISPPATH): New variable.
	(src/paths.h): Define PATH_LOADSEARCH according to LISPPATH.

1990-09-28  Richard Stallman  (rms@mole.ai.mit.edu)

	* Makefile (install, install.sysv, install.xenix):
	Install wakeup instead of loadst.  No need for setuid or setgid.

1990-08-07  Richard Stallman  (rms@sugar-bombs.ai.mit.edu)

	* Makefile (clean): Clean etc if that's not the installation dir.

1990-04-26  Richard Stallman  (rms@sugar-bombs.ai.mit.edu)

	* Makefile (paths.h): Make sed alter each name in the path.

1988-08-30  Richard Stallman  (rms@sugar-bombs.ai.mit.edu)

	* Makefile (install.sysv): Use cpio, not tar.

1988-08-03  Richard Stallman  (rms@sugar-bombs.ai.mit.edu)

	* Makefile (lockdir): Rename `lock' target.
	Depend on it from install*, not from `all'.

1988-05-16  Richard Stallman  (rms@frosted-flakes.ai.mit.edu)

	* Makefile: Changed LIBDIR and BINDIR back to /usr/local/{emacs,bin}
	to match build-install and paths.h.

;; Local Variables:
;; coding: utf-8
;; End:

  Copyright (C) 1993-1999, 2001-2014 Free Software Foundation, Inc.

  This file is part of GNU Emacs.

  GNU Emacs is free software: you can redistribute it and/or modify
  it under the terms of the GNU General Public License as published by
  the Free Software Foundation, either version 3 of the License, or
  (at your option) any later version.

  GNU Emacs is distributed in the hope that it will be useful,
  but WITHOUT ANY WARRANTY; without even the implied warranty of
  MERCHANTABILITY or FITNESS FOR A PARTICULAR PURPOSE.  See the
  GNU General Public License for more details.

  You should have received a copy of the GNU General Public License
  along with GNU Emacs.  If not, see <http://www.gnu.org/licenses/>.<|MERGE_RESOLUTION|>--- conflicted
+++ resolved
@@ -1,14 +1,10 @@
-<<<<<<< HEAD
-2014-12-27  Paul Eggert  <eggert@cs.ucla.edu>
-=======
 2014-12-28  Paul Eggert  <eggert@cs.ucla.edu>
 
 	* build-aux/git-hooks/commit-msg: Allow tabs.
 	Treat them as if they were expanded to spaces, with tab stops
 	every 8 columns.
 
-2014-12-17  Paul Eggert  <eggert@cs.ucla.edu>
->>>>>>> f646cd99
+2014-12-27  Paul Eggert  <eggert@cs.ucla.edu>
 
 	* .gitignore: Ignore /conftest*.
 
