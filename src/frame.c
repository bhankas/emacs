/* Generic frame functions.
<<<<<<< HEAD
   Copyright (C) 1993, 1994, 1995, 1997, 1999, 2000, 2001, 2002, 2003, 2006,
                 2004, 2005, 2006 Free Software Foundation, Inc.
=======
   Copyright (C) 1993, 1994, 1995, 1997, 1999, 2000, 2001, 2002, 2003,
                 2004, 2005, 2006, 2007 Free Software Foundation, Inc.
>>>>>>> 58f8a3f9

This file is part of GNU Emacs.

GNU Emacs is free software; you can redistribute it and/or modify
it under the terms of the GNU General Public License as published by
the Free Software Foundation; either version 2, or (at your option)
any later version.

GNU Emacs is distributed in the hope that it will be useful,
but WITHOUT ANY WARRANTY; without even the implied warranty of
MERCHANTABILITY or FITNESS FOR A PARTICULAR PURPOSE.  See the
GNU General Public License for more details.

You should have received a copy of the GNU General Public License
along with GNU Emacs; see the file COPYING.  If not, write to
the Free Software Foundation, Inc., 51 Franklin Street, Fifth Floor,
Boston, MA 02110-1301, USA.  */

#include <config.h>

#include <stdio.h>
#include "lisp.h"
#include "character.h"
#ifdef HAVE_X_WINDOWS
#include "xterm.h"
#endif
#ifdef WINDOWSNT
#include "w32term.h"
#endif
#ifdef MAC_OS
#include "macterm.h"
#endif
#include "buffer.h"
/* These help us bind and responding to switch-frame events.  */
#include "commands.h"
#include "keyboard.h"
#include "frame.h"
#ifdef HAVE_WINDOW_SYSTEM
#include "fontset.h"
#endif
#include "blockinput.h"
#include "termhooks.h"
#include "dispextern.h"
#include "window.h"
#ifdef MSDOS
#include "msdos.h"
#include "dosfns.h"
#endif


#ifdef HAVE_WINDOW_SYSTEM

#ifdef USE_FONT_BACKEND
#include "font.h"
#endif	/* USE_FONT_BACKEND */

/* The name we're using in resource queries.  Most often "emacs".  */

Lisp_Object Vx_resource_name;

/* The application class we're using in resource queries.
   Normally "Emacs".  */

Lisp_Object Vx_resource_class;

#endif

Lisp_Object Qframep, Qframe_live_p;
Lisp_Object Qicon, Qmodeline;
Lisp_Object Qonly;
Lisp_Object Qx, Qw32, Qmac, Qpc;
Lisp_Object Qvisible;
Lisp_Object Qdisplay_type;
Lisp_Object Qbackground_mode;
Lisp_Object Qinhibit_default_face_x_resources;

Lisp_Object Qx_frame_parameter;
Lisp_Object Qx_resource_name;

/* Frame parameters (set or reported).  */

Lisp_Object Qauto_raise, Qauto_lower;
Lisp_Object Qborder_color, Qborder_width;
Lisp_Object Qcursor_color, Qcursor_type;
Lisp_Object Qgeometry;  /* Not used */
Lisp_Object Qheight, Qwidth;
Lisp_Object Qleft, Qright;
Lisp_Object Qicon_left, Qicon_top, Qicon_type, Qicon_name;
Lisp_Object Qinternal_border_width;
Lisp_Object Qmouse_color;
Lisp_Object Qminibuffer;
Lisp_Object Qscroll_bar_width, Qvertical_scroll_bars;
Lisp_Object Qvisibility;
Lisp_Object Qscroll_bar_foreground, Qscroll_bar_background;
Lisp_Object Qscreen_gamma;
Lisp_Object Qline_spacing;
Lisp_Object Quser_position, Quser_size;
Lisp_Object Qwait_for_wm;
Lisp_Object Qwindow_id;
#ifdef HAVE_X_WINDOWS
Lisp_Object Qouter_window_id;
#endif
Lisp_Object Qparent_id;
Lisp_Object Qtitle, Qname;
Lisp_Object Qunsplittable;
Lisp_Object Qmenu_bar_lines, Qtool_bar_lines;
Lisp_Object Qleft_fringe, Qright_fringe;
Lisp_Object Qbuffer_predicate, Qbuffer_list;
Lisp_Object Qtty_color_mode;

Lisp_Object Qfullscreen, Qfullwidth, Qfullheight, Qfullboth;
#ifdef USE_FONT_BACKEND
Lisp_Object Qfont_backend;
#endif	/* USE_FONT_BACKEND */

Lisp_Object Qinhibit_face_set_after_frame_default;
Lisp_Object Qface_set_after_frame_default;


Lisp_Object Vterminal_frame;
Lisp_Object Vdefault_frame_alist;
Lisp_Object Vdefault_frame_scroll_bars;
Lisp_Object Vmouse_position_function;
Lisp_Object Vmouse_highlight;
Lisp_Object Vdelete_frame_functions;

static void
set_menu_bar_lines_1 (window, n)
  Lisp_Object window;
  int n;
{
  struct window *w = XWINDOW (window);

  XSETFASTINT (w->last_modified, 0);
  XSETFASTINT (w->top_line, XFASTINT (w->top_line) + n);
  XSETFASTINT (w->total_lines, XFASTINT (w->total_lines) - n);

  if (INTEGERP (w->orig_top_line))
    XSETFASTINT (w->orig_top_line, XFASTINT (w->orig_top_line) + n);
  if (INTEGERP (w->orig_total_lines))
    XSETFASTINT (w->orig_total_lines, XFASTINT (w->orig_total_lines) - n);

  /* Handle just the top child in a vertical split.  */
  if (!NILP (w->vchild))
    set_menu_bar_lines_1 (w->vchild, n);

  /* Adjust all children in a horizontal split.  */
  for (window = w->hchild; !NILP (window); window = w->next)
    {
      w = XWINDOW (window);
      set_menu_bar_lines_1 (window, n);
    }
}

void
set_menu_bar_lines (f, value, oldval)
     struct frame *f;
     Lisp_Object value, oldval;
{
  int nlines;
  int olines = FRAME_MENU_BAR_LINES (f);

  /* Right now, menu bars don't work properly in minibuf-only frames;
     most of the commands try to apply themselves to the minibuffer
     frame itself, and get an error because you can't switch buffers
     in or split the minibuffer window.  */
  if (FRAME_MINIBUF_ONLY_P (f))
    return;

  if (INTEGERP (value))
    nlines = XINT (value);
  else
    nlines = 0;

  if (nlines != olines)
    {
      windows_or_buffers_changed++;
      FRAME_WINDOW_SIZES_CHANGED (f) = 1;
      FRAME_MENU_BAR_LINES (f) = nlines;
      set_menu_bar_lines_1 (f->root_window, nlines - olines);
      adjust_glyphs (f);
    }
}

Lisp_Object Vemacs_iconified;
Lisp_Object Vframe_list;

struct x_output tty_display;

extern Lisp_Object Vminibuffer_list;
extern Lisp_Object get_minibuffer ();
extern Lisp_Object Fhandle_switch_frame ();
extern Lisp_Object Fredirect_frame_focus ();
extern Lisp_Object x_get_focus_frame ();

DEFUN ("framep", Fframep, Sframep, 1, 1, 0,
       doc: /* Return non-nil if OBJECT is a frame.
Value is t for a termcap frame (a character-only terminal),
`x' for an Emacs frame that is really an X window,
`w32' for an Emacs frame that is a window on MS-Windows display,
`mac' for an Emacs frame on a Macintosh display,
`pc' for a direct-write MS-DOS frame.
See also `frame-live-p'.  */)
     (object)
     Lisp_Object object;
{
  if (!FRAMEP (object))
    return Qnil;
  switch (XFRAME (object)->output_method)
    {
    case output_termcap:
      return Qt;
    case output_x_window:
      return Qx;
    case output_w32:
      return Qw32;
    case output_msdos_raw:
      return Qpc;
    case output_mac:
      return Qmac;
    default:
      abort ();
    }
}

DEFUN ("frame-live-p", Fframe_live_p, Sframe_live_p, 1, 1, 0,
       doc: /* Return non-nil if OBJECT is a frame which has not been deleted.
Value is nil if OBJECT is not a live frame.  If object is a live
frame, the return value indicates what sort of output device it is
displayed on.  See the documentation of `framep' for possible
return values.  */)
     (object)
     Lisp_Object object;
{
  return ((FRAMEP (object)
	   && FRAME_LIVE_P (XFRAME (object)))
	  ? Fframep (object)
	  : Qnil);
}

struct frame *
make_frame (mini_p)
     int mini_p;
{
  Lisp_Object frame;
  register struct frame *f;
  register Lisp_Object root_window;
  register Lisp_Object mini_window;

  f = allocate_frame ();
  XSETFRAME (frame, f);

  f->desired_matrix = 0;
  f->current_matrix = 0;
  f->desired_pool = 0;
  f->current_pool = 0;
  f->glyphs_initialized_p = 0;
  f->decode_mode_spec_buffer = 0;
  f->visible = 0;
  f->async_visible = 0;
  f->output_data.nothing = 0;
  f->iconified = 0;
  f->async_iconified = 0;
  f->wants_modeline = 1;
  f->auto_raise = 0;
  f->auto_lower = 0;
  f->no_split = 0;
  f->garbaged = 1;
  f->has_minibuffer = mini_p;
  f->focus_frame = Qnil;
  f->explicit_name = 0;
  f->can_have_scroll_bars = 0;
  f->vertical_scroll_bar_type = vertical_scroll_bar_none;
  f->param_alist = Qnil;
  f->scroll_bars = Qnil;
  f->condemned_scroll_bars = Qnil;
  f->face_alist = Qnil;
  f->face_cache = NULL;
  f->menu_bar_items = Qnil;
  f->menu_bar_vector = Qnil;
  f->menu_bar_items_used = 0;
  f->buffer_predicate = Qnil;
  f->buffer_list = Qnil;
#ifdef MULTI_KBOARD
  f->kboard = initial_kboard;
#endif
  f->namebuf = 0;
  f->title = Qnil;
  f->menu_bar_window = Qnil;
  f->tool_bar_window = Qnil;
  f->tool_bar_items = Qnil;
  f->desired_tool_bar_string = f->current_tool_bar_string = Qnil;
  f->n_tool_bar_items = 0;
  f->left_fringe_width = f->right_fringe_width = 0;
  f->fringe_cols = 0;
  f->scroll_bar_actual_width = 0;
  f->border_width = 0;
  f->internal_border_width = 0;
  f->column_width = 1;  /* !FRAME_WINDOW_P value */
  f->line_height = 1;  /* !FRAME_WINDOW_P value */
  f->x_pixels_diff = f->y_pixels_diff = 0;
#ifdef HAVE_WINDOW_SYSTEM
  f->want_fullscreen = FULLSCREEN_NONE;
#endif
  f->size_hint_flags = 0;
  f->win_gravity = 0;
#ifdef USE_FONT_BACKEND
  f->font_driver_list = NULL;
#endif	/* USE_FONT_BACKEND */

  root_window = make_window ();
  if (mini_p)
    {
      mini_window = make_window ();
      XWINDOW (root_window)->next = mini_window;
      XWINDOW (mini_window)->prev = root_window;
      XWINDOW (mini_window)->mini_p = Qt;
      XWINDOW (mini_window)->frame = frame;
      f->minibuffer_window = mini_window;
    }
  else
    {
      mini_window = Qnil;
      XWINDOW (root_window)->next = Qnil;
      f->minibuffer_window = Qnil;
    }

  XWINDOW (root_window)->frame = frame;

  /* 10 is arbitrary,
     just so that there is "something there."
     Correct size will be set up later with change_frame_size.  */

  SET_FRAME_COLS (f, 10);
  FRAME_LINES (f) = 10;

  XSETFASTINT (XWINDOW (root_window)->total_cols, 10);
  XSETFASTINT (XWINDOW (root_window)->total_lines, (mini_p ? 9 : 10));

  if (mini_p)
    {
      XSETFASTINT (XWINDOW (mini_window)->total_cols, 10);
      XSETFASTINT (XWINDOW (mini_window)->top_line, 9);
      XSETFASTINT (XWINDOW (mini_window)->total_lines, 1);
    }

  /* Choose a buffer for the frame's root window.  */
  {
    Lisp_Object buf;

    XWINDOW (root_window)->buffer = Qt;
    buf = Fcurrent_buffer ();
    /* If buf is a 'hidden' buffer (i.e. one whose name starts with
       a space), try to find another one.  */
    if (SREF (Fbuffer_name (buf), 0) == ' ')
      buf = Fother_buffer (buf, Qnil, Qnil);

    /* Use set_window_buffer, not Fset_window_buffer, and don't let
       hooks be run by it.  The reason is that the whole frame/window
       arrangement is not yet fully intialized at this point.  Windows
       don't have the right size, glyph matrices aren't initialized
       etc.  Running Lisp functions at this point surely ends in a
       SEGV.  */
    set_window_buffer (root_window, buf, 0, 0);
    f->buffer_list = Fcons (buf, Qnil);
  }

  if (mini_p)
    {
      XWINDOW (mini_window)->buffer = Qt;
      set_window_buffer (mini_window,
			 (NILP (Vminibuffer_list)
			  ? get_minibuffer (0)
			  : Fcar (Vminibuffer_list)),
			 0, 0);
    }

  f->root_window = root_window;
  f->selected_window = root_window;
  /* Make sure this window seems more recently used than
     a newly-created, never-selected window.  */
  ++window_select_count;
  XSETFASTINT (XWINDOW (f->selected_window)->use_time, window_select_count);

  f->default_face_done_p = 0;

  return f;
}

#ifdef HAVE_WINDOW_SYSTEM
/* Make a frame using a separate minibuffer window on another frame.
   MINI_WINDOW is the minibuffer window to use.  nil means use the
   default (the global minibuffer).  */

struct frame *
make_frame_without_minibuffer (mini_window, kb, display)
     register Lisp_Object mini_window;
     KBOARD *kb;
     Lisp_Object display;
{
  register struct frame *f;
  struct gcpro gcpro1;

  if (!NILP (mini_window))
    CHECK_LIVE_WINDOW (mini_window);

#ifdef MULTI_KBOARD
  if (!NILP (mini_window)
      && XFRAME (XWINDOW (mini_window)->frame)->kboard != kb)
    error ("Frame and minibuffer must be on the same display");
#endif

  /* Make a frame containing just a root window.  */
  f = make_frame (0);

  if (NILP (mini_window))
    {
      /* Use default-minibuffer-frame if possible.  */
      if (!FRAMEP (kb->Vdefault_minibuffer_frame)
	  || ! FRAME_LIVE_P (XFRAME (kb->Vdefault_minibuffer_frame)))
	{
          Lisp_Object frame_dummy;

          XSETFRAME (frame_dummy, f);
          GCPRO1 (frame_dummy);
	  /* If there's no minibuffer frame to use, create one.  */
	  kb->Vdefault_minibuffer_frame =
	    call1 (intern ("make-initial-minibuffer-frame"), display);
          UNGCPRO;
	}

      mini_window = XFRAME (kb->Vdefault_minibuffer_frame)->minibuffer_window;
    }

  f->minibuffer_window = mini_window;

  /* Make the chosen minibuffer window display the proper minibuffer,
     unless it is already showing a minibuffer.  */
  if (NILP (Fmemq (XWINDOW (mini_window)->buffer, Vminibuffer_list)))
    Fset_window_buffer (mini_window,
			(NILP (Vminibuffer_list)
			 ? get_minibuffer (0)
			 : Fcar (Vminibuffer_list)), Qnil);
  return f;
}

/* Make a frame containing only a minibuffer window.  */

struct frame *
make_minibuffer_frame ()
{
  /* First make a frame containing just a root window, no minibuffer.  */

  register struct frame *f = make_frame (0);
  register Lisp_Object mini_window;
  register Lisp_Object frame;

  XSETFRAME (frame, f);

  f->auto_raise = 0;
  f->auto_lower = 0;
  f->no_split = 1;
  f->wants_modeline = 0;
  f->has_minibuffer = 1;

  /* Now label the root window as also being the minibuffer.
     Avoid infinite looping on the window chain by marking next pointer
     as nil. */

  mini_window = f->minibuffer_window = f->root_window;
  XWINDOW (mini_window)->mini_p = Qt;
  XWINDOW (mini_window)->next = Qnil;
  XWINDOW (mini_window)->prev = Qnil;
  XWINDOW (mini_window)->frame = frame;

  /* Put the proper buffer in that window.  */

  Fset_window_buffer (mini_window,
		      (NILP (Vminibuffer_list)
		       ? get_minibuffer (0)
		       : Fcar (Vminibuffer_list)), Qnil);
  return f;
}
#endif /* HAVE_WINDOW_SYSTEM */

/* Construct a frame that refers to the terminal (stdin and stdout).  */

static int terminal_frame_count;

struct frame *
make_terminal_frame ()
{
  register struct frame *f;
  Lisp_Object frame;
  char name[20];

#ifdef MULTI_KBOARD
  if (!initial_kboard)
    {
      initial_kboard = (KBOARD *) xmalloc (sizeof (KBOARD));
      init_kboard (initial_kboard);
      initial_kboard->next_kboard = all_kboards;
      all_kboards = initial_kboard;
    }
#endif

  /* The first call must initialize Vframe_list.  */
  if (! (NILP (Vframe_list) || CONSP (Vframe_list)))
    Vframe_list = Qnil;

  f = make_frame (1);

  XSETFRAME (frame, f);
  Vframe_list = Fcons (frame, Vframe_list);

  terminal_frame_count++;
  sprintf (name, "F%d", terminal_frame_count);
  f->name = build_string (name);

  f->visible = 1;		/* FRAME_SET_VISIBLE wd set frame_garbaged. */
  f->async_visible = 1;		/* Don't let visible be cleared later. */
#ifdef MSDOS
  f->output_data.x = &the_only_x_display;
  if (!inhibit_window_system
      && (!FRAMEP (selected_frame) || !FRAME_LIVE_P (XFRAME (selected_frame))
	  || XFRAME (selected_frame)->output_method == output_msdos_raw))
    {
      f->output_method = output_msdos_raw;
      /* This initialization of foreground and background pixels is
	 only important for the initial frame created in temacs.  If
	 we don't do that, we get black background and foreground in
	 the dumped Emacs because the_only_x_display is a static
	 variable, hence it is born all-zeroes, and zero is the code
	 for the black color.  Other frames all inherit their pixels
	 from what's already in the_only_x_display.  */
      if ((!FRAMEP (selected_frame) || !FRAME_LIVE_P (XFRAME (selected_frame)))
	  && f->output_data.x->background_pixel == 0
	  && f->output_data.x->foreground_pixel == 0)
	{
	  f->output_data.x->background_pixel = FACE_TTY_DEFAULT_BG_COLOR;
	  f->output_data.x->foreground_pixel = FACE_TTY_DEFAULT_FG_COLOR;
	}
    }
  else
    f->output_method = output_termcap;
#else
#ifdef WINDOWSNT
  f->output_method = output_termcap;
  f->output_data.x = &tty_display;
#else
#ifdef MAC_OS8
  make_mac_terminal_frame (f);
#else
  f->output_data.x = &tty_display;
#ifdef CANNOT_DUMP
  FRAME_FOREGROUND_PIXEL(f) = FACE_TTY_DEFAULT_FG_COLOR;
  FRAME_BACKGROUND_PIXEL(f) = FACE_TTY_DEFAULT_BG_COLOR;
#endif
#endif /* MAC_OS8 */
#endif /* WINDOWSNT */
#endif /* MSDOS */

  if (!noninteractive)
    init_frame_faces (f);

  return f;
}

DEFUN ("make-terminal-frame", Fmake_terminal_frame, Smake_terminal_frame,
       1, 1, 0,
       doc: /* Create an additional terminal frame.
You can create multiple frames on a text-only terminal in this way.
Only the selected terminal frame is actually displayed.
This function takes one argument, an alist specifying frame parameters.
In practice, generally you don't need to specify any parameters.
Note that changing the size of one terminal frame automatically affects all.  */)
     (parms)
     Lisp_Object parms;
{
  struct frame *f;
  Lisp_Object frame, tem;
  struct frame *sf = SELECTED_FRAME ();

#ifdef MSDOS
  if (sf->output_method != output_msdos_raw
      && sf->output_method != output_termcap)
    abort ();
#else /* not MSDOS */

#ifdef MAC_OS
  if (sf->output_method != output_mac)
    error ("Not running on a Macintosh screen; cannot make a new Macintosh frame");
#else
  if (sf->output_method != output_termcap)
    error ("Not using an ASCII terminal now; cannot make a new ASCII frame");
#endif
#endif /* not MSDOS */

  f = make_terminal_frame ();

  change_frame_size (f, FRAME_LINES (sf),
		     FRAME_COLS (sf), 0, 0, 0);
  adjust_glyphs (f);
  calculate_costs (f);
  XSETFRAME (frame, f);
  Fmodify_frame_parameters (frame, Vdefault_frame_alist);
  Fmodify_frame_parameters (frame, parms);

  /* Make the frame face alist be frame-specific, so that each
     frame could change its face definitions independently.  */
  f->face_alist = Fcopy_alist (sf->face_alist);
  /* Simple Fcopy_alist isn't enough, because we need the contents of
     the vectors which are the CDRs of associations in face_alist to
     be copied as well.  */
  for (tem = f->face_alist; CONSP (tem); tem = XCDR (tem))
    XSETCDR (XCAR (tem), Fcopy_sequence (XCDR (XCAR (tem))));
  return frame;
}


/* Perform the switch to frame FRAME.

   If FRAME is a switch-frame event `(switch-frame FRAME1)', use
   FRAME1 as frame.

   If TRACK is non-zero and the frame that currently has the focus
   redirects its focus to the selected frame, redirect that focused
   frame's focus to FRAME instead.

   FOR_DELETION non-zero means that the selected frame is being
   deleted, which includes the possibility that the frame's display
   is dead.  */

Lisp_Object
do_switch_frame (frame, track, for_deletion)
     Lisp_Object frame;
     int track, for_deletion;
{
  struct frame *sf = SELECTED_FRAME ();

  /* If FRAME is a switch-frame event, extract the frame we should
     switch to.  */
  if (CONSP (frame)
      && EQ (XCAR (frame), Qswitch_frame)
      && CONSP (XCDR (frame)))
    frame = XCAR (XCDR (frame));

  /* This used to say CHECK_LIVE_FRAME, but apparently it's possible for
     a switch-frame event to arrive after a frame is no longer live,
     especially when deleting the initial frame during startup.  */
  CHECK_FRAME (frame);
  if (! FRAME_LIVE_P (XFRAME (frame)))
    return Qnil;

  if (sf == XFRAME (frame))
    return frame;

  /* This is too greedy; it causes inappropriate focus redirection
     that's hard to get rid of.  */
#if 0
  /* If a frame's focus has been redirected toward the currently
     selected frame, we should change the redirection to point to the
     newly selected frame.  This means that if the focus is redirected
     from a minibufferless frame to a surrogate minibuffer frame, we
     can use `other-window' to switch between all the frames using
     that minibuffer frame, and the focus redirection will follow us
     around.  */
  if (track)
    {
      Lisp_Object tail;

      for (tail = Vframe_list; CONSP (tail); tail = XCDR (tail))
	{
	  Lisp_Object focus;

	  if (!FRAMEP (XCAR (tail)))
	    abort ();

	  focus = FRAME_FOCUS_FRAME (XFRAME (XCAR (tail)));

	  if (FRAMEP (focus) && XFRAME (focus) == SELECTED_FRAME ())
	    Fredirect_frame_focus (XCAR (tail), frame);
	}
    }
#else /* ! 0 */
  /* Instead, apply it only to the frame we're pointing to.  */
#ifdef HAVE_WINDOW_SYSTEM
  if (track && FRAME_WINDOW_P (XFRAME (frame)))
    {
      Lisp_Object focus, xfocus;

      xfocus = x_get_focus_frame (XFRAME (frame));
      if (FRAMEP (xfocus))
	{
	  focus = FRAME_FOCUS_FRAME (XFRAME (xfocus));
	  if (FRAMEP (focus) && XFRAME (focus) == SELECTED_FRAME ())
	    Fredirect_frame_focus (xfocus, frame);
	}
    }
#endif /* HAVE_X_WINDOWS */
#endif /* ! 0 */

  if (!for_deletion && FRAME_HAS_MINIBUF_P (sf))
    resize_mini_window (XWINDOW (FRAME_MINIBUF_WINDOW (sf)), 1);

  selected_frame = frame;
  if (! FRAME_MINIBUF_ONLY_P (XFRAME (selected_frame)))
    last_nonminibuf_frame = XFRAME (selected_frame);

  Fselect_window (XFRAME (frame)->selected_window, Qnil);

#ifndef WINDOWSNT
  /* Make sure to switch the tty color mode to that of the newly
     selected frame.  */
  sf = SELECTED_FRAME ();
  if (FRAME_TERMCAP_P (sf))
    {
      Lisp_Object color_mode_spec, color_mode;

      color_mode_spec = assq_no_quit (Qtty_color_mode, sf->param_alist);
      if (CONSP (color_mode_spec))
	color_mode = XCDR (color_mode_spec);
      else
	color_mode = make_number (0);
      set_tty_color_mode (sf, color_mode);
    }
#endif /* !WINDOWSNT */

  /* We want to make sure that the next event generates a frame-switch
     event to the appropriate frame.  This seems kludgy to me, but
     before you take it out, make sure that evaluating something like
     (select-window (frame-root-window (new-frame))) doesn't end up
     with your typing being interpreted in the new frame instead of
     the one you're actually typing in.  */
  internal_last_event_frame = Qnil;

  return frame;
}

DEFUN ("select-frame", Fselect_frame, Sselect_frame, 1, 1, "e",
       doc: /* Select the frame FRAME.
Subsequent editing commands apply to its selected window.
The selection of FRAME lasts until the next time the user does
something to select a different frame, or until the next time this
function is called.  If you are using a window system, the previously
selected frame may be restored as the selected frame after return to
the command loop, because it still may have the window system's input
focus.  On a text-only terminal, the next redisplay will display FRAME.

This function returns FRAME, or nil if FRAME has been deleted.  */)
  (frame)
    Lisp_Object frame;
{
  return do_switch_frame (frame, 1, 0);
}


DEFUN ("handle-switch-frame", Fhandle_switch_frame, Shandle_switch_frame, 1, 1, "e",
       doc: /* Handle a switch-frame event EVENT.
Switch-frame events are usually bound to this function.
A switch-frame event tells Emacs that the window manager has requested
that the user's events be directed to the frame mentioned in the event.
This function selects the selected window of the frame of EVENT.

If EVENT is frame object, handle it as if it were a switch-frame event
to that frame.  */)
     (event)
     Lisp_Object event;
{
  /* Preserve prefix arg that the command loop just cleared.  */
  current_kboard->Vprefix_arg = Vcurrent_prefix_arg;
  call1 (Vrun_hooks, Qmouse_leave_buffer_hook);
  return do_switch_frame (event, 0, 0);
}

DEFUN ("selected-frame", Fselected_frame, Sselected_frame, 0, 0, 0,
       doc: /* Return the frame that is now selected.  */)
     ()
{
  return selected_frame;
}

DEFUN ("window-frame", Fwindow_frame, Swindow_frame, 1, 1, 0,
       doc: /* Return the frame object that window WINDOW is on.  */)
     (window)
     Lisp_Object window;
{
  CHECK_LIVE_WINDOW (window);
  return XWINDOW (window)->frame;
}

DEFUN ("frame-first-window", Fframe_first_window, Sframe_first_window, 0, 1, 0,
       doc: /* Returns the topmost, leftmost window of FRAME.
If omitted, FRAME defaults to the currently selected frame.  */)
     (frame)
     Lisp_Object frame;
{
  Lisp_Object w;

  if (NILP (frame))
    w = SELECTED_FRAME ()->root_window;
  else
    {
      CHECK_LIVE_FRAME (frame);
      w = XFRAME (frame)->root_window;
    }
  while (NILP (XWINDOW (w)->buffer))
    {
      if (! NILP (XWINDOW (w)->hchild))
	w = XWINDOW (w)->hchild;
      else if (! NILP (XWINDOW (w)->vchild))
	w = XWINDOW (w)->vchild;
      else
	abort ();
    }
  return w;
}

DEFUN ("active-minibuffer-window", Factive_minibuffer_window,
       Sactive_minibuffer_window, 0, 0, 0,
       doc: /* Return the currently active minibuffer window, or nil if none.  */)
     ()
{
  return minibuf_level ? minibuf_window : Qnil;
}

DEFUN ("frame-root-window", Fframe_root_window, Sframe_root_window, 0, 1, 0,
       doc: /* Returns the root-window of FRAME.
If omitted, FRAME defaults to the currently selected frame.  */)
     (frame)
     Lisp_Object frame;
{
  Lisp_Object window;

  if (NILP (frame))
    window = SELECTED_FRAME ()->root_window;
  else
    {
      CHECK_LIVE_FRAME (frame);
      window = XFRAME (frame)->root_window;
    }

  return window;
}

DEFUN ("frame-selected-window", Fframe_selected_window,
       Sframe_selected_window, 0, 1, 0,
       doc: /* Return the selected window of frame object FRAME.
If omitted, FRAME defaults to the currently selected frame.  */)
     (frame)
     Lisp_Object frame;
{
  Lisp_Object window;

  if (NILP (frame))
    window = SELECTED_FRAME ()->selected_window;
  else
    {
      CHECK_LIVE_FRAME (frame);
      window = XFRAME (frame)->selected_window;
    }

  return window;
}

DEFUN ("set-frame-selected-window", Fset_frame_selected_window,
       Sset_frame_selected_window, 2, 2, 0,
       doc: /* Set the selected window of frame object FRAME to WINDOW.
Return WINDOW.
If FRAME is nil, the selected frame is used.
If FRAME is the selected frame, this makes WINDOW the selected window.  */)
     (frame, window)
     Lisp_Object frame, window;
{
  if (NILP (frame))
    frame = selected_frame;

  CHECK_LIVE_FRAME (frame);
  CHECK_LIVE_WINDOW (window);

  if (! EQ (frame, WINDOW_FRAME (XWINDOW (window))))
    error ("In `set-frame-selected-window', WINDOW is not on FRAME");

  if (EQ (frame, selected_frame))
    return Fselect_window (window, Qnil);

  return XFRAME (frame)->selected_window = window;
}

DEFUN ("frame-list", Fframe_list, Sframe_list,
       0, 0, 0,
       doc: /* Return a list of all frames.  */)
     ()
{
  Lisp_Object frames;
  frames = Fcopy_sequence (Vframe_list);
#ifdef HAVE_WINDOW_SYSTEM
  if (FRAMEP (tip_frame))
    frames = Fdelq (tip_frame, frames);
#endif
  return frames;
}

/* Return the next frame in the frame list after FRAME.
   If MINIBUF is nil, exclude minibuffer-only frames.
   If MINIBUF is a window, include only its own frame
   and any frame now using that window as the minibuffer.
   If MINIBUF is `visible', include all visible frames.
   If MINIBUF is 0, include all visible and iconified frames.
   Otherwise, include all frames.  */

static Lisp_Object
next_frame (frame, minibuf)
     Lisp_Object frame;
     Lisp_Object minibuf;
{
  Lisp_Object tail;
  int passed = 0;

  /* There must always be at least one frame in Vframe_list.  */
  if (! CONSP (Vframe_list))
    abort ();

  /* If this frame is dead, it won't be in Vframe_list, and we'll loop
     forever.  Forestall that.  */
  CHECK_LIVE_FRAME (frame);

  while (1)
    for (tail = Vframe_list; CONSP (tail); tail = XCDR (tail))
      {
	Lisp_Object f;

	f = XCAR (tail);

	if (passed
	    && FRAME_KBOARD (XFRAME (f)) == FRAME_KBOARD (XFRAME (frame)))
	  {
	    /* Decide whether this frame is eligible to be returned.  */

	    /* If we've looped all the way around without finding any
	       eligible frames, return the original frame.  */
	    if (EQ (f, frame))
	      return f;

	    /* Let minibuf decide if this frame is acceptable.  */
	    if (NILP (minibuf))
	      {
		if (! FRAME_MINIBUF_ONLY_P (XFRAME (f)))
		  return f;
	      }
	    else if (EQ (minibuf, Qvisible))
	      {
		FRAME_SAMPLE_VISIBILITY (XFRAME (f));
		if (FRAME_VISIBLE_P (XFRAME (f)))
		  return f;
	      }
	    else if (INTEGERP (minibuf) && XINT (minibuf) == 0)
	      {
		FRAME_SAMPLE_VISIBILITY (XFRAME (f));
		if (FRAME_VISIBLE_P (XFRAME (f))
		    || FRAME_ICONIFIED_P (XFRAME (f)))
		  return f;
	      }
	    else if (WINDOWP (minibuf))
	      {
		if (EQ (FRAME_MINIBUF_WINDOW (XFRAME (f)), minibuf)
		    || EQ (WINDOW_FRAME (XWINDOW (minibuf)), f)
		    || EQ (WINDOW_FRAME (XWINDOW (minibuf)),
			   FRAME_FOCUS_FRAME (XFRAME (f))))
		  return f;
	      }
	    else
	      return f;
	  }

	if (EQ (frame, f))
	  passed++;
      }
}

/* Return the previous frame in the frame list before FRAME.
   If MINIBUF is nil, exclude minibuffer-only frames.
   If MINIBUF is a window, include only its own frame
   and any frame now using that window as the minibuffer.
   If MINIBUF is `visible', include all visible frames.
   If MINIBUF is 0, include all visible and iconified frames.
   Otherwise, include all frames.  */

static Lisp_Object
prev_frame (frame, minibuf)
     Lisp_Object frame;
     Lisp_Object minibuf;
{
  Lisp_Object tail;
  Lisp_Object prev;

  /* There must always be at least one frame in Vframe_list.  */
  if (! CONSP (Vframe_list))
    abort ();

  prev = Qnil;
  for (tail = Vframe_list; CONSP (tail); tail = XCDR (tail))
    {
      Lisp_Object f;

      f = XCAR (tail);
      if (!FRAMEP (f))
	abort ();

      if (EQ (frame, f) && !NILP (prev))
	return prev;

      if (FRAME_KBOARD (XFRAME (f)) == FRAME_KBOARD (XFRAME (frame)))
	{
	  /* Decide whether this frame is eligible to be returned,
	     according to minibuf.  */
	  if (NILP (minibuf))
	    {
	      if (! FRAME_MINIBUF_ONLY_P (XFRAME (f)))
		prev = f;
	    }
	  else if (WINDOWP (minibuf))
	    {
	      if (EQ (FRAME_MINIBUF_WINDOW (XFRAME (f)), minibuf)
		  || EQ (WINDOW_FRAME (XWINDOW (minibuf)), f)
		  || EQ (WINDOW_FRAME (XWINDOW (minibuf)),
			 FRAME_FOCUS_FRAME (XFRAME (f))))
		prev = f;
	    }
	  else if (EQ (minibuf, Qvisible))
	    {
	      FRAME_SAMPLE_VISIBILITY (XFRAME (f));
	      if (FRAME_VISIBLE_P (XFRAME (f)))
		prev = f;
	    }
	  else if (XFASTINT (minibuf) == 0)
	    {
	      FRAME_SAMPLE_VISIBILITY (XFRAME (f));
	      if (FRAME_VISIBLE_P (XFRAME (f))
		  || FRAME_ICONIFIED_P (XFRAME (f)))
		prev = f;
	    }
	  else
	    prev = f;
	}
    }

  /* We've scanned the entire list.  */
  if (NILP (prev))
    /* We went through the whole frame list without finding a single
       acceptable frame.  Return the original frame.  */
    return frame;
  else
    /* There were no acceptable frames in the list before FRAME; otherwise,
       we would have returned directly from the loop.  Since PREV is the last
       acceptable frame in the list, return it.  */
    return prev;
}


DEFUN ("next-frame", Fnext_frame, Snext_frame, 0, 2, 0,
       doc: /* Return the next frame in the frame list after FRAME.
It considers only frames on the same terminal as FRAME.
By default, skip minibuffer-only frames.
If omitted, FRAME defaults to the selected frame.
If optional argument MINIFRAME is nil, exclude minibuffer-only frames.
If MINIFRAME is a window, include only its own frame
and any frame now using that window as the minibuffer.
If MINIFRAME is `visible', include all visible frames.
If MINIFRAME is 0, include all visible and iconified frames.
Otherwise, include all frames.  */)
     (frame, miniframe)
     Lisp_Object frame, miniframe;
{
  if (NILP (frame))
    frame = selected_frame;

  CHECK_LIVE_FRAME (frame);
  return next_frame (frame, miniframe);
}

DEFUN ("previous-frame", Fprevious_frame, Sprevious_frame, 0, 2, 0,
       doc: /* Return the previous frame in the frame list before FRAME.
It considers only frames on the same terminal as FRAME.
By default, skip minibuffer-only frames.
If omitted, FRAME defaults to the selected frame.
If optional argument MINIFRAME is nil, exclude minibuffer-only frames.
If MINIFRAME is a window, include only its own frame
and any frame now using that window as the minibuffer.
If MINIFRAME is `visible', include all visible frames.
If MINIFRAME is 0, include all visible and iconified frames.
Otherwise, include all frames.  */)
     (frame, miniframe)
     Lisp_Object frame, miniframe;
{
  if (NILP (frame))
    frame = selected_frame;
  CHECK_LIVE_FRAME (frame);
  return prev_frame (frame, miniframe);
}

/* Return 1 if it is ok to delete frame F;
   0 if all frames aside from F are invisible.
   (Exception: if F is the terminal frame, and we are using X, return 1.)  */

int
other_visible_frames (f)
     FRAME_PTR f;
{
  /* We know the selected frame is visible,
     so if F is some other frame, it can't be the sole visible one.  */
  if (f == SELECTED_FRAME ())
    {
      Lisp_Object frames;
      int count = 0;

      for (frames = Vframe_list;
	   CONSP (frames);
	   frames = XCDR (frames))
	{
	  Lisp_Object this;

	  this = XCAR (frames);
	  /* Verify that the frame's window still exists
	     and we can still talk to it.  And note any recent change
	     in visibility.  */
#ifdef HAVE_WINDOW_SYSTEM
	  if (FRAME_WINDOW_P (XFRAME (this)))
	    {
	      x_sync (XFRAME (this));
	      FRAME_SAMPLE_VISIBILITY (XFRAME (this));
	    }
#endif

	  if (FRAME_VISIBLE_P (XFRAME (this))
	      || FRAME_ICONIFIED_P (XFRAME (this))
	      /* Allow deleting the terminal frame when at least
		 one X frame exists!  */
	      || (FRAME_WINDOW_P (XFRAME (this)) && !FRAME_WINDOW_P (f)))
	    count++;
	}
      return count > 1;
    }
  return 1;
}

DEFUN ("delete-frame", Fdelete_frame, Sdelete_frame, 0, 2, "",
       doc: /* Delete FRAME, permanently eliminating it from use.
If omitted, FRAME defaults to the selected frame.
A frame may not be deleted if its minibuffer is used by other frames.
Normally, you may not delete a frame if all other frames are invisible,
but if the second optional argument FORCE is non-nil, you may do so.

This function runs `delete-frame-functions' before actually deleting the
frame, unless the frame is a tooltip.
The functions are run with one arg, the frame to be deleted.  */)
     (frame, force)
     Lisp_Object frame, force;
{
  struct frame *f;
  struct frame *sf = SELECTED_FRAME ();
  int minibuffer_selected;

  if (EQ (frame, Qnil))
    {
      f = sf;
      XSETFRAME (frame, f);
    }
  else
    {
      CHECK_FRAME (frame);
      f = XFRAME (frame);
    }

  if (! FRAME_LIVE_P (f))
    return Qnil;

  if (NILP (force) && !other_visible_frames (f)
#ifdef MAC_OS8
      /* Terminal frame deleted before any other visible frames are
	 created.  */
      && strcmp (SDATA (f->name), "F1") != 0
#endif
     )
    error ("Attempt to delete the sole visible or iconified frame");

#if 0
  /* This is a nice idea, but x_connection_closed needs to be able
     to delete the last frame, if it is gone.  */
  if (NILP (XCDR (Vframe_list)))
    error ("Attempt to delete the only frame");
#endif

  /* Does this frame have a minibuffer, and is it the surrogate
     minibuffer for any other frame?  */
  if (FRAME_HAS_MINIBUF_P (XFRAME (frame)))
    {
      Lisp_Object frames;

      for (frames = Vframe_list;
	   CONSP (frames);
	   frames = XCDR (frames))
	{
	  Lisp_Object this;
	  this = XCAR (frames);

	  if (! EQ (this, frame)
	      && EQ (frame,
		     WINDOW_FRAME (XWINDOW
				   (FRAME_MINIBUF_WINDOW (XFRAME (this))))))
	    error ("Attempt to delete a surrogate minibuffer frame");
	}
    }

  /* Run `delete-frame-functions' unless frame is a tooltip.  */
  if (!NILP (Vrun_hooks)
      && NILP (Fframe_parameter (frame, intern ("tooltip"))))
    {
      Lisp_Object args[2];
      args[0] = intern ("delete-frame-functions");
      args[1] = frame;
      Frun_hook_with_args (2, args);
    }

  minibuffer_selected = EQ (minibuf_window, selected_window);

  /* Don't let the frame remain selected.  */
  if (f == sf)
    {
      Lisp_Object tail, frame1;

      /* Look for another visible frame on the same terminal.  */
      frame1 = next_frame (frame, Qvisible);

      /* If there is none, find *some* other frame.  */
      if (NILP (frame1) || EQ (frame1, frame))
	{
	  FOR_EACH_FRAME (tail, frame1)
	    {
	      if (! EQ (frame, frame1))
		break;
	    }
	}

      do_switch_frame (frame1, 0, 1);
      sf = SELECTED_FRAME ();
    }

  /* Don't allow minibuf_window to remain on a deleted frame.  */
  if (EQ (f->minibuffer_window, minibuf_window))
    {
      Fset_window_buffer (sf->minibuffer_window,
			  XWINDOW (minibuf_window)->buffer, Qnil);
      minibuf_window = sf->minibuffer_window;

      /* If the dying minibuffer window was selected,
	 select the new one.  */
      if (minibuffer_selected)
	Fselect_window (minibuf_window, Qnil);
    }

  /* Don't let echo_area_window to remain on a deleted frame.  */
  if (EQ (f->minibuffer_window, echo_area_window))
    echo_area_window = sf->minibuffer_window;

  /* Clear any X selections for this frame.  */
#ifdef HAVE_X_WINDOWS
  if (FRAME_X_P (f))
    x_clear_frame_selections (f);
#endif
#ifdef MAC_OS
  if (FRAME_MAC_P (f))
    x_clear_frame_selections (f);
#endif

  /* Free glyphs.
     This function must be called before the window tree of the
     frame is deleted because windows contain dynamically allocated
     memory. */
  free_glyphs (f);

  /* Mark all the windows that used to be on FRAME as deleted, and then
     remove the reference to them.  */
  delete_all_subwindows (XWINDOW (f->root_window));
  f->root_window = Qnil;

  Vframe_list = Fdelq (frame, Vframe_list);
  FRAME_SET_VISIBLE (f, 0);

  if (f->namebuf)
    xfree (f->namebuf);
  if (f->decode_mode_spec_buffer)
    xfree (f->decode_mode_spec_buffer);
  if (FRAME_INSERT_COST (f))
    xfree (FRAME_INSERT_COST (f));
  if (FRAME_DELETEN_COST (f))
    xfree (FRAME_DELETEN_COST (f));
  if (FRAME_INSERTN_COST (f))
    xfree (FRAME_INSERTN_COST (f));
  if (FRAME_DELETE_COST (f))
    xfree (FRAME_DELETE_COST (f));
  if (FRAME_MESSAGE_BUF (f))
    xfree (FRAME_MESSAGE_BUF (f));

  /* Since some events are handled at the interrupt level, we may get
     an event for f at any time; if we zero out the frame's display
     now, then we may trip up the event-handling code.  Instead, we'll
     promise that the display of the frame must be valid until we have
     called the window-system-dependent frame destruction routine.  */

  /* I think this should be done with a hook.  */
#ifdef HAVE_WINDOW_SYSTEM
  if (FRAME_WINDOW_P (f))
    x_destroy_window (f);
#endif

  f->output_data.nothing = 0;

  /* If we've deleted the last_nonminibuf_frame, then try to find
     another one.  */
  if (f == last_nonminibuf_frame)
    {
      Lisp_Object frames;

      last_nonminibuf_frame = 0;

      for (frames = Vframe_list;
	   CONSP (frames);
	   frames = XCDR (frames))
	{
	  f = XFRAME (XCAR (frames));
	  if (!FRAME_MINIBUF_ONLY_P (f))
	    {
	      last_nonminibuf_frame = f;
	      break;
	    }
	}
    }

  /* If there's no other frame on the same kboard, get out of
     single-kboard state if we're in it for this kboard.  */
  {
    Lisp_Object frames;
    /* Some frame we found on the same kboard, or nil if there are none.  */
    Lisp_Object frame_on_same_kboard;

    frame_on_same_kboard = Qnil;

    for (frames = Vframe_list;
	 CONSP (frames);
	 frames = XCDR (frames))
      {
	Lisp_Object this;
	struct frame *f1;

	this = XCAR (frames);
	if (!FRAMEP (this))
	  abort ();
	f1 = XFRAME (this);

	if (FRAME_KBOARD (f) == FRAME_KBOARD (f1))
	  frame_on_same_kboard = this;
      }

    if (NILP (frame_on_same_kboard))
      not_single_kboard_state (FRAME_KBOARD (f));
  }


  /* If we've deleted this keyboard's default_minibuffer_frame, try to
     find another one.  Prefer minibuffer-only frames, but also notice
     frames with other windows.  */
  if (EQ (frame, FRAME_KBOARD (f)->Vdefault_minibuffer_frame))
    {
      Lisp_Object frames;

      /* The last frame we saw with a minibuffer, minibuffer-only or not.  */
      Lisp_Object frame_with_minibuf;
      /* Some frame we found on the same kboard, or nil if there are none.  */
      Lisp_Object frame_on_same_kboard;

      frame_on_same_kboard = Qnil;
      frame_with_minibuf = Qnil;

      for (frames = Vframe_list;
	   CONSP (frames);
	   frames = XCDR (frames))
	{
	  Lisp_Object this;
	  struct frame *f1;

	  this = XCAR (frames);
	  if (!FRAMEP (this))
	    abort ();
	  f1 = XFRAME (this);

	  /* Consider only frames on the same kboard
	     and only those with minibuffers.  */
	  if (FRAME_KBOARD (f) == FRAME_KBOARD (f1)
	      && FRAME_HAS_MINIBUF_P (f1))
	    {
	      frame_with_minibuf = this;
	      if (FRAME_MINIBUF_ONLY_P (f1))
		break;
	    }

	  if (FRAME_KBOARD (f) == FRAME_KBOARD (f1))
	    frame_on_same_kboard = this;
	}

      if (!NILP (frame_on_same_kboard))
	{
	  /* We know that there must be some frame with a minibuffer out
	     there.  If this were not true, all of the frames present
	     would have to be minibufferless, which implies that at some
	     point their minibuffer frames must have been deleted, but
	     that is prohibited at the top; you can't delete surrogate
	     minibuffer frames.  */
	  if (NILP (frame_with_minibuf))
	    abort ();

	  FRAME_KBOARD (f)->Vdefault_minibuffer_frame = frame_with_minibuf;
	}
      else
	/* No frames left on this kboard--say no minibuffer either.  */
	FRAME_KBOARD (f)->Vdefault_minibuffer_frame = Qnil;
    }

  /* Cause frame titles to update--necessary if we now have just one frame.  */
  update_mode_lines = 1;

  return Qnil;
}

/* Return mouse position in character cell units.  */

DEFUN ("mouse-position", Fmouse_position, Smouse_position, 0, 0, 0,
       doc: /* Return a list (FRAME X . Y) giving the current mouse frame and position.
The position is given in character cells, where (0, 0) is the
upper-left corner of the frame, X is the horizontal offset, and Y is
the vertical offset.
If Emacs is running on a mouseless terminal or hasn't been programmed
to read the mouse position, it returns the selected frame for FRAME
and nil for X and Y.
If `mouse-position-function' is non-nil, `mouse-position' calls it,
passing the normal return value to that function as an argument,
and returns whatever that function returns.  */)
     ()
{
  FRAME_PTR f;
  Lisp_Object lispy_dummy;
  enum scroll_bar_part party_dummy;
  Lisp_Object x, y, retval;
  int col, row;
  unsigned long long_dummy;
  struct gcpro gcpro1;

  f = SELECTED_FRAME ();
  x = y = Qnil;

#ifdef HAVE_MOUSE
  /* It's okay for the hook to refrain from storing anything.  */
  if (mouse_position_hook)
    (*mouse_position_hook) (&f, -1,
			    &lispy_dummy, &party_dummy,
			    &x, &y,
			    &long_dummy);
  if (! NILP (x))
    {
      col = XINT (x);
      row = XINT (y);
      pixel_to_glyph_coords (f, col, row, &col, &row, NULL, 1);
      XSETINT (x, col);
      XSETINT (y, row);
    }
#endif
  XSETFRAME (lispy_dummy, f);
  retval = Fcons (lispy_dummy, Fcons (x, y));
  GCPRO1 (retval);
  if (!NILP (Vmouse_position_function))
    retval = call1 (Vmouse_position_function, retval);
  RETURN_UNGCPRO (retval);
}

DEFUN ("mouse-pixel-position", Fmouse_pixel_position,
       Smouse_pixel_position, 0, 0, 0,
       doc: /* Return a list (FRAME X . Y) giving the current mouse frame and position.
The position is given in pixel units, where (0, 0) is the
upper-left corner of the frame, X is the horizontal offset, and Y is
the vertical offset.
If Emacs is running on a mouseless terminal or hasn't been programmed
to read the mouse position, it returns the selected frame for FRAME
and nil for X and Y.  */)
     ()
{
  FRAME_PTR f;
  Lisp_Object lispy_dummy;
  enum scroll_bar_part party_dummy;
  Lisp_Object x, y;
  unsigned long long_dummy;

  f = SELECTED_FRAME ();
  x = y = Qnil;

#ifdef HAVE_MOUSE
  /* It's okay for the hook to refrain from storing anything.  */
  if (mouse_position_hook)
    (*mouse_position_hook) (&f, -1,
			    &lispy_dummy, &party_dummy,
			    &x, &y,
			    &long_dummy);
#endif
  XSETFRAME (lispy_dummy, f);
  return Fcons (lispy_dummy, Fcons (x, y));
}

DEFUN ("set-mouse-position", Fset_mouse_position, Sset_mouse_position, 3, 3, 0,
       doc: /* Move the mouse pointer to the center of character cell (X,Y) in FRAME.
Coordinates are relative to the frame, not a window,
so the coordinates of the top left character in the frame
may be nonzero due to left-hand scroll bars or the menu bar.

The position is given in character cells, where (0, 0) is the
upper-left corner of the frame, X is the horizontal offset, and Y is
the vertical offset.

This function is a no-op for an X frame that is not visible.
If you have just created a frame, you must wait for it to become visible
before calling this function on it, like this.
  (while (not (frame-visible-p frame)) (sleep-for .5))  */)
  (frame, x, y)
     Lisp_Object frame, x, y;
{
  CHECK_LIVE_FRAME (frame);
  CHECK_NUMBER (x);
  CHECK_NUMBER (y);

  /* I think this should be done with a hook.  */
#ifdef HAVE_WINDOW_SYSTEM
  if (FRAME_WINDOW_P (XFRAME (frame)))
    /* Warping the mouse will cause enternotify and focus events.  */
    x_set_mouse_position (XFRAME (frame), XINT (x), XINT (y));
#else
#if defined (MSDOS) && defined (HAVE_MOUSE)
  if (FRAME_MSDOS_P (XFRAME (frame)))
    {
      Fselect_frame (frame);
      mouse_moveto (XINT (x), XINT (y));
    }
#endif
#endif

  return Qnil;
}

DEFUN ("set-mouse-pixel-position", Fset_mouse_pixel_position,
       Sset_mouse_pixel_position, 3, 3, 0,
       doc: /* Move the mouse pointer to pixel position (X,Y) in FRAME.
The position is given in pixels, where (0, 0) is the upper-left corner
of the frame, X is the horizontal offset, and Y is the vertical offset.

Note, this is a no-op for an X frame that is not visible.
If you have just created a frame, you must wait for it to become visible
before calling this function on it, like this.
  (while (not (frame-visible-p frame)) (sleep-for .5))  */)
  (frame, x, y)
     Lisp_Object frame, x, y;
{
  CHECK_LIVE_FRAME (frame);
  CHECK_NUMBER (x);
  CHECK_NUMBER (y);

  /* I think this should be done with a hook.  */
#ifdef HAVE_WINDOW_SYSTEM
  if (FRAME_WINDOW_P (XFRAME (frame)))
    /* Warping the mouse will cause enternotify and focus events.  */
    x_set_mouse_pixel_position (XFRAME (frame), XINT (x), XINT (y));
#else
#if defined (MSDOS) && defined (HAVE_MOUSE)
  if (FRAME_MSDOS_P (XFRAME (frame)))
    {
      Fselect_frame (frame);
      mouse_moveto (XINT (x), XINT (y));
    }
#endif
#endif

  return Qnil;
}

static void make_frame_visible_1 P_ ((Lisp_Object));

DEFUN ("make-frame-visible", Fmake_frame_visible, Smake_frame_visible,
       0, 1, "",
       doc: /* Make the frame FRAME visible (assuming it is an X window).
If omitted, FRAME defaults to the currently selected frame.  */)
     (frame)
     Lisp_Object frame;
{
  if (NILP (frame))
    frame = selected_frame;

  CHECK_LIVE_FRAME (frame);

  /* I think this should be done with a hook.  */
#ifdef HAVE_WINDOW_SYSTEM
  if (FRAME_WINDOW_P (XFRAME (frame)))
    {
      FRAME_SAMPLE_VISIBILITY (XFRAME (frame));
      x_make_frame_visible (XFRAME (frame));
    }
#endif

  make_frame_visible_1 (XFRAME (frame)->root_window);

  /* Make menu bar update for the Buffers and Frames menus.  */
  windows_or_buffers_changed++;

  return frame;
}

/* Update the display_time slot of the buffers shown in WINDOW
   and all its descendents.  */

static void
make_frame_visible_1 (window)
     Lisp_Object window;
{
  struct window *w;

  for (;!NILP (window); window = w->next)
    {
      w = XWINDOW (window);

      if (!NILP (w->buffer))
	XBUFFER (w->buffer)->display_time = Fcurrent_time ();

      if (!NILP (w->vchild))
	make_frame_visible_1 (w->vchild);
      if (!NILP (w->hchild))
	make_frame_visible_1 (w->hchild);
    }
}

DEFUN ("make-frame-invisible", Fmake_frame_invisible, Smake_frame_invisible,
       0, 2, "",
       doc: /* Make the frame FRAME invisible (assuming it is an X window).
If omitted, FRAME defaults to the currently selected frame.
Normally you may not make FRAME invisible if all other frames are invisible,
but if the second optional argument FORCE is non-nil, you may do so.  */)
  (frame, force)
     Lisp_Object frame, force;
{
  if (NILP (frame))
    frame = selected_frame;

  CHECK_LIVE_FRAME (frame);

  if (NILP (force) && !other_visible_frames (XFRAME (frame)))
    error ("Attempt to make invisible the sole visible or iconified frame");

#if 0 /* This isn't logically necessary, and it can do GC.  */
  /* Don't let the frame remain selected.  */
  if (EQ (frame, selected_frame))
    do_switch_frame (next_frame (frame, Qt), 0, 0)
#endif

  /* Don't allow minibuf_window to remain on a deleted frame.  */
  if (EQ (XFRAME (frame)->minibuffer_window, minibuf_window))
    {
      struct frame *sf = XFRAME (selected_frame);
      Fset_window_buffer (sf->minibuffer_window,
			  XWINDOW (minibuf_window)->buffer, Qnil);
      minibuf_window = sf->minibuffer_window;
    }

  /* I think this should be done with a hook.  */
#ifdef HAVE_WINDOW_SYSTEM
  if (FRAME_WINDOW_P (XFRAME (frame)))
    x_make_frame_invisible (XFRAME (frame));
#endif

  /* Make menu bar update for the Buffers and Frames menus.  */
  windows_or_buffers_changed++;

  return Qnil;
}

DEFUN ("iconify-frame", Ficonify_frame, Siconify_frame,
       0, 1, "",
       doc: /* Make the frame FRAME into an icon.
If omitted, FRAME defaults to the currently selected frame.  */)
  (frame)
     Lisp_Object frame;
{
  if (NILP (frame))
    frame = selected_frame;

  CHECK_LIVE_FRAME (frame);

#if 0 /* This isn't logically necessary, and it can do GC.  */
  /* Don't let the frame remain selected.  */
  if (EQ (frame, selected_frame))
    Fhandle_switch_frame (next_frame (frame, Qt));
#endif

  /* Don't allow minibuf_window to remain on a deleted frame.  */
  if (EQ (XFRAME (frame)->minibuffer_window, minibuf_window))
    {
      struct frame *sf = XFRAME (selected_frame);
      Fset_window_buffer (sf->minibuffer_window,
			  XWINDOW (minibuf_window)->buffer, Qnil);
      minibuf_window = sf->minibuffer_window;
    }

  /* I think this should be done with a hook.  */
#ifdef HAVE_WINDOW_SYSTEM
  if (FRAME_WINDOW_P (XFRAME (frame)))
      x_iconify_frame (XFRAME (frame));
#endif

  /* Make menu bar update for the Buffers and Frames menus.  */
  windows_or_buffers_changed++;

  return Qnil;
}

DEFUN ("frame-visible-p", Fframe_visible_p, Sframe_visible_p,
       1, 1, 0,
       doc: /* Return t if FRAME is now \"visible\" (actually in use for display).
A frame that is not \"visible\" is not updated and, if it works through
a window system, it may not show at all.
Return the symbol `icon' if frame is visible only as an icon.

On a text-only terminal, all frames are considered visible, whether
they are currently being displayed or not, and this function returns t
for all frames.  */)
     (frame)
     Lisp_Object frame;
{
  CHECK_LIVE_FRAME (frame);

  FRAME_SAMPLE_VISIBILITY (XFRAME (frame));

  if (FRAME_VISIBLE_P (XFRAME (frame)))
    return Qt;
  if (FRAME_ICONIFIED_P (XFRAME (frame)))
    return Qicon;
  return Qnil;
}

DEFUN ("visible-frame-list", Fvisible_frame_list, Svisible_frame_list,
       0, 0, 0,
       doc: /* Return a list of all frames now \"visible\" (being updated).  */)
  ()
{
  Lisp_Object tail, frame;
  struct frame *f;
  Lisp_Object value;

  value = Qnil;
  for (tail = Vframe_list; CONSP (tail); tail = XCDR (tail))
    {
      frame = XCAR (tail);
      if (!FRAMEP (frame))
	continue;
      f = XFRAME (frame);
      if (FRAME_VISIBLE_P (f))
	value = Fcons (frame, value);
    }
  return value;
}


DEFUN ("raise-frame", Fraise_frame, Sraise_frame, 0, 1, "",
       doc: /* Bring FRAME to the front, so it occludes any frames it overlaps.
If FRAME is invisible or iconified, make it visible.
If you don't specify a frame, the selected frame is used.
If Emacs is displaying on an ordinary terminal or some other device which
doesn't support multiple overlapping frames, this function does nothing.  */)
     (frame)
     Lisp_Object frame;
{
  if (NILP (frame))
    frame = selected_frame;

  CHECK_LIVE_FRAME (frame);

  /* Do like the documentation says. */
  Fmake_frame_visible (frame);

  if (frame_raise_lower_hook)
    (*frame_raise_lower_hook) (XFRAME (frame), 1);

  return Qnil;
}

/* Should we have a corresponding function called Flower_Power?  */
DEFUN ("lower-frame", Flower_frame, Slower_frame, 0, 1, "",
       doc: /* Send FRAME to the back, so it is occluded by any frames that overlap it.
If you don't specify a frame, the selected frame is used.
If Emacs is displaying on an ordinary terminal or some other device which
doesn't support multiple overlapping frames, this function does nothing.  */)
     (frame)
     Lisp_Object frame;
{
  if (NILP (frame))
    frame = selected_frame;

  CHECK_LIVE_FRAME (frame);

  if (frame_raise_lower_hook)
    (*frame_raise_lower_hook) (XFRAME (frame), 0);

  return Qnil;
}


DEFUN ("redirect-frame-focus", Fredirect_frame_focus, Sredirect_frame_focus,
       1, 2, 0,
       doc: /* Arrange for keystrokes typed at FRAME to be sent to FOCUS-FRAME.
In other words, switch-frame events caused by events in FRAME will
request a switch to FOCUS-FRAME, and `last-event-frame' will be
FOCUS-FRAME after reading an event typed at FRAME.

If FOCUS-FRAME is omitted or nil, any existing redirection is
cancelled, and the frame again receives its own keystrokes.

Focus redirection is useful for temporarily redirecting keystrokes to
a surrogate minibuffer frame when a frame doesn't have its own
minibuffer window.

A frame's focus redirection can be changed by `select-frame'.  If frame
FOO is selected, and then a different frame BAR is selected, any
frames redirecting their focus to FOO are shifted to redirect their
focus to BAR.  This allows focus redirection to work properly when the
user switches from one frame to another using `select-window'.

This means that a frame whose focus is redirected to itself is treated
differently from a frame whose focus is redirected to nil; the former
is affected by `select-frame', while the latter is not.

The redirection lasts until `redirect-frame-focus' is called to change it.  */)
     (frame, focus_frame)
     Lisp_Object frame, focus_frame;
{
  /* Note that we don't check for a live frame here.  It's reasonable
     to redirect the focus of a frame you're about to delete, if you
     know what other frame should receive those keystrokes.  */
  CHECK_FRAME (frame);

  if (! NILP (focus_frame))
    CHECK_LIVE_FRAME (focus_frame);

  XFRAME (frame)->focus_frame = focus_frame;

  if (frame_rehighlight_hook)
    (*frame_rehighlight_hook) (XFRAME (frame));

  return Qnil;
}


DEFUN ("frame-focus", Fframe_focus, Sframe_focus, 1, 1, 0,
       doc: /* Return the frame to which FRAME's keystrokes are currently being sent.
This returns nil if FRAME's focus is not redirected.
See `redirect-frame-focus'.  */)
     (frame)
     Lisp_Object frame;
{
  CHECK_LIVE_FRAME (frame);

  return FRAME_FOCUS_FRAME (XFRAME (frame));
}



/* Return the value of frame parameter PROP in frame FRAME.  */

Lisp_Object
get_frame_param (frame, prop)
     register struct frame *frame;
     Lisp_Object prop;
{
  register Lisp_Object tem;

  tem = Fassq (prop, frame->param_alist);
  if (EQ (tem, Qnil))
    return tem;
  return Fcdr (tem);
}

/* Return the buffer-predicate of the selected frame.  */

Lisp_Object
frame_buffer_predicate (frame)
     Lisp_Object frame;
{
  return XFRAME (frame)->buffer_predicate;
}

/* Return the buffer-list of the selected frame.  */

Lisp_Object
frame_buffer_list (frame)
     Lisp_Object frame;
{
  return XFRAME (frame)->buffer_list;
}

/* Set the buffer-list of the selected frame.  */

void
set_frame_buffer_list (frame, list)
     Lisp_Object frame, list;
{
  XFRAME (frame)->buffer_list = list;
}

/* Discard BUFFER from the buffer-list of each frame.  */

void
frames_discard_buffer (buffer)
     Lisp_Object buffer;
{
  Lisp_Object frame, tail;

  FOR_EACH_FRAME (tail, frame)
    {
      XFRAME (frame)->buffer_list
	= Fdelq (buffer, XFRAME (frame)->buffer_list);
    }
}

/* Modify the alist in *ALISTPTR to associate PROP with VAL.
   If the alist already has an element for PROP, we change it.  */

void
store_in_alist (alistptr, prop, val)
     Lisp_Object *alistptr, val;
     Lisp_Object prop;
{
  register Lisp_Object tem;

  tem = Fassq (prop, *alistptr);
  if (EQ (tem, Qnil))
    *alistptr = Fcons (Fcons (prop, val), *alistptr);
  else
    Fsetcdr (tem, val);
}

static int
frame_name_fnn_p (str, len)
     char *str;
     EMACS_INT len;
{
  if (len > 1 && str[0] == 'F')
    {
      char *end_ptr;

      strtol (str + 1, &end_ptr, 10);

      if (end_ptr == str + len)
	return 1;
    }
  return 0;
}

/* Set the name of the terminal frame.  Also used by MSDOS frames.
   Modeled after x_set_name which is used for WINDOW frames.  */

static void
set_term_frame_name (f, name)
     struct frame *f;
     Lisp_Object name;
{
  f->explicit_name = ! NILP (name);

  /* If NAME is nil, set the name to F<num>.  */
  if (NILP (name))
    {
      char namebuf[20];

      /* Check for no change needed in this very common case
	 before we do any consing.  */
      if (frame_name_fnn_p (SDATA (f->name),
			    SBYTES (f->name)))
	return;

      terminal_frame_count++;
      sprintf (namebuf, "F%d", terminal_frame_count);
      name = build_string (namebuf);
    }
  else
    {
      CHECK_STRING (name);

      /* Don't change the name if it's already NAME.  */
      if (! NILP (Fstring_equal (name, f->name)))
	return;

      /* Don't allow the user to set the frame name to F<num>, so it
	 doesn't clash with the names we generate for terminal frames.  */
      if (frame_name_fnn_p (SDATA (name), SBYTES (name)))
	error ("Frame names of the form F<num> are usurped by Emacs");
    }

  f->name = name;
  update_mode_lines = 1;
}

void
store_frame_param (f, prop, val)
     struct frame *f;
     Lisp_Object prop, val;
{
  register Lisp_Object old_alist_elt;

  /* The buffer-alist parameter is stored in a special place and is
     not in the alist.  */
  if (EQ (prop, Qbuffer_list))
    {
      f->buffer_list = val;
      return;
    }

  /* If PROP is a symbol which is supposed to have frame-local values,
     and it is set up based on this frame, switch to the global
     binding.  That way, we can create or alter the frame-local binding
     without messing up the symbol's status.  */
  if (SYMBOLP (prop))
    {
      Lisp_Object valcontents;
      valcontents = SYMBOL_VALUE (prop);
      if ((BUFFER_LOCAL_VALUEP (valcontents)
  	   || SOME_BUFFER_LOCAL_VALUEP (valcontents))
	  && XBUFFER_LOCAL_VALUE (valcontents)->check_frame
 	  && XFRAME (XBUFFER_LOCAL_VALUE (valcontents)->frame) == f)
 	swap_in_global_binding (prop);
    }

#ifndef WINDOWSNT
  /* The tty color mode needs to be set before the frame's parameter
     alist is updated with the new value, because set_tty_color_mode
     wants to look at the old mode.  */
  if (FRAME_TERMCAP_P (f) && EQ (prop, Qtty_color_mode))
    set_tty_color_mode (f, val);
#endif

  /* Update the frame parameter alist.  */
  old_alist_elt = Fassq (prop, f->param_alist);
  if (EQ (old_alist_elt, Qnil))
    f->param_alist = Fcons (Fcons (prop, val), f->param_alist);
  else
    Fsetcdr (old_alist_elt, val);

  /* Update some other special parameters in their special places
     in addition to the alist.  */

  if (EQ (prop, Qbuffer_predicate))
    f->buffer_predicate = val;

  if (! FRAME_WINDOW_P (f))
    {
      if (EQ (prop, Qmenu_bar_lines))
	set_menu_bar_lines (f, val, make_number (FRAME_MENU_BAR_LINES (f)));
      else if (EQ (prop, Qname))
	set_term_frame_name (f, val);
    }

  if (EQ (prop, Qminibuffer) && WINDOWP (val))
    {
      if (! MINI_WINDOW_P (XWINDOW (val)))
	error ("Surrogate minibuffer windows must be minibuffer windows");

      if ((FRAME_HAS_MINIBUF_P (f) || FRAME_MINIBUF_ONLY_P (f))
	  && !EQ (val, f->minibuffer_window))
	error ("Can't change the surrogate minibuffer of a frame with its own minibuffer");

      /* Install the chosen minibuffer window, with proper buffer.  */
      f->minibuffer_window = val;
    }
}

DEFUN ("frame-parameters", Fframe_parameters, Sframe_parameters, 0, 1, 0,
       doc: /* Return the parameters-alist of frame FRAME.
It is a list of elements of the form (PARM . VALUE), where PARM is a symbol.
The meaningful PARMs depend on the kind of frame.
If FRAME is omitted, return information on the currently selected frame.  */)
     (frame)
     Lisp_Object frame;
{
  Lisp_Object alist;
  FRAME_PTR f;
  int height, width;
  struct gcpro gcpro1;

  if (NILP (frame))
    frame = selected_frame;

  CHECK_FRAME (frame);
  f = XFRAME (frame);

  if (!FRAME_LIVE_P (f))
    return Qnil;

  alist = Fcopy_alist (f->param_alist);
  GCPRO1 (alist);

  if (!FRAME_WINDOW_P (f))
    {
      int fg = FRAME_FOREGROUND_PIXEL (f);
      int bg = FRAME_BACKGROUND_PIXEL (f);
      Lisp_Object elt;

      /* If the frame's parameter alist says the colors are
	 unspecified and reversed, take the frame's background pixel
	 for foreground and vice versa.  */
      elt = Fassq (Qforeground_color, alist);
      if (!NILP (elt) && CONSP (elt) && STRINGP (XCDR (elt)))
	{
	  if (strncmp (SDATA (XCDR (elt)),
		       unspecified_bg,
		       SCHARS (XCDR (elt))) == 0)
	    store_in_alist (&alist, Qforeground_color, tty_color_name (f, bg));
	  else if (strncmp (SDATA (XCDR (elt)),
			    unspecified_fg,
			    SCHARS (XCDR (elt))) == 0)
	    store_in_alist (&alist, Qforeground_color, tty_color_name (f, fg));
	}
      else
	store_in_alist (&alist, Qforeground_color, tty_color_name (f, fg));
      elt = Fassq (Qbackground_color, alist);
      if (!NILP (elt) && CONSP (elt) && STRINGP (XCDR (elt)))
	{
	  if (strncmp (SDATA (XCDR (elt)),
		       unspecified_fg,
		       SCHARS (XCDR (elt))) == 0)
	    store_in_alist (&alist, Qbackground_color, tty_color_name (f, fg));
	  else if (strncmp (SDATA (XCDR (elt)),
			    unspecified_bg,
			    SCHARS (XCDR (elt))) == 0)
	    store_in_alist (&alist, Qbackground_color, tty_color_name (f, bg));
	}
      else
	store_in_alist (&alist, Qbackground_color, tty_color_name (f, bg));
      store_in_alist (&alist, intern ("font"),
		      build_string (FRAME_MSDOS_P (f)
				    ? "ms-dos"
				    : FRAME_W32_P (f) ? "w32term"
				    :"tty"));
    }
  store_in_alist (&alist, Qname, f->name);
  height = (f->new_text_lines ? f->new_text_lines : FRAME_LINES (f));
  store_in_alist (&alist, Qheight, make_number (height));
  width = (f->new_text_cols ? f->new_text_cols : FRAME_COLS (f));
  store_in_alist (&alist, Qwidth, make_number (width));
  store_in_alist (&alist, Qmodeline, (FRAME_WANTS_MODELINE_P (f) ? Qt : Qnil));
  store_in_alist (&alist, Qminibuffer,
		  (! FRAME_HAS_MINIBUF_P (f) ? Qnil
		   : FRAME_MINIBUF_ONLY_P (f) ? Qonly
		   : FRAME_MINIBUF_WINDOW (f)));
  store_in_alist (&alist, Qunsplittable, (FRAME_NO_SPLIT_P (f) ? Qt : Qnil));
  store_in_alist (&alist, Qbuffer_list, frame_buffer_list (frame));

  /* I think this should be done with a hook.  */
#ifdef HAVE_WINDOW_SYSTEM
  if (FRAME_WINDOW_P (f))
    x_report_frame_params (f, &alist);
  else
#endif
    {
      /* This ought to be correct in f->param_alist for an X frame.  */
      Lisp_Object lines;
      XSETFASTINT (lines, FRAME_MENU_BAR_LINES (f));
      store_in_alist (&alist, Qmenu_bar_lines, lines);
    }

  UNGCPRO;
  return alist;
}


DEFUN ("frame-parameter", Fframe_parameter, Sframe_parameter, 2, 2, 0,
       doc: /* Return FRAME's value for parameter PARAMETER.
If FRAME is nil, describe the currently selected frame.  */)
     (frame, parameter)
     Lisp_Object frame, parameter;
{
  struct frame *f;
  Lisp_Object value;

  if (NILP (frame))
    frame = selected_frame;
  else
    CHECK_FRAME (frame);
  CHECK_SYMBOL (parameter);

  f = XFRAME (frame);
  value = Qnil;

  if (FRAME_LIVE_P (f))
    {
      /* Avoid consing in frequent cases.  */
      if (EQ (parameter, Qname))
	value = f->name;
#ifdef HAVE_X_WINDOWS
      else if (EQ (parameter, Qdisplay) && FRAME_X_P (f))
	value = XCAR (FRAME_X_DISPLAY_INFO (f)->name_list_element);
#endif /* HAVE_X_WINDOWS */
      else if (EQ (parameter, Qbackground_color)
	       || EQ (parameter, Qforeground_color))
	{
	  value = Fassq (parameter, f->param_alist);
	  if (CONSP (value))
	    {
	      value = XCDR (value);
	      /* Fframe_parameters puts the actual fg/bg color names,
		 even if f->param_alist says otherwise.  This is
		 important when param_alist's notion of colors is
		 "unspecified".  We need to do the same here.  */
	      if (STRINGP (value) && !FRAME_WINDOW_P (f))
		{
		  const char *color_name;
		  EMACS_INT csz;

		  if (EQ (parameter, Qbackground_color))
		    {
		      color_name = SDATA (value);
		      csz = SCHARS (value);
		      if (strncmp (color_name, unspecified_bg, csz) == 0)
			value = tty_color_name (f, FRAME_BACKGROUND_PIXEL (f));
		      else if (strncmp (color_name, unspecified_fg, csz) == 0)
			value = tty_color_name (f, FRAME_FOREGROUND_PIXEL (f));
		    }
		  else if (EQ (parameter, Qforeground_color))
		    {
		      color_name = SDATA (value);
		      csz = SCHARS (value);
		      if (strncmp (color_name, unspecified_fg, csz) == 0)
			value = tty_color_name (f, FRAME_FOREGROUND_PIXEL (f));
		      else if (strncmp (color_name, unspecified_bg, csz) == 0)
			value = tty_color_name (f, FRAME_BACKGROUND_PIXEL (f));
		    }
		}
	    }
	  else
	    value = Fcdr (Fassq (parameter, Fframe_parameters (frame)));
	}
      else if (EQ (parameter, Qdisplay_type)
	       || EQ (parameter, Qbackground_mode))
	value = Fcdr (Fassq (parameter, f->param_alist));
      else
	value = Fcdr (Fassq (parameter, Fframe_parameters (frame)));
    }

  return value;
}


DEFUN ("modify-frame-parameters", Fmodify_frame_parameters,
       Smodify_frame_parameters, 2, 2, 0,
       doc: /* Modify the parameters of frame FRAME according to ALIST.
If FRAME is nil, it defaults to the selected frame.
ALIST is an alist of parameters to change and their new values.
Each element of ALIST has the form (PARM . VALUE), where PARM is a symbol.
The meaningful PARMs depend on the kind of frame.
Undefined PARMs are ignored, but stored in the frame's parameter list
so that `frame-parameters' will return them.

The value of frame parameter FOO can also be accessed
as a frame-local binding for the variable FOO, if you have
enabled such bindings for that variable with `make-variable-frame-local'.  */)
     (frame, alist)
     Lisp_Object frame, alist;
{
  FRAME_PTR f;
  register Lisp_Object tail, prop, val;
  int count = SPECPDL_INDEX ();

  /* Bind this to t to inhibit initialization of the default face from
     X resources in face-set-after-frame-default.  If we don't inhibit
     this, modifying the `font' frame parameter, for example, while
     there is a `default.attributeFont' X resource, won't work,
     because `default's font is reset to the value of the X resource
     and that resets the `font' frame parameter.  */
  specbind (Qinhibit_default_face_x_resources, Qt);

  if (EQ (frame, Qnil))
    frame = selected_frame;
  CHECK_LIVE_FRAME (frame);
  f = XFRAME (frame);

  /* I think this should be done with a hook.  */
#ifdef HAVE_WINDOW_SYSTEM
  if (FRAME_WINDOW_P (f))
    x_set_frame_parameters (f, alist);
  else
#endif
#ifdef MSDOS
  if (FRAME_MSDOS_P (f))
    IT_set_frame_parameters (f, alist);
  else
#endif

    {
      int length = XINT (Flength (alist));
      int i;
      Lisp_Object *parms
	= (Lisp_Object *) alloca (length * sizeof (Lisp_Object));
      Lisp_Object *values
	= (Lisp_Object *) alloca (length * sizeof (Lisp_Object));

      /* Extract parm names and values into those vectors.  */

      i = 0;
      for (tail = alist; CONSP (tail); tail = Fcdr (tail))
	{
	  Lisp_Object elt;

	  elt = Fcar (tail);
	  parms[i] = Fcar (elt);
	  values[i] = Fcdr (elt);
	  i++;
	}

      /* Now process them in reverse of specified order.  */
      for (i--; i >= 0; i--)
	{
	  prop = parms[i];
	  val = values[i];
	  store_frame_param (f, prop, val);

	  /* Changing the background color might change the background
	     mode, so that we have to load new defface specs.
	     Call frame-set-background-mode to do that.  */
	  if (EQ (prop, Qbackground_color))
	    call1 (Qframe_set_background_mode, frame);
	}
    }

  return unbind_to (count, Qnil);
}

DEFUN ("frame-char-height", Fframe_char_height, Sframe_char_height,
       0, 1, 0,
       doc: /* Height in pixels of a line in the font in frame FRAME.
If FRAME is omitted, the selected frame is used.
For a terminal frame, the value is always 1.  */)
  (frame)
     Lisp_Object frame;
{
  struct frame *f;

  if (NILP (frame))
    frame = selected_frame;
  CHECK_FRAME (frame);
  f = XFRAME (frame);

#ifdef HAVE_WINDOW_SYSTEM
  if (FRAME_WINDOW_P (f))
    return make_number (x_char_height (f));
  else
#endif
    return make_number (1);
}


DEFUN ("frame-char-width", Fframe_char_width, Sframe_char_width,
       0, 1, 0,
       doc: /* Width in pixels of characters in the font in frame FRAME.
If FRAME is omitted, the selected frame is used.
On a graphical screen, the width is the standard width of the default font.
For a terminal screen, the value is always 1.  */)
     (frame)
     Lisp_Object frame;
{
  struct frame *f;

  if (NILP (frame))
    frame = selected_frame;
  CHECK_FRAME (frame);
  f = XFRAME (frame);

#ifdef HAVE_WINDOW_SYSTEM
  if (FRAME_WINDOW_P (f))
    return make_number (x_char_width (f));
  else
#endif
    return make_number (1);
}

DEFUN ("frame-pixel-height", Fframe_pixel_height,
       Sframe_pixel_height, 0, 1, 0,
       doc: /* Return a FRAME's height in pixels.
This counts only the height available for text lines,
not menu bars on window-system Emacs frames.
For a terminal frame, the result really gives the height in characters.
If FRAME is omitted, the selected frame is used.  */)
     (frame)
     Lisp_Object frame;
{
  struct frame *f;

  if (NILP (frame))
    frame = selected_frame;
  CHECK_FRAME (frame);
  f = XFRAME (frame);

#ifdef HAVE_WINDOW_SYSTEM
  if (FRAME_WINDOW_P (f))
    return make_number (x_pixel_height (f));
  else
#endif
    return make_number (FRAME_LINES (f));
}

DEFUN ("frame-pixel-width", Fframe_pixel_width,
       Sframe_pixel_width, 0, 1, 0,
       doc: /* Return FRAME's width in pixels.
For a terminal frame, the result really gives the width in characters.
If FRAME is omitted, the selected frame is used.  */)
     (frame)
     Lisp_Object frame;
{
  struct frame *f;

  if (NILP (frame))
    frame = selected_frame;
  CHECK_FRAME (frame);
  f = XFRAME (frame);

#ifdef HAVE_WINDOW_SYSTEM
  if (FRAME_WINDOW_P (f))
    return make_number (x_pixel_width (f));
  else
#endif
    return make_number (FRAME_COLS (f));
}

DEFUN ("set-frame-height", Fset_frame_height, Sset_frame_height, 2, 3, 0,
       doc: /* Specify that the frame FRAME has LINES lines.
Optional third arg non-nil means that redisplay should use LINES lines
but that the idea of the actual height of the frame should not be changed.  */)
     (frame, lines, pretend)
     Lisp_Object frame, lines, pretend;
{
  register struct frame *f;

  CHECK_NUMBER (lines);
  if (NILP (frame))
    frame = selected_frame;
  CHECK_LIVE_FRAME (frame);
  f = XFRAME (frame);

  /* I think this should be done with a hook.  */
#ifdef HAVE_WINDOW_SYSTEM
  if (FRAME_WINDOW_P (f))
    {
      if (XINT (lines) != FRAME_LINES (f))
	x_set_window_size (f, 1, FRAME_COLS (f), XINT (lines));
      do_pending_window_change (0);
    }
  else
#endif
    change_frame_size (f, XINT (lines), 0, !NILP (pretend), 0, 0);
  return Qnil;
}

DEFUN ("set-frame-width", Fset_frame_width, Sset_frame_width, 2, 3, 0,
       doc: /* Specify that the frame FRAME has COLS columns.
Optional third arg non-nil means that redisplay should use COLS columns
but that the idea of the actual width of the frame should not be changed.  */)
     (frame, cols, pretend)
     Lisp_Object frame, cols, pretend;
{
  register struct frame *f;
  CHECK_NUMBER (cols);
  if (NILP (frame))
    frame = selected_frame;
  CHECK_LIVE_FRAME (frame);
  f = XFRAME (frame);

  /* I think this should be done with a hook.  */
#ifdef HAVE_WINDOW_SYSTEM
  if (FRAME_WINDOW_P (f))
    {
      if (XINT (cols) != FRAME_COLS (f))
	x_set_window_size (f, 1, XINT (cols), FRAME_LINES (f));
      do_pending_window_change (0);
    }
  else
#endif
    change_frame_size (f, 0, XINT (cols), !NILP (pretend), 0, 0);
  return Qnil;
}

DEFUN ("set-frame-size", Fset_frame_size, Sset_frame_size, 3, 3, 0,
       doc: /* Sets size of FRAME to COLS by ROWS, measured in characters.  */)
     (frame, cols, rows)
     Lisp_Object frame, cols, rows;
{
  register struct frame *f;

  CHECK_LIVE_FRAME (frame);
  CHECK_NUMBER (cols);
  CHECK_NUMBER (rows);
  f = XFRAME (frame);

  /* I think this should be done with a hook.  */
#ifdef HAVE_WINDOW_SYSTEM
  if (FRAME_WINDOW_P (f))
    {
      if (XINT (rows) != FRAME_LINES (f)
	  || XINT (cols) != FRAME_COLS (f)
	  || f->new_text_lines || f->new_text_cols)
	x_set_window_size (f, 1, XINT (cols), XINT (rows));
      do_pending_window_change (0);
    }
  else
#endif
    change_frame_size (f, XINT (rows), XINT (cols), 0, 0, 0);

  return Qnil;
}

DEFUN ("set-frame-position", Fset_frame_position,
       Sset_frame_position, 3, 3, 0,
       doc: /* Sets position of FRAME in pixels to XOFFSET by YOFFSET.
This is actually the position of the upper left corner of the frame.
Negative values for XOFFSET or YOFFSET are interpreted relative to
the rightmost or bottommost possible position (that stays within the screen).  */)
     (frame, xoffset, yoffset)
     Lisp_Object frame, xoffset, yoffset;
{
  register struct frame *f;

  CHECK_LIVE_FRAME (frame);
  CHECK_NUMBER (xoffset);
  CHECK_NUMBER (yoffset);
  f = XFRAME (frame);

  /* I think this should be done with a hook.  */
#ifdef HAVE_WINDOW_SYSTEM
  if (FRAME_WINDOW_P (f))
    x_set_offset (f, XINT (xoffset), XINT (yoffset), 1);
#endif

  return Qt;
}


/***********************************************************************
				Frame Parameters
 ***********************************************************************/

/* Connect the frame-parameter names for X frames
   to the ways of passing the parameter values to the window system.

   The name of a parameter, as a Lisp symbol,
   has an `x-frame-parameter' property which is an integer in Lisp
   that is an index in this table.  */

struct frame_parm_table {
  char *name;
  Lisp_Object *variable;
};

static struct frame_parm_table frame_parms[] =
{
  {"auto-raise",		&Qauto_raise},
  {"auto-lower",		&Qauto_lower},
  {"background-color",		0},
  {"border-color",		&Qborder_color},
  {"border-width",		&Qborder_width},
  {"cursor-color",		&Qcursor_color},
  {"cursor-type",		&Qcursor_type},
  {"font",			0},
  {"foreground-color",		0},
  {"icon-name",			&Qicon_name},
  {"icon-type",			&Qicon_type},
  {"internal-border-width",	&Qinternal_border_width},
  {"menu-bar-lines",		&Qmenu_bar_lines},
  {"mouse-color",		&Qmouse_color},
  {"name",			&Qname},
  {"scroll-bar-width",		&Qscroll_bar_width},
  {"title",			&Qtitle},
  {"unsplittable",		&Qunsplittable},
  {"vertical-scroll-bars",	&Qvertical_scroll_bars},
  {"visibility",		&Qvisibility},
  {"tool-bar-lines",		&Qtool_bar_lines},
  {"scroll-bar-foreground",	&Qscroll_bar_foreground},
  {"scroll-bar-background",	&Qscroll_bar_background},
  {"screen-gamma",		&Qscreen_gamma},
  {"line-spacing",		&Qline_spacing},
  {"left-fringe",		&Qleft_fringe},
  {"right-fringe",		&Qright_fringe},
  {"wait-for-wm",		&Qwait_for_wm},
  {"fullscreen",                &Qfullscreen},
#ifdef USE_FONT_BACKEND
  {"font-backend",		&Qfont_backend}
#endif	/* USE_FONT_BACKEND */
};

#ifdef HAVE_WINDOW_SYSTEM

extern Lisp_Object Qbox;
extern Lisp_Object Qtop;

/* Calculate fullscreen size.  Return in *TOP_POS and *LEFT_POS the
   wanted positions of the WM window (not Emacs window).
   Return in *WIDTH and *HEIGHT the wanted width and height of Emacs
   window (FRAME_X_WINDOW).
 */

void
x_fullscreen_adjust (f, width, height, top_pos, left_pos)
     struct frame *f;
     int *width;
     int *height;
     int *top_pos;
     int *left_pos;
{
  int newwidth = FRAME_COLS (f);
  int newheight = FRAME_LINES (f);

  *top_pos = f->top_pos;
  *left_pos = f->left_pos;

  if (f->want_fullscreen & FULLSCREEN_HEIGHT)
    {
      int ph;

      ph = FRAME_X_DISPLAY_INFO (f)->height;
      newheight = FRAME_PIXEL_HEIGHT_TO_TEXT_LINES (f, ph);
      ph = FRAME_TEXT_LINES_TO_PIXEL_HEIGHT (f, newheight) - f->y_pixels_diff;
      newheight = FRAME_PIXEL_HEIGHT_TO_TEXT_LINES (f, ph);
      *top_pos = 0;
    }

  if (f->want_fullscreen & FULLSCREEN_WIDTH)
    {
      int pw;

      pw = FRAME_X_DISPLAY_INFO (f)->width;
      newwidth = FRAME_PIXEL_WIDTH_TO_TEXT_COLS (f, pw);
      pw = FRAME_TEXT_COLS_TO_PIXEL_WIDTH (f, newwidth) - f->x_pixels_diff;
      newwidth = FRAME_PIXEL_WIDTH_TO_TEXT_COLS (f, pw);
      *left_pos = 0;
    }

  *width = newwidth;
  *height = newheight;
}


/* Change the parameters of frame F as specified by ALIST.
   If a parameter is not specially recognized, do nothing special;
   otherwise call the `x_set_...' function for that parameter.
   Except for certain geometry properties, always call store_frame_param
   to store the new value in the parameter alist.  */

void
x_set_frame_parameters (f, alist)
     FRAME_PTR f;
     Lisp_Object alist;
{
  Lisp_Object tail;

  /* If both of these parameters are present, it's more efficient to
     set them both at once.  So we wait until we've looked at the
     entire list before we set them.  */
  int width, height;

  /* Same here.  */
  Lisp_Object left, top;

  /* Same with these.  */
  Lisp_Object icon_left, icon_top;

  /* Record in these vectors all the parms specified.  */
  Lisp_Object *parms;
  Lisp_Object *values;
  int i, p;
  int left_no_change = 0, top_no_change = 0;
  int icon_left_no_change = 0, icon_top_no_change = 0;
  int fullscreen_is_being_set = 0;

  struct gcpro gcpro1, gcpro2;

  i = 0;
  for (tail = alist; CONSP (tail); tail = Fcdr (tail))
    i++;

  parms = (Lisp_Object *) alloca (i * sizeof (Lisp_Object));
  values = (Lisp_Object *) alloca (i * sizeof (Lisp_Object));

  /* Extract parm names and values into those vectors.  */

  i = 0;
  for (tail = alist; CONSP (tail); tail = Fcdr (tail))
    {
      Lisp_Object elt;

      elt = Fcar (tail);
      parms[i] = Fcar (elt);
      values[i] = Fcdr (elt);
      i++;
    }
  /* TAIL and ALIST are not used again below here.  */
  alist = tail = Qnil;

  GCPRO2 (*parms, *values);
  gcpro1.nvars = i;
  gcpro2.nvars = i;

  /* There is no need to gcpro LEFT, TOP, ICON_LEFT, or ICON_TOP,
     because their values appear in VALUES and strings are not valid.  */
  top = left = Qunbound;
  icon_left = icon_top = Qunbound;

  /* Provide default values for HEIGHT and WIDTH.  */
  width = (f->new_text_cols ? f->new_text_cols : FRAME_COLS (f));
  height = (f->new_text_lines ? f->new_text_lines : FRAME_LINES (f));

  /* Process foreground_color and background_color before anything else.
     They are independent of other properties, but other properties (e.g.,
     cursor_color) are dependent upon them.  */
  /* Process default font as well, since fringe widths depends on it.  */
  /* Also, process fullscreen, width and height depend upon that */
  for (p = 0; p < i; p++)
    {
      Lisp_Object prop, val;

      prop = parms[p];
      val = values[p];
      if (EQ (prop, Qforeground_color)
	  || EQ (prop, Qbackground_color)
	  || EQ (prop, Qfont)
          || EQ (prop, Qfullscreen))
	{
	  register Lisp_Object param_index, old_value;
	  int count = SPECPDL_INDEX ();

	  old_value = get_frame_param (f, prop);
 	  fullscreen_is_being_set |= EQ (prop, Qfullscreen);

	  if (NILP (Fequal (val, old_value)))
	    {
	      /* For :font attributes, the frame_parm_handler
		 x_set_font calls `face-set-after-frame-default'.
		 Unless we bind inhibit-face-set-after-frame-default
		 here, this would reset the :font attribute that we
		 just applied to the default value for new faces.  */
	      specbind (Qinhibit_face_set_after_frame_default, Qt);

	      store_frame_param (f, prop, val);

	      param_index = Fget (prop, Qx_frame_parameter);
	      if (NATNUMP (param_index)
		  && (XFASTINT (param_index)
		      < sizeof (frame_parms)/sizeof (frame_parms[0]))
		  && rif->frame_parm_handlers[XINT (param_index)])
		(*(rif->frame_parm_handlers[XINT (param_index)])) (f, val, old_value);

	      unbind_to (count, Qnil);
	    }
	}
    }

  /* Now process them in reverse of specified order.  */
  for (i--; i >= 0; i--)
    {
      Lisp_Object prop, val;

      prop = parms[i];
      val = values[i];

      if (EQ (prop, Qwidth) && NUMBERP (val))
	width = XFASTINT (val);
      else if (EQ (prop, Qheight) && NUMBERP (val))
	height = XFASTINT (val);
      else if (EQ (prop, Qtop))
	top = val;
      else if (EQ (prop, Qleft))
	left = val;
      else if (EQ (prop, Qicon_top))
	icon_top = val;
      else if (EQ (prop, Qicon_left))
	icon_left = val;
      else if (EQ (prop, Qforeground_color)
	       || EQ (prop, Qbackground_color)
	       || EQ (prop, Qfont)
               || EQ (prop, Qfullscreen))
	/* Processed above.  */
	continue;
      else
	{
	  register Lisp_Object param_index, old_value;

	  old_value = get_frame_param (f, prop);

	  store_frame_param (f, prop, val);

	  param_index = Fget (prop, Qx_frame_parameter);
	  if (NATNUMP (param_index)
	      && (XFASTINT (param_index)
		  < sizeof (frame_parms)/sizeof (frame_parms[0]))
	      && rif->frame_parm_handlers[XINT (param_index)])
	    (*(rif->frame_parm_handlers[XINT (param_index)])) (f, val, old_value);
	}
    }

  /* Don't die if just one of these was set.  */
  if (EQ (left, Qunbound))
    {
      left_no_change = 1;
      if (f->left_pos < 0)
	left = Fcons (Qplus, Fcons (make_number (f->left_pos), Qnil));
      else
	XSETINT (left, f->left_pos);
    }
  if (EQ (top, Qunbound))
    {
      top_no_change = 1;
      if (f->top_pos < 0)
	top = Fcons (Qplus, Fcons (make_number (f->top_pos), Qnil));
      else
	XSETINT (top, f->top_pos);
    }

  /* If one of the icon positions was not set, preserve or default it.  */
  if (EQ (icon_left, Qunbound) || ! INTEGERP (icon_left))
    {
      icon_left_no_change = 1;
      icon_left = Fcdr (Fassq (Qicon_left, f->param_alist));
      if (NILP (icon_left))
	XSETINT (icon_left, 0);
    }
  if (EQ (icon_top, Qunbound) || ! INTEGERP (icon_top))
    {
      icon_top_no_change = 1;
      icon_top = Fcdr (Fassq (Qicon_top, f->param_alist));
      if (NILP (icon_top))
	XSETINT (icon_top, 0);
    }

  if (FRAME_VISIBLE_P (f) && fullscreen_is_being_set)
    {
      /* If the frame is visible already and the fullscreen parameter is
         being set, it is too late to set WM manager hints to specify
         size and position.
         Here we first get the width, height and position that applies to
         fullscreen.  We then move the frame to the appropriate
         position.  Resize of the frame is taken care of in the code after
         this if-statement. */
      int new_left, new_top;

      x_fullscreen_adjust (f, &width, &height, &new_top, &new_left);
      if (new_top != f->top_pos || new_left != f->left_pos)
        x_set_offset (f, new_left, new_top, 1);
    }

  /* Don't set these parameters unless they've been explicitly
     specified.  The window might be mapped or resized while we're in
     this function, and we don't want to override that unless the lisp
     code has asked for it.

     Don't set these parameters unless they actually differ from the
     window's current parameters; the window may not actually exist
     yet.  */
  {
    Lisp_Object frame;

    check_frame_size (f, &height, &width);

    XSETFRAME (frame, f);

    if (width != FRAME_COLS (f)
	|| height != FRAME_LINES (f)
	|| f->new_text_lines || f->new_text_cols)
      Fset_frame_size (frame, make_number (width), make_number (height));

    if ((!NILP (left) || !NILP (top))
	&& ! (left_no_change && top_no_change)
	&& ! (NUMBERP (left) && XINT (left) == f->left_pos
	      && NUMBERP (top) && XINT (top) == f->top_pos))
      {
	int leftpos = 0;
	int toppos = 0;

	/* Record the signs.  */
	f->size_hint_flags &= ~ (XNegative | YNegative);
	if (EQ (left, Qminus))
	  f->size_hint_flags |= XNegative;
	else if (INTEGERP (left))
	  {
	    leftpos = XINT (left);
	    if (leftpos < 0)
	      f->size_hint_flags |= XNegative;
	  }
	else if (CONSP (left) && EQ (XCAR (left), Qminus)
		 && CONSP (XCDR (left))
		 && INTEGERP (XCAR (XCDR (left))))
	  {
	    leftpos = - XINT (XCAR (XCDR (left)));
	    f->size_hint_flags |= XNegative;
	  }
	else if (CONSP (left) && EQ (XCAR (left), Qplus)
		 && CONSP (XCDR (left))
		 && INTEGERP (XCAR (XCDR (left))))
	  {
	    leftpos = XINT (XCAR (XCDR (left)));
	  }

	if (EQ (top, Qminus))
	  f->size_hint_flags |= YNegative;
	else if (INTEGERP (top))
	  {
	    toppos = XINT (top);
	    if (toppos < 0)
	      f->size_hint_flags |= YNegative;
	  }
	else if (CONSP (top) && EQ (XCAR (top), Qminus)
		 && CONSP (XCDR (top))
		 && INTEGERP (XCAR (XCDR (top))))
	  {
	    toppos = - XINT (XCAR (XCDR (top)));
	    f->size_hint_flags |= YNegative;
	  }
	else if (CONSP (top) && EQ (XCAR (top), Qplus)
		 && CONSP (XCDR (top))
		 && INTEGERP (XCAR (XCDR (top))))
	  {
	    toppos = XINT (XCAR (XCDR (top)));
	  }


	/* Store the numeric value of the position.  */
	f->top_pos = toppos;
	f->left_pos = leftpos;

	f->win_gravity = NorthWestGravity;

	/* Actually set that position, and convert to absolute.  */
	x_set_offset (f, leftpos, toppos, -1);
      }

    if ((!NILP (icon_left) || !NILP (icon_top))
	&& ! (icon_left_no_change && icon_top_no_change))
      x_wm_set_icon_position (f, XINT (icon_left), XINT (icon_top));
  }

  UNGCPRO;
}


/* Insert a description of internally-recorded parameters of frame X
   into the parameter alist *ALISTPTR that is to be given to the user.
   Only parameters that are specific to the X window system
   and whose values are not correctly recorded in the frame's
   param_alist need to be considered here.  */

void
x_report_frame_params (f, alistptr)
     struct frame *f;
     Lisp_Object *alistptr;
{
  char buf[16];
  Lisp_Object tem;

  /* Represent negative positions (off the top or left screen edge)
     in a way that Fmodify_frame_parameters will understand correctly.  */
  XSETINT (tem, f->left_pos);
  if (f->left_pos >= 0)
    store_in_alist (alistptr, Qleft, tem);
  else
    store_in_alist (alistptr, Qleft, Fcons (Qplus, Fcons (tem, Qnil)));

  XSETINT (tem, f->top_pos);
  if (f->top_pos >= 0)
    store_in_alist (alistptr, Qtop, tem);
  else
    store_in_alist (alistptr, Qtop, Fcons (Qplus, Fcons (tem, Qnil)));

  store_in_alist (alistptr, Qborder_width,
		  make_number (f->border_width));
  store_in_alist (alistptr, Qinternal_border_width,
		  make_number (FRAME_INTERNAL_BORDER_WIDTH (f)));
  store_in_alist (alistptr, Qleft_fringe,
		  make_number (FRAME_LEFT_FRINGE_WIDTH (f)));
  store_in_alist (alistptr, Qright_fringe,
		  make_number (FRAME_RIGHT_FRINGE_WIDTH (f)));
  store_in_alist (alistptr, Qscroll_bar_width,
		  (! FRAME_HAS_VERTICAL_SCROLL_BARS (f)
		   ? make_number (0)
		   : FRAME_CONFIG_SCROLL_BAR_WIDTH (f) > 0
		   ? make_number (FRAME_CONFIG_SCROLL_BAR_WIDTH (f))
		   /* nil means "use default width"
		      for non-toolkit scroll bar.
		      ruler-mode.el depends on this.  */
		   : Qnil));
  sprintf (buf, "%ld", (long) FRAME_X_WINDOW (f));
  store_in_alist (alistptr, Qwindow_id,
		  build_string (buf));
#ifdef HAVE_X_WINDOWS
#ifdef USE_X_TOOLKIT
  /* Tooltip frame may not have this widget.  */
  if (FRAME_X_OUTPUT (f)->widget)
#endif
    sprintf (buf, "%ld", (long) FRAME_OUTER_WINDOW (f));
  store_in_alist (alistptr, Qouter_window_id,
		  build_string (buf));
#endif
  store_in_alist (alistptr, Qicon_name, f->icon_name);
  FRAME_SAMPLE_VISIBILITY (f);
  store_in_alist (alistptr, Qvisibility,
		  (FRAME_VISIBLE_P (f) ? Qt
		   : FRAME_ICONIFIED_P (f) ? Qicon : Qnil));
  store_in_alist (alistptr, Qdisplay,
		  XCAR (FRAME_X_DISPLAY_INFO (f)->name_list_element));

  if (FRAME_X_OUTPUT (f)->parent_desc == FRAME_X_DISPLAY_INFO (f)->root_window)
    tem = Qnil;
  else
    XSETFASTINT (tem, FRAME_X_OUTPUT (f)->parent_desc);
  store_in_alist (alistptr, Qparent_id, tem);
}


/* Change the `fullscreen' frame parameter of frame F.  OLD_VALUE is
   the previous value of that parameter, NEW_VALUE is the new value. */

void
x_set_fullscreen (f, new_value, old_value)
     struct frame *f;
     Lisp_Object new_value, old_value;
{
  if (NILP (new_value))
    f->want_fullscreen = FULLSCREEN_NONE;
  else if (EQ (new_value, Qfullboth))
    f->want_fullscreen = FULLSCREEN_BOTH;
  else if (EQ (new_value, Qfullwidth))
    f->want_fullscreen = FULLSCREEN_WIDTH;
  else if (EQ (new_value, Qfullheight))
    f->want_fullscreen = FULLSCREEN_HEIGHT;

  if (fullscreen_hook != NULL) 
    fullscreen_hook (f);
}


/* Change the `line-spacing' frame parameter of frame F.  OLD_VALUE is
   the previous value of that parameter, NEW_VALUE is the new value.  */

void
x_set_line_spacing (f, new_value, old_value)
     struct frame *f;
     Lisp_Object new_value, old_value;
{
  if (NILP (new_value))
    f->extra_line_spacing = 0;
  else if (NATNUMP (new_value))
    f->extra_line_spacing = XFASTINT (new_value);
  else
    signal_error ("Invalid line-spacing", new_value);
  if (FRAME_VISIBLE_P (f))
    redraw_frame (f);
}


/* Change the `screen-gamma' frame parameter of frame F.  OLD_VALUE is
   the previous value of that parameter, NEW_VALUE is the new value.  */

void
x_set_screen_gamma (f, new_value, old_value)
     struct frame *f;
     Lisp_Object new_value, old_value;
{
  if (NILP (new_value))
    f->gamma = 0;
  else if (NUMBERP (new_value) && XFLOATINT (new_value) > 0)
    /* The value 0.4545 is the normal viewing gamma.  */
    f->gamma = 1.0 / (0.4545 * XFLOATINT (new_value));
  else
    signal_error ("Invalid screen-gamma", new_value);

  clear_face_cache (0);
}


void
x_set_font (f, arg, oldval)
     struct frame *f;
     Lisp_Object arg, oldval;
{
  Lisp_Object result;
  Lisp_Object fontset_name;
  Lisp_Object frame;
  int old_fontset = FRAME_FONTSET(f);

#ifdef USE_FONT_BACKEND
  if (enable_font_backend)
    {
      int fontset = -1;
      Lisp_Object font_object;

      /* ARG is a fontset name, a font name, or a font object.
	 In the last case, this function never fail.  */
      if (STRINGP (arg))
	{
	  fontset = fs_query_fontset (arg, 0);
	  if (fontset < 0)
	    font_object = font_open_by_name (f, SDATA (arg));
	  else if (fontset > 0)
	    {
	      Lisp_Object ascii_font = fontset_ascii (fontset);

	      font_object = font_open_by_name (f, SDATA (ascii_font));
	    }
	}
      else
	font_object = arg;

      if (fontset < 0 && ! NILP (font_object))
	fontset = new_fontset_from_font (font_object);

      if (fontset == 0)
	/* Refuse the default fontset.  */
	result = Qt;
      else if (NILP (font_object))
	result = Qnil;
      else
	result = x_new_fontset2 (f, fontset, font_object);
    }
  else
    {
#endif	/* USE_FONT_BACKEND */
  CHECK_STRING (arg);

  fontset_name = Fquery_fontset (arg, Qnil);

  BLOCK_INPUT;
  result = (STRINGP (fontset_name)
            ? x_new_fontset (f, fontset_name)
            : x_new_fontset (f, arg));
  UNBLOCK_INPUT;
#ifdef USE_FONT_BACKEND
    }
#endif

  if (EQ (result, Qnil))
    error ("Font `%s' is not defined", SDATA (arg));
  else if (EQ (result, Qt))
    error ("The default fontset can't be used for a frame font");
  else if (STRINGP (result))
    {
      set_default_ascii_font (result);
      if (STRINGP (fontset_name))
	{
	  /* Fontset names are built from ASCII font names, so the
	     names may be equal despite there was a change.  */
	  if (old_fontset == FRAME_FONTSET (f))
	    return;
	}
      store_frame_param (f, Qfont, result);

      if (!NILP (Fequal (result, oldval)))
        return;

      /* Recalculate toolbar height.  */
      f->n_tool_bar_rows = 0;
      /* Ensure we redraw it.  */
      clear_current_matrices (f);

      recompute_basic_faces (f);
    }
  else
    abort ();

  do_pending_window_change (0);

  /* Don't call `face-set-after-frame-default' when faces haven't been
     initialized yet.  This is the case when called from
     Fx_create_frame.  In that case, the X widget or window doesn't
     exist either, and we can end up in x_report_frame_params with a
     null widget which gives a segfault.  */
  if (FRAME_FACE_CACHE (f))
    {
      XSETFRAME (frame, f);
      call1 (Qface_set_after_frame_default, frame);
    }
}


#ifdef USE_FONT_BACKEND
void
x_set_font_backend (f, new_value, old_value)
     struct frame *f;
     Lisp_Object new_value, old_value;
{
  if (! NILP (new_value)
      && !CONSP (new_value))
    {
      char *p0, *p1;
	
      CHECK_STRING (new_value);
      p0 = p1 = SDATA (new_value);
      new_value = Qnil;
      while (*p0)
	{
	  while (*p1 && *p1 != ',') p1++;
	  if (p0 < p1)
	    new_value = Fcons (Fintern (make_string (p0, p1 - p0), Qnil),
			       new_value);
	  if (*p1)
	    p1++;
	  p0 = p1;
	}
      new_value = Fnreverse (new_value);
    }

  if (! NILP (old_value) && ! NILP (Fequal (old_value, new_value)))
    return;

  if (FRAME_FONT_OBJECT (f))
    {
      free_all_realized_faces (Qnil);
      Fclear_font_cache ();
    }

  new_value = font_update_drivers (f, new_value);
  if (NILP (new_value))
    error ("No font backend available");
  store_frame_param (f, Qfont_backend, new_value);

  if (FRAME_FONT_OBJECT (f))
    {
      Lisp_Object frame;

      XSETFRAME (frame, f);
      x_set_font (f, Fframe_parameter (frame, Qfont), Qnil);
      ++face_change_count;
      ++windows_or_buffers_changed;
    }
}
#endif	/* USE_FONT_BACKEND */


void
x_set_fringe_width (f, new_value, old_value)
     struct frame *f;
     Lisp_Object new_value, old_value;
{
  compute_fringe_widths (f, 1);
}

void
x_set_border_width (f, arg, oldval)
     struct frame *f;
     Lisp_Object arg, oldval;
{
  CHECK_NUMBER (arg);

  if (XINT (arg) == f->border_width)
    return;

  if (FRAME_X_WINDOW (f) != 0)
    error ("Cannot change the border width of a frame");

  f->border_width = XINT (arg);
}

void
x_set_internal_border_width (f, arg, oldval)
     struct frame *f;
     Lisp_Object arg, oldval;
{
  int old = FRAME_INTERNAL_BORDER_WIDTH (f);

  CHECK_NUMBER (arg);
  FRAME_INTERNAL_BORDER_WIDTH (f) = XINT (arg);
  if (FRAME_INTERNAL_BORDER_WIDTH (f) < 0)
    FRAME_INTERNAL_BORDER_WIDTH (f) = 0;

#ifdef USE_X_TOOLKIT
  if (FRAME_X_OUTPUT (f)->edit_widget)
    widget_store_internal_border (FRAME_X_OUTPUT (f)->edit_widget);
#endif

  if (FRAME_INTERNAL_BORDER_WIDTH (f) == old)
    return;

  if (FRAME_X_WINDOW (f) != 0)
    {
      x_set_window_size (f, 0, FRAME_COLS (f), FRAME_LINES (f));
      SET_FRAME_GARBAGED (f);
      do_pending_window_change (0);
    }
  else
    SET_FRAME_GARBAGED (f);
}

void
x_set_visibility (f, value, oldval)
     struct frame *f;
     Lisp_Object value, oldval;
{
  Lisp_Object frame;
  XSETFRAME (frame, f);

  if (NILP (value))
    Fmake_frame_invisible (frame, Qt);
  else if (EQ (value, Qicon))
    Ficonify_frame (frame);
  else
    Fmake_frame_visible (frame);
}

void
x_set_autoraise (f, arg, oldval)
     struct frame *f;
     Lisp_Object arg, oldval;
{
  f->auto_raise = !EQ (Qnil, arg);
}

void
x_set_autolower (f, arg, oldval)
     struct frame *f;
     Lisp_Object arg, oldval;
{
  f->auto_lower = !EQ (Qnil, arg);
}

void
x_set_unsplittable (f, arg, oldval)
     struct frame *f;
     Lisp_Object arg, oldval;
{
  f->no_split = !NILP (arg);
}

void
x_set_vertical_scroll_bars (f, arg, oldval)
     struct frame *f;
     Lisp_Object arg, oldval;
{
  if ((EQ (arg, Qleft) && FRAME_HAS_VERTICAL_SCROLL_BARS_ON_RIGHT (f))
      || (EQ (arg, Qright) && FRAME_HAS_VERTICAL_SCROLL_BARS_ON_LEFT (f))
      || (NILP (arg) && FRAME_HAS_VERTICAL_SCROLL_BARS (f))
      || (!NILP (arg) && ! FRAME_HAS_VERTICAL_SCROLL_BARS (f)))
    {
      FRAME_VERTICAL_SCROLL_BAR_TYPE (f)
	= (NILP (arg)
	   ? vertical_scroll_bar_none
	   : EQ (Qleft, arg)
	   ? vertical_scroll_bar_left
	   : EQ (Qright, arg)
	   ? vertical_scroll_bar_right
	   : EQ (Qleft, Vdefault_frame_scroll_bars)
	   ? vertical_scroll_bar_left
	   : EQ (Qright, Vdefault_frame_scroll_bars)
	   ? vertical_scroll_bar_right
	   : vertical_scroll_bar_none);

      /* We set this parameter before creating the X window for the
	 frame, so we can get the geometry right from the start.
	 However, if the window hasn't been created yet, we shouldn't
	 call x_set_window_size.  */
      if (FRAME_X_WINDOW (f))
	x_set_window_size (f, 0, FRAME_COLS (f), FRAME_LINES (f));
      do_pending_window_change (0);
    }
}

void
x_set_scroll_bar_width (f, arg, oldval)
     struct frame *f;
     Lisp_Object arg, oldval;
{
  int wid = FRAME_COLUMN_WIDTH (f);

  if (NILP (arg))
    {
      x_set_scroll_bar_default_width (f);

      if (FRAME_X_WINDOW (f))
        x_set_window_size (f, 0, FRAME_COLS (f), FRAME_LINES (f));
      do_pending_window_change (0);
    }
  else if (INTEGERP (arg) && XINT (arg) > 0
	   && XFASTINT (arg) != FRAME_CONFIG_SCROLL_BAR_WIDTH (f))
    {
      if (XFASTINT (arg) <= 2 * VERTICAL_SCROLL_BAR_WIDTH_TRIM)
	XSETINT (arg, 2 * VERTICAL_SCROLL_BAR_WIDTH_TRIM + 1);

      FRAME_CONFIG_SCROLL_BAR_WIDTH (f) = XFASTINT (arg);
      FRAME_CONFIG_SCROLL_BAR_COLS (f) = (XFASTINT (arg) + wid-1) / wid;
      if (FRAME_X_WINDOW (f))
	x_set_window_size (f, 0, FRAME_COLS (f), FRAME_LINES (f));
      do_pending_window_change (0);
    }

  change_frame_size (f, 0, FRAME_COLS (f), 0, 0, 0);
  XWINDOW (FRAME_SELECTED_WINDOW (f))->cursor.hpos = 0;
  XWINDOW (FRAME_SELECTED_WINDOW (f))->cursor.x = 0;
}



/* Return non-nil if frame F wants a bitmap icon.  */

Lisp_Object
x_icon_type (f)
     FRAME_PTR f;
{
  Lisp_Object tem;

  tem = assq_no_quit (Qicon_type, f->param_alist);
  if (CONSP (tem))
    return XCDR (tem);
  else
    return Qnil;
}


/* Subroutines of creating an X frame.  */

/* Make sure that Vx_resource_name is set to a reasonable value.
   Fix it up, or set it to `emacs' if it is too hopeless.  */

void
validate_x_resource_name ()
{
  int len = 0;
  /* Number of valid characters in the resource name.  */
  int good_count = 0;
  /* Number of invalid characters in the resource name.  */
  int bad_count = 0;
  Lisp_Object new;
  int i;

  if (!STRINGP (Vx_resource_class))
    Vx_resource_class = build_string (EMACS_CLASS);

  if (STRINGP (Vx_resource_name))
    {
      unsigned char *p = SDATA (Vx_resource_name);
      int i;

      len = SBYTES (Vx_resource_name);

      /* Only letters, digits, - and _ are valid in resource names.
	 Count the valid characters and count the invalid ones.  */
      for (i = 0; i < len; i++)
	{
	  int c = p[i];
	  if (! ((c >= 'a' && c <= 'z')
		 || (c >= 'A' && c <= 'Z')
		 || (c >= '0' && c <= '9')
		 || c == '-' || c == '_'))
	    bad_count++;
	  else
	    good_count++;
	}
    }
  else
    /* Not a string => completely invalid.  */
    bad_count = 5, good_count = 0;

  /* If name is valid already, return.  */
  if (bad_count == 0)
    return;

  /* If name is entirely invalid, or nearly so, use `emacs'.  */
  if (good_count == 0
      || (good_count == 1 && bad_count > 0))
    {
      Vx_resource_name = build_string ("emacs");
      return;
    }

  /* Name is partly valid.  Copy it and replace the invalid characters
     with underscores.  */

  Vx_resource_name = new = Fcopy_sequence (Vx_resource_name);

  for (i = 0; i < len; i++)
    {
      int c = SREF (new, i);
      if (! ((c >= 'a' && c <= 'z')
	     || (c >= 'A' && c <= 'Z')
	     || (c >= '0' && c <= '9')
	     || c == '-' || c == '_'))
	SSET (new, i, '_');
    }
}


extern char *x_get_string_resource P_ ((XrmDatabase, char *, char *));
extern Display_Info *check_x_display_info P_ ((Lisp_Object));


/* Get specified attribute from resource database RDB.
   See Fx_get_resource below for other parameters.  */

static Lisp_Object
xrdb_get_resource (rdb, attribute, class, component, subclass)
     XrmDatabase rdb;
     Lisp_Object attribute, class, component, subclass;
{
  register char *value;
  char *name_key;
  char *class_key;

  CHECK_STRING (attribute);
  CHECK_STRING (class);

  if (!NILP (component))
    CHECK_STRING (component);
  if (!NILP (subclass))
    CHECK_STRING (subclass);
  if (NILP (component) != NILP (subclass))
    error ("x-get-resource: must specify both COMPONENT and SUBCLASS or neither");

  validate_x_resource_name ();

  /* Allocate space for the components, the dots which separate them,
     and the final '\0'.  Make them big enough for the worst case.  */
  name_key = (char *) alloca (SBYTES (Vx_resource_name)
			      + (STRINGP (component)
				 ? SBYTES (component) : 0)
			      + SBYTES (attribute)
			      + 3);

  class_key = (char *) alloca (SBYTES (Vx_resource_class)
			       + SBYTES (class)
			       + (STRINGP (subclass)
				  ? SBYTES (subclass) : 0)
			       + 3);

  /* Start with emacs.FRAMENAME for the name (the specific one)
     and with `Emacs' for the class key (the general one).  */
  strcpy (name_key, SDATA (Vx_resource_name));
  strcpy (class_key, SDATA (Vx_resource_class));

  strcat (class_key, ".");
  strcat (class_key, SDATA (class));

  if (!NILP (component))
    {
      strcat (class_key, ".");
      strcat (class_key, SDATA (subclass));

      strcat (name_key, ".");
      strcat (name_key, SDATA (component));
    }

  strcat (name_key, ".");
  strcat (name_key, SDATA (attribute));

  value = x_get_string_resource (rdb, name_key, class_key);

  if (value != (char *) 0)
    return build_string (value);
  else
    return Qnil;
}


DEFUN ("x-get-resource", Fx_get_resource, Sx_get_resource, 2, 4, 0,
       doc: /* Return the value of ATTRIBUTE, of class CLASS, from the X defaults database.
This uses `INSTANCE.ATTRIBUTE' as the key and `Emacs.CLASS' as the
class, where INSTANCE is the name under which Emacs was invoked, or
the name specified by the `-name' or `-rn' command-line arguments.

The optional arguments COMPONENT and SUBCLASS add to the key and the
class, respectively.  You must specify both of them or neither.
If you specify them, the key is `INSTANCE.COMPONENT.ATTRIBUTE'
and the class is `Emacs.CLASS.SUBCLASS'.  */)
     (attribute, class, component, subclass)
     Lisp_Object attribute, class, component, subclass;
{
#ifdef HAVE_X_WINDOWS
  check_x ();
#endif

  return xrdb_get_resource (check_x_display_info (Qnil)->xrdb,
			    attribute, class, component, subclass);
}

/* Get an X resource, like Fx_get_resource, but for display DPYINFO.  */

Lisp_Object
display_x_get_resource (dpyinfo, attribute, class, component, subclass)
     Display_Info *dpyinfo;
     Lisp_Object attribute, class, component, subclass;
{
  return xrdb_get_resource (dpyinfo->xrdb,
			    attribute, class, component, subclass);
}

/* Used when C code wants a resource value.  */

char *
x_get_resource_string (attribute, class)
     char *attribute, *class;
{
  char *name_key;
  char *class_key;
  struct frame *sf = SELECTED_FRAME ();

  /* Allocate space for the components, the dots which separate them,
     and the final '\0'.  */
  name_key = (char *) alloca (SBYTES (Vinvocation_name)
			      + strlen (attribute) + 2);
  class_key = (char *) alloca ((sizeof (EMACS_CLASS) - 1)
			       + strlen (class) + 2);

  sprintf (name_key, "%s.%s", SDATA (Vinvocation_name), attribute);
  sprintf (class_key, "%s.%s", EMACS_CLASS, class);

  return x_get_string_resource (FRAME_X_DISPLAY_INFO (sf)->xrdb,
				name_key, class_key);
}


/* Return the value of parameter PARAM.

   First search ALIST, then Vdefault_frame_alist, then the X defaults
   database, using ATTRIBUTE as the attribute name and CLASS as its class.

   Convert the resource to the type specified by desired_type.

   If no default is specified, return Qunbound.  If you call
   x_get_arg, make sure you deal with Qunbound in a reasonable way,
   and don't let it get stored in any Lisp-visible variables!  */

Lisp_Object
x_get_arg (dpyinfo, alist, param, attribute, class, type)
     Display_Info *dpyinfo;
     Lisp_Object alist, param;
     char *attribute;
     char *class;
     enum resource_types type;
{
  register Lisp_Object tem;

  tem = Fassq (param, alist);

  if (!NILP (tem))
    {
      /* If we find this parm in ALIST, clear it out
	 so that it won't be "left over" at the end.  */
#ifndef WINDOWSNT /* w32fns.c has not yet been changed to cope with this.  */
      Lisp_Object tail;
      XSETCAR (tem, Qnil);
      /* In case the parameter appears more than once in the alist,
	 clear it out.  */
      for (tail = alist; CONSP (tail); tail = XCDR (tail))
	if (CONSP (XCAR (tail))
	    && EQ (XCAR (XCAR (tail)), param))
	  XSETCAR (XCAR (tail), Qnil);
#endif
    }
  else
    tem = Fassq (param, Vdefault_frame_alist);

  /* If it wasn't specified in ALIST or the Lisp-level defaults,
     look in the X resources.  */
  if (EQ (tem, Qnil))
    {
      if (attribute)
	{
	  tem = display_x_get_resource (dpyinfo,
					build_string (attribute),
					build_string (class),
					Qnil, Qnil);

	  if (NILP (tem))
	    return Qunbound;

	  switch (type)
	    {
	    case RES_TYPE_NUMBER:
	      return make_number (atoi (SDATA (tem)));

	    case RES_TYPE_FLOAT:
	      return make_float (atof (SDATA (tem)));

	    case RES_TYPE_BOOLEAN:
	      tem = Fdowncase (tem);
	      if (!strcmp (SDATA (tem), "on")
		  || !strcmp (SDATA (tem), "true"))
		return Qt;
	      else
		return Qnil;

	    case RES_TYPE_STRING:
	      return tem;

	    case RES_TYPE_SYMBOL:
	      /* As a special case, we map the values `true' and `on'
		 to Qt, and `false' and `off' to Qnil.  */
	      {
		Lisp_Object lower;
		lower = Fdowncase (tem);
		if (!strcmp (SDATA (lower), "on")
		    || !strcmp (SDATA (lower), "true"))
		  return Qt;
		else if (!strcmp (SDATA (lower), "off")
		      || !strcmp (SDATA (lower), "false"))
		  return Qnil;
		else
		  return Fintern (tem, Qnil);
	      }

	    default:
	      abort ();
	    }
	}
      else
	return Qunbound;
    }
  return Fcdr (tem);
}

Lisp_Object
x_frame_get_arg (f, alist, param, attribute, class, type)
     struct frame *f;
     Lisp_Object alist, param;
     char *attribute;
     char *class;
     enum resource_types type;
{
  return x_get_arg (FRAME_X_DISPLAY_INFO (f),
		    alist, param, attribute, class, type);
}

/* Like x_frame_get_arg, but also record the value in f->param_alist.  */

Lisp_Object
x_frame_get_and_record_arg (f, alist, param, attribute, class, type)
     struct frame *f;
     Lisp_Object alist, param;
     char *attribute;
     char *class;
     enum resource_types type;
{
  Lisp_Object value;

  value = x_get_arg (FRAME_X_DISPLAY_INFO (f), alist, param,
		     attribute, class, type);
  if (! NILP (value) && ! EQ (value, Qunbound))
    store_frame_param (f, param, value);

  return value;
}


/* Record in frame F the specified or default value according to ALIST
   of the parameter named PROP (a Lisp symbol).
   If no value is specified for PROP, look for an X default for XPROP
   on the frame named NAME.
   If that is not found either, use the value DEFLT.  */

Lisp_Object
x_default_parameter (f, alist, prop, deflt, xprop, xclass, type)
     struct frame *f;
     Lisp_Object alist;
     Lisp_Object prop;
     Lisp_Object deflt;
     char *xprop;
     char *xclass;
     enum resource_types type;
{
  Lisp_Object tem;

  tem = x_frame_get_arg (f, alist, prop, xprop, xclass, type);
  if (EQ (tem, Qunbound))
    tem = deflt;
  x_set_frame_parameters (f, Fcons (Fcons (prop, tem), Qnil));
  return tem;
}




DEFUN ("x-parse-geometry", Fx_parse_geometry, Sx_parse_geometry, 1, 1, 0,
       doc: /* Parse an X-style geometry string STRING.
Returns an alist of the form ((top . TOP), (left . LEFT) ... ).
The properties returned may include `top', `left', `height', and `width'.
The value of `left' or `top' may be an integer,
or a list (+ N) meaning N pixels relative to top/left corner,
or a list (- N) meaning -N pixels relative to bottom/right corner.  */)
     (string)
     Lisp_Object string;
{
  int geometry, x, y;
  unsigned int width, height;
  Lisp_Object result;

  CHECK_STRING (string);

  geometry = XParseGeometry ((char *) SDATA (string),
			     &x, &y, &width, &height);

#if 0
  if (!!(geometry & XValue) != !!(geometry & YValue))
    error ("Must specify both x and y position, or neither");
#endif

  result = Qnil;
  if (geometry & XValue)
    {
      Lisp_Object element;

      if (x >= 0 && (geometry & XNegative))
	element = Fcons (Qleft, Fcons (Qminus, Fcons (make_number (-x), Qnil)));
      else if (x < 0 && ! (geometry & XNegative))
	element = Fcons (Qleft, Fcons (Qplus, Fcons (make_number (x), Qnil)));
      else
	element = Fcons (Qleft, make_number (x));
      result = Fcons (element, result);
    }

  if (geometry & YValue)
    {
      Lisp_Object element;

      if (y >= 0 && (geometry & YNegative))
	element = Fcons (Qtop, Fcons (Qminus, Fcons (make_number (-y), Qnil)));
      else if (y < 0 && ! (geometry & YNegative))
	element = Fcons (Qtop, Fcons (Qplus, Fcons (make_number (y), Qnil)));
      else
	element = Fcons (Qtop, make_number (y));
      result = Fcons (element, result);
    }

  if (geometry & WidthValue)
    result = Fcons (Fcons (Qwidth, make_number (width)), result);
  if (geometry & HeightValue)
    result = Fcons (Fcons (Qheight, make_number (height)), result);

  return result;
}

/* Calculate the desired size and position of frame F.
   Return the flags saying which aspects were specified.

   Also set the win_gravity and size_hint_flags of F.

   Adjust height for toolbar if TOOLBAR_P is 1.

   This function does not make the coordinates positive.  */

#define DEFAULT_ROWS 40
#define DEFAULT_COLS 80

int
x_figure_window_size (f, parms, toolbar_p)
     struct frame *f;
     Lisp_Object parms;
     int toolbar_p;
{
  register Lisp_Object tem0, tem1, tem2;
  long window_prompting = 0;
  Display_Info *dpyinfo = FRAME_X_DISPLAY_INFO (f);

  /* Default values if we fall through.
     Actually, if that happens we should get
     window manager prompting.  */
  SET_FRAME_COLS (f, DEFAULT_COLS);
  FRAME_LINES (f) = DEFAULT_ROWS;
  /* Window managers expect that if program-specified
     positions are not (0,0), they're intentional, not defaults.  */
  f->top_pos = 0;
  f->left_pos = 0;

  /* Ensure that old new_text_cols and new_text_lines will not override the
     values set here.  */
  /* ++KFS: This was specific to W32, but seems ok for all platforms */
  f->new_text_cols = f->new_text_lines = 0;

  tem0 = x_get_arg (dpyinfo, parms, Qheight, 0, 0, RES_TYPE_NUMBER);
  tem1 = x_get_arg (dpyinfo, parms, Qwidth, 0, 0, RES_TYPE_NUMBER);
  tem2 = x_get_arg (dpyinfo, parms, Quser_size, 0, 0, RES_TYPE_NUMBER);
  if (! EQ (tem0, Qunbound) || ! EQ (tem1, Qunbound))
    {
      if (!EQ (tem0, Qunbound))
	{
	  CHECK_NUMBER (tem0);
	  FRAME_LINES (f) = XINT (tem0);
	}
      if (!EQ (tem1, Qunbound))
	{
	  CHECK_NUMBER (tem1);
	  SET_FRAME_COLS (f, XINT (tem1));
	}
      if (!NILP (tem2) && !EQ (tem2, Qunbound))
	window_prompting |= USSize;
      else
	window_prompting |= PSize;
    }

  f->scroll_bar_actual_width
    = FRAME_SCROLL_BAR_COLS (f) * FRAME_COLUMN_WIDTH (f);

  /* This used to be done _before_ calling x_figure_window_size, but
     since the height is reset here, this was really a no-op.  I
     assume that moving it here does what Gerd intended (although he
     no longer can remember what that was...  ++KFS, 2003-03-25.  */

  /* Add the tool-bar height to the initial frame height so that the
     user gets a text display area of the size he specified with -g or
     via .Xdefaults.  Later changes of the tool-bar height don't
     change the frame size.  This is done so that users can create
     tall Emacs frames without having to guess how tall the tool-bar
     will get.  */
  if (toolbar_p && FRAME_TOOL_BAR_LINES (f))
    {
      int margin, relief, bar_height;

      relief = (tool_bar_button_relief >= 0
		? tool_bar_button_relief
		: DEFAULT_TOOL_BAR_BUTTON_RELIEF);

      if (INTEGERP (Vtool_bar_button_margin)
	  && XINT (Vtool_bar_button_margin) > 0)
	margin = XFASTINT (Vtool_bar_button_margin);
      else if (CONSP (Vtool_bar_button_margin)
	       && INTEGERP (XCDR (Vtool_bar_button_margin))
	       && XINT (XCDR (Vtool_bar_button_margin)) > 0)
	margin = XFASTINT (XCDR (Vtool_bar_button_margin));
      else
	margin = 0;

      bar_height = DEFAULT_TOOL_BAR_IMAGE_HEIGHT + 2 * margin + 2 * relief;
      FRAME_LINES (f) += (bar_height + FRAME_LINE_HEIGHT (f) - 1) / FRAME_LINE_HEIGHT (f);
    }

  compute_fringe_widths (f, 0);

  FRAME_PIXEL_WIDTH (f) = FRAME_TEXT_COLS_TO_PIXEL_WIDTH (f, FRAME_COLS (f));
  FRAME_PIXEL_HEIGHT (f) = FRAME_TEXT_LINES_TO_PIXEL_HEIGHT (f, FRAME_LINES (f));

  tem0 = x_get_arg (dpyinfo, parms, Qtop, 0, 0, RES_TYPE_NUMBER);
  tem1 = x_get_arg (dpyinfo, parms, Qleft, 0, 0, RES_TYPE_NUMBER);
  tem2 = x_get_arg (dpyinfo, parms, Quser_position, 0, 0, RES_TYPE_NUMBER);
  if (! EQ (tem0, Qunbound) || ! EQ (tem1, Qunbound))
    {
      if (EQ (tem0, Qminus))
	{
	  f->top_pos = 0;
	  window_prompting |= YNegative;
	}
      else if (CONSP (tem0) && EQ (XCAR (tem0), Qminus)
	       && CONSP (XCDR (tem0))
	       && INTEGERP (XCAR (XCDR (tem0))))
	{
	  f->top_pos = - XINT (XCAR (XCDR (tem0)));
	  window_prompting |= YNegative;
	}
      else if (CONSP (tem0) && EQ (XCAR (tem0), Qplus)
	       && CONSP (XCDR (tem0))
	       && INTEGERP (XCAR (XCDR (tem0))))
	{
	  f->top_pos = XINT (XCAR (XCDR (tem0)));
	}
      else if (EQ (tem0, Qunbound))
	f->top_pos = 0;
      else
	{
	  CHECK_NUMBER (tem0);
	  f->top_pos = XINT (tem0);
	  if (f->top_pos < 0)
	    window_prompting |= YNegative;
	}

      if (EQ (tem1, Qminus))
	{
	  f->left_pos = 0;
	  window_prompting |= XNegative;
	}
      else if (CONSP (tem1) && EQ (XCAR (tem1), Qminus)
	       && CONSP (XCDR (tem1))
	       && INTEGERP (XCAR (XCDR (tem1))))
	{
	  f->left_pos = - XINT (XCAR (XCDR (tem1)));
	  window_prompting |= XNegative;
	}
      else if (CONSP (tem1) && EQ (XCAR (tem1), Qplus)
	       && CONSP (XCDR (tem1))
	       && INTEGERP (XCAR (XCDR (tem1))))
	{
	  f->left_pos = XINT (XCAR (XCDR (tem1)));
	}
      else if (EQ (tem1, Qunbound))
	f->left_pos = 0;
      else
	{
	  CHECK_NUMBER (tem1);
	  f->left_pos = XINT (tem1);
	  if (f->left_pos < 0)
	    window_prompting |= XNegative;
	}

      if (!NILP (tem2) && ! EQ (tem2, Qunbound))
	window_prompting |= USPosition;
      else
	window_prompting |= PPosition;
    }

  if (f->want_fullscreen != FULLSCREEN_NONE)
    {
      int left, top;
      int width, height;

      /* It takes both for some WM:s to place it where we want */
      window_prompting = USPosition | PPosition;
      x_fullscreen_adjust (f, &width, &height, &top, &left);
      FRAME_COLS (f) = width;
      FRAME_LINES (f) = height;
      FRAME_PIXEL_WIDTH (f) = FRAME_TEXT_COLS_TO_PIXEL_WIDTH (f, width);
      FRAME_PIXEL_HEIGHT (f) = FRAME_TEXT_LINES_TO_PIXEL_HEIGHT (f, height);
      f->left_pos = left;
      f->top_pos = top;
    }

  if (window_prompting & XNegative)
    {
      if (window_prompting & YNegative)
	f->win_gravity = SouthEastGravity;
      else
	f->win_gravity = NorthEastGravity;
    }
  else
    {
      if (window_prompting & YNegative)
	f->win_gravity = SouthWestGravity;
      else
	f->win_gravity = NorthWestGravity;
    }

  f->size_hint_flags = window_prompting;

  return window_prompting;
}



#endif /* HAVE_WINDOW_SYSTEM */



/***********************************************************************
				Initialization
 ***********************************************************************/

void
syms_of_frame ()
{
  Qframep = intern ("framep");
  staticpro (&Qframep);
  Qframe_live_p = intern ("frame-live-p");
  staticpro (&Qframe_live_p);
  Qheight = intern ("height");
  staticpro (&Qheight);
  Qicon = intern ("icon");
  staticpro (&Qicon);
  Qminibuffer = intern ("minibuffer");
  staticpro (&Qminibuffer);
  Qmodeline = intern ("modeline");
  staticpro (&Qmodeline);
  Qonly = intern ("only");
  staticpro (&Qonly);
  Qwidth = intern ("width");
  staticpro (&Qwidth);
  Qgeometry = intern ("geometry");
  staticpro (&Qgeometry);
  Qicon_left = intern ("icon-left");
  staticpro (&Qicon_left);
  Qicon_top = intern ("icon-top");
  staticpro (&Qicon_top);
  Qleft = intern ("left");
  staticpro (&Qleft);
  Qright = intern ("right");
  staticpro (&Qright);
  Quser_position = intern ("user-position");
  staticpro (&Quser_position);
  Quser_size = intern ("user-size");
  staticpro (&Quser_size);
  Qwindow_id = intern ("window-id");
  staticpro (&Qwindow_id);
#ifdef HAVE_X_WINDOWS
  Qouter_window_id = intern ("outer-window-id");
  staticpro (&Qouter_window_id);
#endif
  Qparent_id = intern ("parent-id");
  staticpro (&Qparent_id);
  Qx = intern ("x");
  staticpro (&Qx);
  Qw32 = intern ("w32");
  staticpro (&Qw32);
  Qpc = intern ("pc");
  staticpro (&Qpc);
  Qmac = intern ("mac");
  staticpro (&Qmac);
  Qvisible = intern ("visible");
  staticpro (&Qvisible);
  Qbuffer_predicate = intern ("buffer-predicate");
  staticpro (&Qbuffer_predicate);
  Qbuffer_list = intern ("buffer-list");
  staticpro (&Qbuffer_list);
  Qdisplay_type = intern ("display-type");
  staticpro (&Qdisplay_type);
  Qbackground_mode = intern ("background-mode");
  staticpro (&Qbackground_mode);
  Qtty_color_mode = intern ("tty-color-mode");
  staticpro (&Qtty_color_mode);

  Qface_set_after_frame_default = intern ("face-set-after-frame-default");
  staticpro (&Qface_set_after_frame_default);

  Qinhibit_face_set_after_frame_default
    = intern ("inhibit-face-set-after-frame-default");
  staticpro (&Qinhibit_face_set_after_frame_default);

  Qfullwidth = intern ("fullwidth");
  staticpro (&Qfullwidth);
  Qfullheight = intern ("fullheight");
  staticpro (&Qfullheight);
  Qfullboth = intern ("fullboth");
  staticpro (&Qfullboth);
  Qx_resource_name = intern ("x-resource-name");
  staticpro (&Qx_resource_name);

  Qx_frame_parameter = intern ("x-frame-parameter");
  staticpro (&Qx_frame_parameter);

  {
    int i;

    for (i = 0; i < sizeof (frame_parms) / sizeof (frame_parms[0]); i++)
      {
	Lisp_Object v = intern (frame_parms[i].name);
	if (frame_parms[i].variable)
	  {
	    *frame_parms[i].variable = v;
	    staticpro (frame_parms[i].variable);
	  }
	Fput (v, Qx_frame_parameter, make_number (i));
      }
  }

#ifdef HAVE_WINDOW_SYSTEM
  DEFVAR_LISP ("x-resource-name", &Vx_resource_name,
    doc: /* The name Emacs uses to look up X resources.
`x-get-resource' uses this as the first component of the instance name
when requesting resource values.
Emacs initially sets `x-resource-name' to the name under which Emacs
was invoked, or to the value specified with the `-name' or `-rn'
switches, if present.

It may be useful to bind this variable locally around a call
to `x-get-resource'.  See also the variable `x-resource-class'.  */);
  Vx_resource_name = Qnil;

  DEFVAR_LISP ("x-resource-class", &Vx_resource_class,
    doc: /* The class Emacs uses to look up X resources.
`x-get-resource' uses this as the first component of the instance class
when requesting resource values.

Emacs initially sets `x-resource-class' to "Emacs".

Setting this variable permanently is not a reasonable thing to do,
but binding this variable locally around a call to `x-get-resource'
is a reasonable practice.  See also the variable `x-resource-name'.  */);
  Vx_resource_class = build_string (EMACS_CLASS);
#endif

  DEFVAR_LISP ("default-frame-alist", &Vdefault_frame_alist,
	       doc: /* Alist of default values for frame creation.
These may be set in your init file, like this:
  (setq default-frame-alist '((width . 80) (height . 55) (menu-bar-lines . 1)))
These override values given in window system configuration data,
 including X Windows' defaults database.
For values specific to the first Emacs frame, see `initial-frame-alist'.
For values specific to the separate minibuffer frame, see
 `minibuffer-frame-alist'.
The `menu-bar-lines' element of the list controls whether new frames
 have menu bars; `menu-bar-mode' works by altering this element.
Setting this variable does not affect existing frames, only new ones.  */);
  Vdefault_frame_alist = Qnil;

  DEFVAR_LISP ("default-frame-scroll-bars", &Vdefault_frame_scroll_bars,
	       doc: /* Default position of scroll bars on this window-system.  */);
#ifdef HAVE_WINDOW_SYSTEM
#if defined(HAVE_NTGUI) || defined(MAC_OS)
  /* MS-Windows has scroll bars on the right by default.  */
  Vdefault_frame_scroll_bars = Qright;
#else
  Vdefault_frame_scroll_bars = Qleft;
#endif
#else
  Vdefault_frame_scroll_bars = Qnil;
#endif

  Qinhibit_default_face_x_resources
    = intern ("inhibit-default-face-x-resources");
  staticpro (&Qinhibit_default_face_x_resources);

  DEFVAR_LISP ("terminal-frame", &Vterminal_frame,
	       doc: /* The initial frame-object, which represents Emacs's stdout.  */);

  DEFVAR_LISP ("emacs-iconified", &Vemacs_iconified,
	       doc: /* Non-nil if all of Emacs is iconified and frame updates are not needed.  */);
  Vemacs_iconified = Qnil;

  DEFVAR_LISP ("mouse-position-function", &Vmouse_position_function,
	       doc: /* If non-nil, function to transform normal value of `mouse-position'.
`mouse-position' calls this function, passing its usual return value as
argument, and returns whatever this function returns.
This abnormal hook exists for the benefit of packages like `xt-mouse.el'
which need to do mouse handling at the Lisp level.  */);
  Vmouse_position_function = Qnil;

  DEFVAR_LISP ("mouse-highlight", &Vmouse_highlight,
	       doc: /* If non-nil, clickable text is highlighted when mouse is over it.
If the value is an integer, highlighting is only shown after moving the
mouse, while keyboard input turns off the highlight even when the mouse
is over the clickable text.  However, the mouse shape still indicates
when the mouse is over clickable text.  */);
  Vmouse_highlight = Qt;

  DEFVAR_LISP ("delete-frame-functions", &Vdelete_frame_functions,
	       doc: /* Functions to be run before deleting a frame.
The functions are run with one arg, the frame to be deleted.
See `delete-frame'.  */);
  Vdelete_frame_functions = Qnil;

  DEFVAR_KBOARD ("default-minibuffer-frame", Vdefault_minibuffer_frame,
		 doc: /* Minibufferless frames use this frame's minibuffer.

Emacs cannot create minibufferless frames unless this is set to an
appropriate surrogate.

Emacs consults this variable only when creating minibufferless
frames; once the frame is created, it sticks with its assigned
minibuffer, no matter what this variable is set to.  This means that
this variable doesn't necessarily say anything meaningful about the
current set of frames, or where the minibuffer is currently being
displayed.

This variable is local to the current terminal and cannot be buffer-local.  */);

  staticpro (&Vframe_list);

  defsubr (&Sactive_minibuffer_window);
  defsubr (&Sframep);
  defsubr (&Sframe_live_p);
  defsubr (&Smake_terminal_frame);
  defsubr (&Shandle_switch_frame);
  defsubr (&Sselect_frame);
  defsubr (&Sselected_frame);
  defsubr (&Swindow_frame);
  defsubr (&Sframe_root_window);
  defsubr (&Sframe_first_window);
  defsubr (&Sframe_selected_window);
  defsubr (&Sset_frame_selected_window);
  defsubr (&Sframe_list);
  defsubr (&Snext_frame);
  defsubr (&Sprevious_frame);
  defsubr (&Sdelete_frame);
  defsubr (&Smouse_position);
  defsubr (&Smouse_pixel_position);
  defsubr (&Sset_mouse_position);
  defsubr (&Sset_mouse_pixel_position);
#if 0
  defsubr (&Sframe_configuration);
  defsubr (&Srestore_frame_configuration);
#endif
  defsubr (&Smake_frame_visible);
  defsubr (&Smake_frame_invisible);
  defsubr (&Siconify_frame);
  defsubr (&Sframe_visible_p);
  defsubr (&Svisible_frame_list);
  defsubr (&Sraise_frame);
  defsubr (&Slower_frame);
  defsubr (&Sredirect_frame_focus);
  defsubr (&Sframe_focus);
  defsubr (&Sframe_parameters);
  defsubr (&Sframe_parameter);
  defsubr (&Smodify_frame_parameters);
  defsubr (&Sframe_char_height);
  defsubr (&Sframe_char_width);
  defsubr (&Sframe_pixel_height);
  defsubr (&Sframe_pixel_width);
  defsubr (&Sset_frame_height);
  defsubr (&Sset_frame_width);
  defsubr (&Sset_frame_size);
  defsubr (&Sset_frame_position);

#ifdef HAVE_WINDOW_SYSTEM
  defsubr (&Sx_get_resource);
  defsubr (&Sx_parse_geometry);
#endif

}

/* arch-tag: 7dbf2c69-9aad-45f8-8296-db893d6dd039
   (do not change this comment) */<|MERGE_RESOLUTION|>--- conflicted
+++ resolved
@@ -1,11 +1,6 @@
 /* Generic frame functions.
-<<<<<<< HEAD
-   Copyright (C) 1993, 1994, 1995, 1997, 1999, 2000, 2001, 2002, 2003, 2006,
-                 2004, 2005, 2006 Free Software Foundation, Inc.
-=======
    Copyright (C) 1993, 1994, 1995, 1997, 1999, 2000, 2001, 2002, 2003,
                  2004, 2005, 2006, 2007 Free Software Foundation, Inc.
->>>>>>> 58f8a3f9
 
 This file is part of GNU Emacs.
 
