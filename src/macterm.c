/* Implementation of GUI terminal on the Mac OS.
   Copyright (C) 2000, 2001, 2002, 2003, 2004,
                 2005, 2006, 2007, 2008 Free Software Foundation, Inc.

This file is part of GNU Emacs.

GNU Emacs is free software; you can redistribute it and/or modify
it under the terms of the GNU General Public License as published by
the Free Software Foundation; either version 3, or (at your option)
any later version.

GNU Emacs is distributed in the hope that it will be useful,
but WITHOUT ANY WARRANTY; without even the implied warranty of
MERCHANTABILITY or FITNESS FOR A PARTICULAR PURPOSE.  See the
GNU General Public License for more details.

You should have received a copy of the GNU General Public License
along with GNU Emacs; see the file COPYING.  If not, write to
the Free Software Foundation, Inc., 51 Franklin Street, Fifth Floor,
Boston, MA 02110-1301, USA.  */

/* Contributed by Andrew Choi (akochoi@mac.com).  */

#include <config.h>
#include <signal.h>

#include <stdio.h>

#include "lisp.h"
#include "blockinput.h"

#include "macterm.h"

#ifndef MAC_OSX
#include <alloca.h>
#endif

#if !TARGET_API_MAC_CARBON
#include <Quickdraw.h>
#include <ToolUtils.h>
#include <Sound.h>
#include <Events.h>
#include <Script.h>
#include <Resources.h>
#include <Fonts.h>
#include <TextUtils.h>
#include <LowMem.h>
#include <Controls.h>
#include <Windows.h>
#include <Displays.h>
#if defined (__MRC__) || (__MSL__ >= 0x6000)
#include <ControlDefinitions.h>
#endif

#if __profile__
#include <profiler.h>
#endif
#endif /* not TARGET_API_MAC_CARBON */

#include "systty.h"
#include "systime.h"

#include <ctype.h>
#include <errno.h>
#include <setjmp.h>
#include <sys/stat.h>

#include "charset.h"
#include "coding.h"
#include "frame.h"
#include "dispextern.h"
#include "fontset.h"
#include "termhooks.h"
#include "termopts.h"
#include "termchar.h"
#include "disptab.h"
#include "buffer.h"
#include "window.h"
#include "keyboard.h"
#include "intervals.h"
#include "atimer.h"
#include "keymap.h"
#include "character.h"
#include "ccl.h"



/* Non-nil means Emacs uses toolkit scroll bars.  */

Lisp_Object Vx_toolkit_scroll_bars;

/* If non-zero, the text will be rendered using Core Graphics text
   rendering which may anti-alias the text.  */
int mac_use_core_graphics;


/* Non-zero means that a HELP_EVENT has been generated since Emacs
   start.  */

static int any_help_event_p;

/* Last window where we saw the mouse.  Used by mouse-autoselect-window.  */
static Lisp_Object last_window;

/* Non-zero means make use of UNDERLINE_POSITION font properties.
   (Not yet supported.)  */
int x_use_underline_position_properties;

/* Non-zero means to draw the underline at the same place as the descent line.  */

int x_underline_at_descent_line;

/* This is a chain of structures for all the X displays currently in
   use.  */

struct x_display_info *x_display_list;

/* This is a list of cons cells, each of the form (NAME
   FONT-LIST-CACHE . RESOURCE-DATABASE), one for each element of
   x_display_list and in the same order.  NAME is the name of the
   frame.  FONT-LIST-CACHE records previous values returned by
   x-list-fonts.  RESOURCE-DATABASE preserves the X Resource Database
   equivalent, which is implemented with a Lisp object, for the
   display. */

Lisp_Object x_display_name_list;

/* This is display since Mac does not support multiple ones.  */
struct mac_display_info one_mac_display_info;

/* Frame being updated by update_frame.  This is declared in term.c.
   This is set by update_begin and looked at by all the XT functions.
   It is zero while not inside an update.  In that case, the XT
   functions assume that `selected_frame' is the frame to apply to.  */

extern struct frame *updating_frame;

/* This is a frame waiting to be auto-raised, within XTread_socket.  */

struct frame *pending_autoraise_frame;

/* Mouse movement.

   Formerly, we used PointerMotionHintMask (in standard_event_mask)
   so that we would have to call XQueryPointer after each MotionNotify
   event to ask for another such event.  However, this made mouse tracking
   slow, and there was a bug that made it eventually stop.

   Simply asking for MotionNotify all the time seems to work better.

   In order to avoid asking for motion events and then throwing most
   of them away or busy-polling the server for mouse positions, we ask
   the server for pointer motion hints.  This means that we get only
   one event per group of mouse movements.  "Groups" are delimited by
   other kinds of events (focus changes and button clicks, for
   example), or by XQueryPointer calls; when one of these happens, we
   get another MotionNotify event the next time the mouse moves.  This
   is at least as efficient as getting motion events when mouse
   tracking is on, and I suspect only negligibly worse when tracking
   is off.  */

/* Where the mouse was last time we reported a mouse event.  */

static Rect last_mouse_glyph;
static FRAME_PTR last_mouse_glyph_frame;

/* The scroll bar in which the last X motion event occurred.

   If the last X motion event occurred in a scroll bar, we set this so
   XTmouse_position can know whether to report a scroll bar motion or
   an ordinary motion.

   If the last X motion event didn't occur in a scroll bar, we set
   this to Qnil, to tell XTmouse_position to return an ordinary motion
   event.  */

static Lisp_Object last_mouse_scroll_bar;

/* This is a hack.  We would really prefer that XTmouse_position would
   return the time associated with the position it returns, but there
   doesn't seem to be any way to wrest the time-stamp from the server
   along with the position query.  So, we just keep track of the time
   of the last movement we received, and return that in hopes that
   it's somewhat accurate.  */

static Time last_mouse_movement_time;

struct scroll_bar *tracked_scroll_bar = NULL;

/* Incremented by XTread_socket whenever it really tries to read
   events.  */

#ifdef __STDC__
static int volatile input_signal_count;
#else
static int input_signal_count;
#endif

extern Lisp_Object Vsystem_name;

extern Lisp_Object Qeql;

/* A mask of extra modifier bits to put into every keyboard char.  */

extern EMACS_INT extra_keyboard_modifiers;

/* The keysyms to use for the various modifiers.  */

static Lisp_Object Qalt, Qhyper, Qsuper, Qcontrol, Qmeta, Qmodifier_value;

extern int inhibit_window_system;

#if __MRC__ && !TARGET_API_MAC_CARBON
QDGlobals qd;  /* QuickDraw global information structure.  */
#endif

#define mac_window_to_frame(wp) (((mac_output *) GetWRefCon (wp))->mFP)

struct mac_display_info *mac_display_info_for_display (Display *);
static void x_update_window_end P_ ((struct window *, int, int));
int x_catch_errors P_ ((Display *));
void x_uncatch_errors P_ ((Display *, int));
void x_lower_frame P_ ((struct frame *));
void x_scroll_bar_clear P_ ((struct frame *));
int x_had_errors_p P_ ((Display *));
void x_wm_set_size_hint P_ ((struct frame *, long, int));
void x_raise_frame P_ ((struct frame *));
void x_set_window_size P_ ((struct frame *, int, int, int));
void x_wm_set_window_state P_ ((struct frame *, int));
void x_wm_set_icon_pixmap P_ ((struct frame *, int));
static void mac_initialize P_ ((void));
static void x_font_min_bounds P_ ((XFontStruct *, int *, int *));
static int x_compute_min_glyph_bounds P_ ((struct frame *));
static void x_update_end P_ ((struct frame *));
static void XTframe_up_to_date P_ ((struct frame *));
static void XTset_terminal_modes P_ ((struct terminal *));
static void XTreset_terminal_modes P_ ((struct terminal *));
static void x_clear_frame P_ ((struct frame *));
static void frame_highlight P_ ((struct frame *));
static void frame_unhighlight P_ ((struct frame *));
static void x_new_focus_frame P_ ((struct x_display_info *, struct frame *));
static void mac_focus_changed P_ ((int, struct mac_display_info *,
				   struct frame *, struct input_event *));
static void x_detect_focus_change P_ ((struct mac_display_info *,
				       const EventRecord *,
				       struct input_event *));
static void XTframe_rehighlight P_ ((struct frame *));
static void x_frame_rehighlight P_ ((struct x_display_info *));
static void x_draw_hollow_cursor P_ ((struct window *, struct glyph_row *));
static void x_draw_bar_cursor P_ ((struct window *, struct glyph_row *, int,
				   enum text_cursor_kinds));

static void x_clip_to_row P_ ((struct window *, struct glyph_row *, int, GC));
static void x_flush P_ ((struct frame *f));
static void x_update_begin P_ ((struct frame *));
static void x_update_window_begin P_ ((struct window *));
static void x_after_update_window_line P_ ((struct glyph_row *));
static void x_scroll_bar_report_motion P_ ((struct frame **, Lisp_Object *,
					    enum scroll_bar_part *,
					    Lisp_Object *, Lisp_Object *,
					    unsigned long *));

static int is_emacs_window P_ ((WindowRef));
static XCharStruct *mac_per_char_metric P_ ((XFontStruct *, XChar2b *, int));
static void XSetFont P_ ((Display *, GC, XFontStruct *));
static struct terminal *mac_create_terminal P_ ((struct mac_display_info *dpyinfo));


#define GC_FORE_COLOR(gc)	(&(gc)->fore_color)
#define GC_BACK_COLOR(gc)	(&(gc)->back_color)
#define GC_FONT(gc)		((gc)->xgcv.font)
#define FRAME_NORMAL_GC(f)	((f)->output_data.mac->normal_gc)

#define CG_SET_FILL_COLOR(context, color)				\
  CGContextSetRGBFillColor (context,					\
			    RED_FROM_ULONG (color) / 255.0f,		\
			    GREEN_FROM_ULONG (color) / 255.0f,		\
			    BLUE_FROM_ULONG (color) / 255.0f, 1.0f)
#if USE_CG_DRAWING && MAC_OS_X_VERSION_MAX_ALLOWED >= 1030
#if MAC_OS_X_VERSION_MIN_REQUIRED == 1020
#define CG_SET_FILL_COLOR_MAYBE_WITH_CGCOLOR(context, color, cg_color) \
  do {								       \
    if (CGColorGetTypeID != NULL)				       \
      CGContextSetFillColorWithColor (context, cg_color);	       \
    else							       \
      CG_SET_FILL_COLOR (context, color);			       \
  } while (0)
#else
#define CG_SET_FILL_COLOR_MAYBE_WITH_CGCOLOR(context, color, cg_color)	\
  CGContextSetFillColorWithColor (context, cg_color)
#endif
#else
#define CG_SET_FILL_COLOR_MAYBE_WITH_CGCOLOR(context, color, cg_color)	\
  CG_SET_FILL_COLOR (context, color)
#endif
#define CG_SET_FILL_COLOR_WITH_GC_FOREGROUND(context, gc)		\
  CG_SET_FILL_COLOR_MAYBE_WITH_CGCOLOR (context, (gc)->xgcv.foreground,	\
					(gc)->cg_fore_color)
#define CG_SET_FILL_COLOR_WITH_GC_BACKGROUND(context, gc)		\
  CG_SET_FILL_COLOR_MAYBE_WITH_CGCOLOR (context, (gc)->xgcv.background,	\
					(gc)->cg_back_color)


#define CG_SET_STROKE_COLOR(context, color)				\
  CGContextSetRGBStrokeColor (context,					\
			      RED_FROM_ULONG (color) / 255.0f,		\
			      GREEN_FROM_ULONG (color) / 255.0f,	\
			      BLUE_FROM_ULONG (color) / 255.0f, 1.0f)
#if USE_CG_DRAWING && MAC_OS_X_VERSION_MAX_ALLOWED >= 1030
#if MAC_OS_X_VERSION_MIN_REQUIRED == 1020
#define CG_SET_STROKE_COLOR_MAYBE_WITH_CGCOLOR(context, color, cg_color) \
  do {								       \
    if (CGColorGetTypeID != NULL)				       \
      CGContextSetStrokeColorWithColor (context, cg_color);	       \
    else							       \
      CG_SET_STROKE_COLOR (context, color);			       \
  } while (0)
#else
#define CG_SET_STROKE_COLOR_MAYBE_WITH_CGCOLOR(context, color, cg_color) \
  CGContextSetStrokeColorWithColor (context, cg_color)
#endif
#else
#define CG_SET_STROKE_COLOR_MAYBE_WITH_CGCOLOR(context, color, cg_color) \
  CG_SET_STROKE_COLOR (context, color)
#endif
#define CG_SET_STROKE_COLOR_WITH_GC_FOREGROUND(context, gc) \
  CG_SET_STROKE_COLOR_MAYBE_WITH_CGCOLOR (context, (gc)->xgcv.foreground, \
					  (gc)->cg_fore_color)

#if USE_CG_DRAWING
#define FRAME_CG_CONTEXT(f)	((f)->output_data.mac->cg_context)

/* Fringe bitmaps.  */

static int max_fringe_bmp = 0;
static CGImageRef *fringe_bmp = 0;

static CGColorSpaceRef mac_cg_color_space_rgb;
#if MAC_OS_X_VERSION_MAX_ALLOWED >= 1030
static CGColorRef mac_cg_color_black;
#endif

static void
init_cg_color ()
{
  mac_cg_color_space_rgb = CGColorSpaceCreateDeviceRGB ();
#if MAC_OS_X_VERSION_MAX_ALLOWED >= 1030
#if MAC_OS_X_VERSION_MIN_REQUIRED == 1020
  /* Don't check the availability of CGColorCreate; this symbol is
     defined even in Mac OS X 10.1.  */
  if (CGColorGetTypeID != NULL)
#endif
    {
      CGFloat rgba[] = {0.0f, 0.0f, 0.0f, 1.0f};

      mac_cg_color_black = CGColorCreate (mac_cg_color_space_rgb, rgba);
    }
#endif
}

static CGContextRef
mac_begin_cg_clip (f, gc)
     struct frame *f;
     GC gc;
{
  CGContextRef context = FRAME_CG_CONTEXT (f);

  if (!context)
    {
      QDBeginCGContext (GetWindowPort (FRAME_MAC_WINDOW (f)), &context);
      FRAME_CG_CONTEXT (f) = context;
    }

  CGContextSaveGState (context);
  CGContextTranslateCTM (context, 0, FRAME_PIXEL_HEIGHT (f));
  CGContextScaleCTM (context, 1, -1);
  if (gc && gc->n_clip_rects)
    CGContextClipToRects (context, gc->clip_rects, gc->n_clip_rects);

  return context;
}

static void
mac_end_cg_clip (f)
     struct frame *f;
{
  CGContextRestoreGState (FRAME_CG_CONTEXT (f));
}

void
mac_prepare_for_quickdraw (f)
     struct frame *f;
{
  if (f == NULL)
    {
      Lisp_Object rest, frame;
      FOR_EACH_FRAME (rest, frame)
	if (FRAME_MAC_P (XFRAME (frame)))
	  mac_prepare_for_quickdraw (XFRAME (frame));
    }
  else
    {
      CGContextRef context = FRAME_CG_CONTEXT (f);

      if (context)
	{
	  CGContextSynchronize (context);
	  QDEndCGContext (GetWindowPort (FRAME_MAC_WINDOW (f)),
			  &FRAME_CG_CONTEXT (f));
	}
    }
}
#endif

static RgnHandle saved_port_clip_region = NULL;

static void
mac_begin_clip (f, gc)
     struct frame *f;
     GC gc;
{
  static RgnHandle new_region = NULL;

  if (saved_port_clip_region == NULL)
    saved_port_clip_region = NewRgn ();
  if (new_region == NULL)
    new_region = NewRgn ();

#if USE_CG_DRAWING
  mac_prepare_for_quickdraw (f);
#endif
  SetPortWindowPort (FRAME_MAC_WINDOW (f));

  if (gc->n_clip_rects)
    {
      GetClip (saved_port_clip_region);
      SectRgn (saved_port_clip_region, gc->clip_region, new_region);
      SetClip (new_region);
    }
}

static void
mac_end_clip (gc)
     GC gc;
{
  if (gc->n_clip_rects)
    SetClip (saved_port_clip_region);
}


/* X display function emulation */

/* Mac version of XDrawLine.  */

static void
mac_draw_line (f, gc, x1, y1, x2, y2)
     struct frame *f;
     GC gc;
     int x1, y1, x2, y2;
{
#if USE_CG_DRAWING
  CGContextRef context;
  CGFloat gx1 = x1, gy1 = y1, gx2 = x2, gy2 = y2;

  if (y1 != y2)
    gx1 += 0.5f, gx2 += 0.5f;
  if (x1 != x2)
    gy1 += 0.5f, gy2 += 0.5f;

  context = mac_begin_cg_clip (f, gc);
  CG_SET_STROKE_COLOR_WITH_GC_FOREGROUND (context, gc);
  CGContextBeginPath (context);
  CGContextMoveToPoint (context, gx1, gy1);
  CGContextAddLineToPoint (context, gx2, gy2);
  CGContextClosePath (context);
  CGContextStrokePath (context);
  mac_end_cg_clip (f);
#else
  if (x1 == x2)
    {
      if (y1 > y2)
	y1--;
      else if (y2 > y1)
	y2--;
    }
  else if (y1 == y2)
    {
      if (x1 > x2)
	x1--;
      else
	x2--;
    }

  mac_begin_clip (f, gc);
  RGBForeColor (GC_FORE_COLOR (gc));
  MoveTo (x1, y1);
  LineTo (x2, y2);
  mac_end_clip (gc);
#endif
}

/* Mac version of XDrawLine (to Pixmap).  */

void
XDrawLine (display, p, gc, x1, y1, x2, y2)
     Display *display;
     Pixmap p;
     GC gc;
     int x1, y1, x2, y2;
{
<<<<<<< HEAD
=======
#if USE_MAC_IMAGE_IO
  CGContextRef context;
  XImagePtr ximg = p;
  CGColorSpaceRef color_space;
  CGImageAlphaInfo alpha_info;
  CGFloat gx1 = x1, gy1 = y1, gx2 = x2, gy2 = y2;

  if (y1 != y2)
    gx1 += 0.5f, gx2 += 0.5f;
  if (x1 != x2)
    gy1 += 0.5f, gy2 += 0.5f;

  if (ximg->bits_per_pixel == 32)
    {
      color_space = mac_cg_color_space_rgb;
      alpha_info = (kCGImageAlphaNoneSkipFirst
#if MAC_OS_X_VERSION_MAX_ALLOWED >= 1040
		    | kCGBitmapByteOrder32Host
#endif
		    );
    }
  else
    {
      color_space = NULL;
      alpha_info = kCGImageAlphaOnly;
    }
  if (color_space == NULL)
    return;
  context = CGBitmapContextCreate (ximg->data, ximg->width,
				   ximg->height, 8,
				   ximg->bytes_per_line, color_space,
				   alpha_info);
  if (ximg->bits_per_pixel == 32)
    CG_SET_STROKE_COLOR_WITH_GC_FOREGROUND (context, gc);
  else
    CGContextSetGrayStrokeColor (context, gc->xgcv.foreground / 255.0f, 1.0);
  CGContextMoveToPoint (context, gx1, gy1);
  CGContextAddLineToPoint (context, gx2, gy2);
  CGContextClosePath (context);
  CGContextStrokePath (context);
  CGContextRelease (context);
#else
>>>>>>> 092a8af3
  CGrafPtr old_port;
  GDHandle old_gdh;

  if (x1 == x2)
    {
      if (y1 > y2)
	y1--;
      else if (y2 > y1)
	y2--;
    }
  else if (y1 == y2)
    {
      if (x1 > x2)
	x1--;
      else
	x2--;
    }

  GetGWorld (&old_port, &old_gdh);
  SetGWorld (p, NULL);

  RGBForeColor (GC_FORE_COLOR (gc));

  LockPixels (GetGWorldPixMap (p));
  MoveTo (x1, y1);
  LineTo (x2, y2);
  UnlockPixels (GetGWorldPixMap (p));

  SetGWorld (old_port, old_gdh);
}


static void
mac_erase_rectangle (f, gc, x, y, width, height)
     struct frame *f;
     GC gc;
     int x, y;
     unsigned int width, height;
{
#if USE_CG_DRAWING
    {
      CGContextRef context;

      context = mac_begin_cg_clip (f, gc);
      CG_SET_FILL_COLOR_WITH_GC_BACKGROUND (context, gc);
      CGContextFillRect (context, mac_rect_make (f, x, y, width, height));
      mac_end_cg_clip (f);
    }
#else
    {
      Rect r;

      mac_begin_clip (f, gc);
      RGBBackColor (GC_BACK_COLOR (gc));
      SetRect (&r, x, y, x + width, y + height);
      EraseRect (&r);
      RGBBackColor (GC_BACK_COLOR (FRAME_NORMAL_GC (f)));
      mac_end_clip (gc);
    }
#endif
}


/* Mac version of XClearArea.  */

void
mac_clear_area (f, x, y, width, height)
     struct frame *f;
     int x, y;
     unsigned int width, height;
{
  mac_erase_rectangle (f, FRAME_NORMAL_GC (f), x, y, width, height);
}

/* Mac version of XClearWindow.  */

static void
mac_clear_window (f)
     struct frame *f;
{
#if USE_CG_DRAWING
  {
    CGContextRef context;
    GC gc = FRAME_NORMAL_GC (f);

    context = mac_begin_cg_clip (f, NULL);
    CG_SET_FILL_COLOR_WITH_GC_BACKGROUND (context, gc);
    CGContextFillRect (context, CGRectMake (0, 0, FRAME_PIXEL_WIDTH (f),
					    FRAME_PIXEL_HEIGHT (f)));
    mac_end_cg_clip (f);
  }
#else  /* !USE_CG_DRAWING */
  SetPortWindowPort (FRAME_MAC_WINDOW (f));

  RGBBackColor (GC_BACK_COLOR (FRAME_NORMAL_GC (f)));

#if TARGET_API_MAC_CARBON
  {
    Rect r;

    GetWindowPortBounds (FRAME_MAC_WINDOW (f), &r);
    EraseRect (&r);
  }
#else /* not TARGET_API_MAC_CARBON */
  EraseRect (&(FRAME_MAC_WINDOW (f)->portRect));
#endif /* not TARGET_API_MAC_CARBON */
#endif
}


/* Mac replacement for XCopyArea.  */

#if USE_CG_DRAWING
static void
mac_draw_cg_image (image, f, gc, src_x, src_y, width, height,
		   dest_x, dest_y, overlay_p)
     CGImageRef image;
     struct frame *f;
     GC gc;
     int src_x, src_y;
     unsigned int width, height;
     int dest_x, dest_y, overlay_p;
{
  CGContextRef context;
  CGFloat port_height = FRAME_PIXEL_HEIGHT (f);
  CGRect dest_rect = mac_rect_make (f, dest_x, dest_y, width, height);

  context = mac_begin_cg_clip (f, gc);
  if (!overlay_p)
    {
      CG_SET_FILL_COLOR_WITH_GC_BACKGROUND (context, gc);
      CGContextFillRect (context, dest_rect);
    }
  CGContextClipToRect (context, dest_rect);
  CGContextScaleCTM (context, 1, -1);
  CGContextTranslateCTM (context, 0, -port_height);
  if (CGImageIsMask (image))
    CG_SET_FILL_COLOR_WITH_GC_FOREGROUND (context, gc);
  CGContextDrawImage (context,
		      mac_rect_make (f, dest_x - src_x,
				     port_height - (dest_y - src_y
						    + CGImageGetHeight (image)),
				     CGImageGetWidth (image),
				     CGImageGetHeight (image)),
		      image);
  mac_end_cg_clip (f);
}

#else  /* !USE_CG_DRAWING */

static void
mac_draw_bitmap (f, gc, x, y, width, height, bits, overlay_p)
     struct frame *f;
     GC gc;
     int x, y, width, height;
     unsigned short *bits;
     int overlay_p;
{
  BitMap bitmap;
  Rect r;

  bitmap.rowBytes = sizeof(unsigned short);
  bitmap.baseAddr = (char *)bits;
  SetRect (&(bitmap.bounds), 0, 0, width, height);

  mac_begin_clip (f, gc);
  RGBForeColor (GC_FORE_COLOR (gc));
  RGBBackColor (GC_BACK_COLOR (gc));
  SetRect (&r, x, y, x + width, y + height);
#if TARGET_API_MAC_CARBON
  {
    CGrafPtr port;

    GetPort (&port);
    LockPortBits (port);
    CopyBits (&bitmap, GetPortBitMapForCopyBits (port),
	      &(bitmap.bounds), &r, overlay_p ? srcOr : srcCopy, 0);
    UnlockPortBits (port);
  }
#else /* not TARGET_API_MAC_CARBON */
  CopyBits (&bitmap, &(FRAME_MAC_WINDOW (f)->portBits), &(bitmap.bounds), &r,
	    overlay_p ? srcOr : srcCopy, 0);
#endif /* not TARGET_API_MAC_CARBON */
  RGBBackColor (GC_BACK_COLOR (FRAME_NORMAL_GC (f)));
  mac_end_clip (gc);
}
#endif	/* !USE_CG_DRAWING */


/* Mac replacement for XCreateBitmapFromBitmapData.  */

static void
mac_create_bitmap_from_bitmap_data (bitmap, bits, w, h)
     BitMap *bitmap;
     char *bits;
     int w, h;
{
  static const unsigned char swap_nibble[16]
    = { 0x0, 0x8, 0x4, 0xc,    /* 0000 1000 0100 1100 */
	0x2, 0xa, 0x6, 0xe,    /* 0010 1010 0110 1110 */
	0x1, 0x9, 0x5, 0xd,    /* 0001 1001 0101 1101 */
	0x3, 0xb, 0x7, 0xf };  /* 0011 1011 0111 1111 */
  int i, j, w1;
  char *p;

  w1 = (w + 7) / 8;         /* nb of 8bits elt in X bitmap */
  bitmap->rowBytes = ((w + 15) / 16) * 2; /* nb of 16bits elt in Mac bitmap */
  bitmap->baseAddr = xmalloc (bitmap->rowBytes * h);
  bzero (bitmap->baseAddr, bitmap->rowBytes * h);
  for (i = 0; i < h; i++)
    {
      p = bitmap->baseAddr + i * bitmap->rowBytes;
      for (j = 0; j < w1; j++)
	{
	  /* Bitswap XBM bytes to match how Mac does things.  */
	  unsigned char c = *bits++;
	  *p++ = (unsigned char)((swap_nibble[c & 0xf] << 4)
				 | (swap_nibble[(c>>4) & 0xf]));
	}
    }

  SetRect (&(bitmap->bounds), 0, 0, w, h);
}


static void
mac_free_bitmap (bitmap)
     BitMap *bitmap;
{
  xfree (bitmap->baseAddr);
}


Pixmap
XCreatePixmap (display, w, width, height, depth)
     Display *display;
     Window w;
     unsigned int width, height;
     unsigned int depth;
{
  Pixmap pixmap;
  Rect r;
  QDErr err;

#ifdef MAC_OS8
  SetPortWindowPort (w);
#endif
  SetRect (&r, 0, 0, width, height);
#if !defined (WORDS_BIG_ENDIAN) && USE_CG_DRAWING
  if (depth == 1)
#endif
    err = NewGWorld (&pixmap, depth, &r, NULL, NULL, 0);
#if !defined (WORDS_BIG_ENDIAN) && USE_CG_DRAWING
  else
    /* CreateCGImageFromPixMaps requires ARGB format.  */
    err = QTNewGWorld (&pixmap, k32ARGBPixelFormat, &r, NULL, NULL, 0);
#endif
  if (err != noErr)
    return NULL;
  return pixmap;
}


Pixmap
XCreatePixmapFromBitmapData (display, w, data, width, height, fg, bg, depth)
     Display *display;
     Window w;
     char *data;
     unsigned int width, height;
     unsigned long fg, bg;
     unsigned int depth;
{
  Pixmap pixmap;
  BitMap bitmap;
<<<<<<< HEAD
=======
#if USE_MAC_IMAGE_IO
  CGDataProviderRef provider;
  CGImageRef image_mask;
  CGContextRef context;

  pixmap = XCreatePixmap (display, w, width, height, depth);
  if (pixmap == NULL)
    return NULL;

  mac_create_bitmap_from_bitmap_data (&bitmap, data, width, height);
  provider = CGDataProviderCreateWithData (NULL, bitmap.baseAddr,
					   bitmap.rowBytes * height, NULL);
  image_mask = CGImageMaskCreate (width, height, 1, 1, bitmap.rowBytes,
				  provider, NULL, 0);
  CGDataProviderRelease (provider);

  context = CGBitmapContextCreate (pixmap->data, width, height, 8,
				   pixmap->bytes_per_line,
				   mac_cg_color_space_rgb,
				   kCGImageAlphaNoneSkipFirst
#if MAC_OS_X_VERSION_MAX_ALLOWED >= 1040
				   | kCGBitmapByteOrder32Host
#endif
				   );

  CG_SET_FILL_COLOR (context, fg);
  CGContextFillRect (context, CGRectMake (0, 0, width, height));
  CG_SET_FILL_COLOR (context, bg);
  CGContextDrawImage (context, CGRectMake (0, 0, width, height), image_mask);
  CGContextRelease (context);
  CGImageRelease (image_mask);
#else
>>>>>>> 092a8af3
  CGrafPtr old_port;
  GDHandle old_gdh;
  static GC gc = NULL;

  if (gc == NULL)
    gc = XCreateGC (display, w, 0, NULL);

  pixmap = XCreatePixmap (display, w, width, height, depth);
  if (pixmap == NULL)
    return NULL;

  GetGWorld (&old_port, &old_gdh);
  SetGWorld (pixmap, NULL);
  mac_create_bitmap_from_bitmap_data (&bitmap, data, width, height);
  XSetForeground (display, gc, fg);
  XSetBackground (display, gc, bg);
  RGBForeColor (GC_FORE_COLOR (gc));
  RGBBackColor (GC_BACK_COLOR (gc));
  LockPixels (GetGWorldPixMap (pixmap));
#if TARGET_API_MAC_CARBON
  CopyBits (&bitmap, GetPortBitMapForCopyBits (pixmap),
	    &bitmap.bounds, &bitmap.bounds, srcCopy, 0);
#else /* not TARGET_API_MAC_CARBON */
  CopyBits (&bitmap, &(((GrafPtr)pixmap)->portBits),
	    &bitmap.bounds, &bitmap.bounds, srcCopy, 0);
#endif /* not TARGET_API_MAC_CARBON */
  UnlockPixels (GetGWorldPixMap (pixmap));
  SetGWorld (old_port, old_gdh);
  mac_free_bitmap (&bitmap);

  return pixmap;
}


void
XFreePixmap (display, pixmap)
     Display *display;
     Pixmap pixmap;
{
  DisposeGWorld (pixmap);
}


/* Mac replacement for XFillRectangle.  */

static void
mac_fill_rectangle (f, gc, x, y, width, height)
     struct frame *f;
     GC gc;
     int x, y;
     unsigned int width, height;
{
#if USE_CG_DRAWING
  CGContextRef context;

  context = mac_begin_cg_clip (f, gc);
  CG_SET_FILL_COLOR_WITH_GC_FOREGROUND (context, gc);
  CGContextFillRect (context, mac_rect_make (f, x, y, width, height));
  mac_end_cg_clip (f);
#else
  Rect r;

  mac_begin_clip (f, gc);
  RGBForeColor (GC_FORE_COLOR (gc));
  SetRect (&r, x, y, x + width, y + height);
  PaintRect (&r); /* using foreground color of gc */
  mac_end_clip (gc);
#endif
}


/* Mac replacement for XDrawRectangle: dest is a window.  */

static void
mac_draw_rectangle (f, gc, x, y, width, height)
     struct frame *f;
     GC gc;
     int x, y;
     unsigned int width, height;
{
#if USE_CG_DRAWING
  CGContextRef context;

  context = mac_begin_cg_clip (f, gc);
  CG_SET_STROKE_COLOR_WITH_GC_FOREGROUND (context, gc);
  CGContextStrokeRect (context,
		       CGRectMake (x + 0.5f, y + 0.5f, width, height));
  mac_end_cg_clip (f);
#else
  Rect r;

  mac_begin_clip (f, gc);
  RGBForeColor (GC_FORE_COLOR (gc));
  SetRect (&r, x, y, x + width + 1, y + height + 1);
  FrameRect (&r); /* using foreground color of gc */
  mac_end_clip (gc);
#endif
}


static void
mac_invert_rectangle (f, x, y, width, height)
     struct frame *f;
     int x, y;
     unsigned int width, height;
{
#if USE_CG_DRAWING && MAC_OS_X_VERSION_MAX_ALLOWED >= 1040
#if MAC_OS_X_VERSION_MIN_REQUIRED < 1040 && MAC_OS_X_VERSION_MIN_REQUIRED >= 1020
  if (CGContextSetBlendMode != NULL)
#endif
    {
      CGContextRef context;

      context = mac_begin_cg_clip (f, NULL);
      CGContextSetRGBFillColor (context, 1.0f, 1.0f, 1.0f, 1.0f);
      CGContextSetBlendMode (context, kCGBlendModeDifference);
      CGContextFillRect (context, mac_rect_make (f, x, y, width, height));
      mac_end_cg_clip (f);
    }
#if MAC_OS_X_VERSION_MIN_REQUIRED < 1040 && MAC_OS_X_VERSION_MIN_REQUIRED >= 1020
  else				/* CGContextSetBlendMode == NULL */
#endif
#endif	/* USE_CG_DRAWING && MAC_OS_X_VERSION_MAX_ALLOWED >= 1040 */
#if !USE_CG_DRAWING || MAC_OS_X_VERSION_MAX_ALLOWED < 1040 || (MAC_OS_X_VERSION_MIN_REQUIRED < 1040 && MAC_OS_X_VERSION_MIN_REQUIRED >= 1020)
    {
      Rect r;

#if USE_CG_DRAWING
  mac_prepare_for_quickdraw (f);
#endif
  SetPortWindowPort (FRAME_MAC_WINDOW (f));

  SetRect (&r, x, y, x + width, y + height);

  InvertRect (&r);
}


#if USE_ATSUI
static OSStatus
atsu_get_text_layout_with_text_ptr (text, text_length, style, text_layout)
     ConstUniCharArrayPtr text;
     UniCharCount text_length;
     ATSUStyle style;
     ATSUTextLayout *text_layout;
{
  OSStatus err;
  static ATSUTextLayout saved_text_layout = NULL;

  if (saved_text_layout == NULL)
    {
      static const UniCharCount lengths[] = {kATSUToTextEnd};
      static const ATSUAttributeTag tags[] = {kATSULineLayoutOptionsTag};
      static const ByteCount sizes[] = {sizeof (ATSLineLayoutOptions)};
      static ATSLineLayoutOptions line_layout =
#if MAC_OS_X_VERSION_MAX_ALLOWED >= 1020
	kATSLineDisableAllLayoutOperations | kATSLineUseDeviceMetrics
	| kATSLineUseQDRendering
#else
	kATSLineIsDisplayOnly | kATSLineFractDisable
#endif
	;
      static const ATSUAttributeValuePtr values[] = {&line_layout};

      err = ATSUCreateTextLayoutWithTextPtr (text,
					     kATSUFromTextBeginning,
					     kATSUToTextEnd,
					     text_length,
					     1, lengths, &style,
					     &saved_text_layout);
      if (err == noErr)
	err = ATSUSetLayoutControls (saved_text_layout,
				     sizeof (tags) / sizeof (tags[0]),
				     tags, sizes, values);
      if (err == noErr)
	err = ATSUSetTransientFontMatching (saved_text_layout, true);
    }
  else
    {
      err = ATSUSetRunStyle (saved_text_layout, style,
			     kATSUFromTextBeginning, kATSUToTextEnd);
      if (err == noErr)
	err = ATSUSetTextPointerLocation (saved_text_layout, text,
					  kATSUFromTextBeginning,
					  kATSUToTextEnd,
					  text_length);
    }

  if (err == noErr)
    *text_layout = saved_text_layout;
  return err;
}


static void
mac_draw_image_string_atsui (f, gc, x, y, buf, nchars, bg_width,
			     overstrike_p, bytes_per_char)
     struct frame *f;
     GC gc;
     int x, y;
     char *buf;
     int nchars, bg_width, overstrike_p, bytes_per_char;
{
  OSStatus err;
  ATSUTextLayout text_layout;

  xassert (bytes_per_char == 2);

#ifndef WORDS_BIG_ENDIAN
  {
    int i;
    UniChar *text = (UniChar *)buf;

    for (i = 0; i < nchars; i++)
      text[i] = EndianU16_BtoN (text[i]);
  }
#endif
  err = atsu_get_text_layout_with_text_ptr ((ConstUniCharArrayPtr)buf,
					    nchars,
					    GC_FONT (gc)->mac_style,
					    &text_layout);
  if (err != noErr)
    return;
#ifdef MAC_OSX
  if (!mac_use_core_graphics)
    {
#endif
      mac_begin_clip (f, gc);
      RGBForeColor (GC_FORE_COLOR (gc));
      if (bg_width)
	{
	  Rect r;

	  SetRect (&r, x, y - FONT_BASE (GC_FONT (gc)),
		   x + bg_width, y + FONT_DESCENT (GC_FONT (gc)));
	  RGBBackColor (GC_BACK_COLOR (gc));
	  EraseRect (&r);
	  RGBBackColor (GC_BACK_COLOR (FRAME_NORMAL_GC (f)));
	}
      MoveTo (x, y);
      ATSUDrawText (text_layout,
		    kATSUFromTextBeginning, kATSUToTextEnd,
		    kATSUUseGrafPortPenLoc, kATSUUseGrafPortPenLoc);
      if (overstrike_p)
	{
	  MoveTo (x + 1, y);
	  ATSUDrawText (text_layout,
			kATSUFromTextBeginning, kATSUToTextEnd,
			kATSUUseGrafPortPenLoc, kATSUUseGrafPortPenLoc);
	}
      mac_end_clip (gc);
#ifdef MAC_OSX
    }
  else
    {
      static CGContextRef context;
      CGFloat port_height = FRAME_PIXEL_HEIGHT (f);
      static const ATSUAttributeTag tags[] = {kATSUCGContextTag};
      static const ByteCount sizes[] = {sizeof (CGContextRef)};
      static const ATSUAttributeValuePtr values[] = {&context};

#if USE_CG_DRAWING
      context = mac_begin_cg_clip (f, gc);
#else
      CGrafPtr port;

      GetPort (&port);
      QDBeginCGContext (port, &context);
      if (gc->n_clip_rects || bg_width)
	{
	  CGContextTranslateCTM (context, 0, port_height);
	  CGContextScaleCTM (context, 1, -1);
	  if (gc->n_clip_rects)
	    CGContextClipToRects (context, gc->clip_rects,
				  gc->n_clip_rects);
#endif
	  if (bg_width)
	    {
	      CG_SET_FILL_COLOR_WITH_GC_BACKGROUND (context, gc);
	      CGContextFillRect	(context,
				 mac_rect_make (f,
						x, y - FONT_BASE (GC_FONT (gc)),
						bg_width,
						FONT_HEIGHT (GC_FONT (gc))));
	    }
	  CGContextScaleCTM (context, 1, -1);
	  CGContextTranslateCTM (context, 0, -port_height);
#if !USE_CG_DRAWING
	}
#endif
      CG_SET_FILL_COLOR_WITH_GC_FOREGROUND (context, gc);
      err = ATSUSetLayoutControls (text_layout,
				   sizeof (tags) / sizeof (tags[0]),
				   tags, sizes, values);
      if (err == noErr)
	{
	  ATSUDrawText (text_layout,
			kATSUFromTextBeginning, kATSUToTextEnd,
			Long2Fix (x), Long2Fix (port_height - y));
	  if (overstrike_p)
	    ATSUDrawText (text_layout,
			  kATSUFromTextBeginning, kATSUToTextEnd,
			  Long2Fix (x + 1), Long2Fix (port_height - y));
	}
#if USE_CG_DRAWING
      mac_end_cg_clip (f);
      context = NULL;
#else
      CGContextSynchronize (context);
      QDEndCGContext (port, &context);
#endif
#if 0
      /* This doesn't work on Mac OS X 10.1.  */
      ATSUClearLayoutControls (text_layout,
			       sizeof (tags) / sizeof (tags[0]), tags);
#else
      ATSUSetLayoutControls (text_layout,
			     sizeof (tags) / sizeof (tags[0]),
			     tags, sizes, values);
#endif
    }
#endif	/* MAC_OSX */
}
#endif	/* USE_ATSUI */


static void
mac_draw_image_string_qd (f, gc, x, y, buf, nchars, bg_width,
			  overstrike_p, bytes_per_char)
     struct frame *f;
     GC gc;
     int x, y;
     char *buf;
     int nchars, bg_width, overstrike_p, bytes_per_char;
{
#if MAC_OS_X_VERSION_MAX_ALLOWED >= 1020
  UInt32 savedFlags;
#endif

  mac_begin_clip (f, gc);
#if MAC_OS_X_VERSION_MAX_ALLOWED >= 1020
  if (mac_use_core_graphics)
    savedFlags = SwapQDTextFlags (kQDUseCGTextRendering);
#endif
  RGBForeColor (GC_FORE_COLOR (gc));
#ifdef MAC_OS8
  if (bg_width)
    {
      RGBBackColor (GC_BACK_COLOR (gc));
      TextMode (srcCopy);
    }
  else
    TextMode (srcOr);
#else
  /* We prefer not to use srcCopy text transfer mode on Mac OS X
     because:
     - Screen is double-buffered.  (In srcCopy mode, a text is drawn
       into an offscreen graphics world first.  So performance gain
       cannot be expected.)
     - It lowers rendering quality.
     - Some fonts leave garbage on cursor movement.  */
  if (bg_width)
    {
      Rect r;

      RGBBackColor (GC_BACK_COLOR (gc));
      SetRect (&r, x, y - FONT_BASE (GC_FONT (gc)),
	       x + bg_width, y + FONT_DESCENT (GC_FONT (gc)));
      EraseRect (&r);
    }
  TextMode (srcOr);
#endif
  TextFont (GC_FONT (gc)->mac_fontnum);
  TextSize (GC_FONT (gc)->mac_fontsize);
  TextFace (GC_FONT (gc)->mac_fontface);
  MoveTo (x, y);
  DrawText (buf, 0, nchars * bytes_per_char);
  if (overstrike_p)
    {
      TextMode (srcOr);
      MoveTo (x + 1, y);
      DrawText (buf, 0, nchars * bytes_per_char);
    }
  if (bg_width)
    RGBBackColor (GC_BACK_COLOR (FRAME_NORMAL_GC (f)));
  mac_end_clip (gc);

#if MAC_OS_X_VERSION_MAX_ALLOWED >= 1020
  if (mac_use_core_graphics)
    SwapQDTextFlags(savedFlags);
#endif
}


static INLINE void
mac_draw_string_common (f, gc, x, y, buf, nchars, bg_width,
			overstrike_p, bytes_per_char)
     struct frame *f;
     GC gc;
     int x, y;
     char *buf;
     int nchars, bg_width, overstrike_p, bytes_per_char;
{
#if USE_ATSUI
  if (GC_FONT (gc)->mac_style)
    mac_draw_image_string_atsui (f, gc, x, y, buf, nchars, bg_width,
				 overstrike_p, bytes_per_char);
  else
#endif	/* USE_ATSUI */
    mac_draw_image_string_qd (f, gc, x, y, buf, nchars, bg_width,
			      overstrike_p, bytes_per_char);
}


/* Mac replacement for XDrawImageString.  */

static void
mac_draw_image_string (f, gc, x, y, buf, nchars, bg_width, overstrike_p)
     struct frame *f;
     GC gc;
     int x, y;
     char *buf;
     int nchars, bg_width, overstrike_p;
{
  mac_draw_string_common (f, gc, x, y, buf, nchars, bg_width,
			  overstrike_p, 1);
}


/* Mac replacement for XDrawImageString16.  */

static void
mac_draw_image_string_16 (f, gc, x, y, buf, nchars, bg_width, overstrike_p)
     struct frame *f;
     GC gc;
     int x, y;
     XChar2b *buf;
     int nchars, bg_width, overstrike_p;
{
  mac_draw_string_common (f, gc, x, y, (char *) buf, nchars, bg_width,
			  overstrike_p, 2);
}


/* Mac replacement for XQueryTextExtents, but takes a character.  If
   STYLE is NULL, measurement is done by QuickDraw Text routines for
   the font of the current graphics port.  If CG_GLYPH is not NULL,
   *CG_GLYPH is set to the glyph ID or 0 if it cannot be obtained.  */

static OSStatus
mac_query_char_extents (style, c,
			font_ascent_return, font_descent_return,
			overall_return, cg_glyph)
#if USE_ATSUI
     ATSUStyle style;
#else
     void *style;
#endif
     int c;
     int *font_ascent_return, *font_descent_return;
     XCharStruct *overall_return;
#if USE_CG_TEXT_DRAWING
     CGGlyph *cg_glyph;
#else
     void *cg_glyph;
#endif
{
  OSStatus err = noErr;
  int width;
  Rect char_bounds;

#if USE_ATSUI
  if (style)
    {
      ATSUTextLayout text_layout;
      UniChar ch = c;

      err = atsu_get_text_layout_with_text_ptr (&ch, 1, style, &text_layout);
      if (err == noErr
	  && (font_ascent_return || font_descent_return || overall_return))
	{
	  ATSTrapezoid glyph_bounds;

	  err = ATSUGetGlyphBounds (text_layout, 0, 0,
				    kATSUFromTextBeginning, kATSUToTextEnd,
#if MAC_OS_X_VERSION_MAX_ALLOWED >= 1020
				    kATSUseFractionalOrigins,
#else
				    kATSUseDeviceOrigins,
#endif
				    1, &glyph_bounds, NULL);
	  if (err == noErr)
	    {
	      xassert (glyph_bounds.lowerRight.x - glyph_bounds.lowerLeft.x
		       == glyph_bounds.upperRight.x - glyph_bounds.upperLeft.x);

	      width = Fix2Long (glyph_bounds.upperRight.x
				- glyph_bounds.upperLeft.x);
	      if (font_ascent_return)
		*font_ascent_return = -Fix2Long (glyph_bounds.upperLeft.y);
	      if (font_descent_return)
		*font_descent_return = Fix2Long (glyph_bounds.lowerLeft.y);
	    }
	}
      if (err == noErr && overall_return)
	{
	  err = ATSUMeasureTextImage (text_layout,
				      kATSUFromTextBeginning, kATSUToTextEnd,
				      0, 0, &char_bounds);
	  if (err == noErr)
	    STORE_XCHARSTRUCT (*overall_return, width, char_bounds);
#if USE_CG_TEXT_DRAWING
	  if (err == noErr && cg_glyph)
	    {
	      OSStatus err1;
	      ATSUGlyphInfoArray glyph_info_array;
	      ByteCount count = sizeof (ATSUGlyphInfoArray);

	      err1 = ATSUMatchFontsToText (text_layout, kATSUFromTextBeginning,
					   kATSUToTextEnd, NULL, NULL, NULL);
	      if (err1 == noErr)
		err1 = ATSUGetGlyphInfo (text_layout, kATSUFromTextBeginning,
					 kATSUToTextEnd, &count,
					 &glyph_info_array);
	      if (err1 == noErr
		  /* Make sure that we don't have to make layout
		     adjustments.  */
		  && glyph_info_array.glyphs[0].deltaY == 0.0f
		  && glyph_info_array.glyphs[0].idealX == 0.0f
		  && glyph_info_array.glyphs[0].screenX == 0)
		{
		  xassert (glyph_info_array.glyphs[0].glyphID);
		  *cg_glyph = glyph_info_array.glyphs[0].glyphID;
		}
	      else
		*cg_glyph = 0;
	    }
#endif
	}
    }
  else
#endif
    {
      if (font_ascent_return || font_descent_return)
	{
	  FontInfo font_info;

	  GetFontInfo (&font_info);
	  if (font_ascent_return)
	    *font_ascent_return = font_info.ascent;
	  if (font_descent_return)
	    *font_descent_return = font_info.descent;
	}
      if (overall_return)
	{
	  char ch = c;

	  width = CharWidth (ch);
	  QDTextBounds (1, &ch, &char_bounds);
	  STORE_XCHARSTRUCT (*overall_return, width, char_bounds);
	}
    }

  return err;
}


/* Mac replacement for XTextExtents16.  Only sets horizontal metrics.  */

static int
mac_text_extents_16 (font_struct, string, nchars, overall_return)
     XFontStruct *font_struct;
     XChar2b *string;
     int nchars;
     XCharStruct *overall_return;
{
  int i;
  short width = 0, lbearing = 0, rbearing = 0;
  XCharStruct *pcm;

  for (i = 0; i < nchars; i++)
    {
      pcm = mac_per_char_metric (font_struct, string, 0);
      if (pcm == NULL)
	width += FONT_WIDTH (font_struct);
      else
	{
	  lbearing = min (lbearing, width + pcm->lbearing);
	  rbearing = max (rbearing, width + pcm->rbearing);
	  width += pcm->width;
	}
      string++;
    }

  overall_return->lbearing = lbearing;
  overall_return->rbearing = rbearing;
  overall_return->width = width;

  /* What's the meaning of the return value of XTextExtents16?  */
}


#if USE_CG_TEXT_DRAWING
static int cg_text_anti_aliasing_threshold = 8;

static void
init_cg_text_anti_aliasing_threshold ()
{
  int threshold;
  Boolean valid_p;

  threshold =
    CFPreferencesGetAppIntegerValue (CFSTR ("AppleAntiAliasingThreshold"),
				     kCFPreferencesCurrentApplication,
				     &valid_p);
  if (valid_p)
    cg_text_anti_aliasing_threshold = threshold;
}

static int
mac_draw_image_string_cg (f, gc, x, y, buf, nchars, bg_width, overstrike_p)
     struct frame *f;
     GC gc;
     int x, y;
     XChar2b *buf;
     int nchars, bg_width, overstrike_p;
{
  CGFloat port_height, gx, gy;
  int i;
  CGContextRef context;
  CGGlyph *glyphs;
  CGSize *advances;

  if (!mac_use_core_graphics || GC_FONT (gc)->cg_font == NULL)
    return 0;

  port_height = FRAME_PIXEL_HEIGHT (f);
  gx = x;
  gy = port_height - y;
  glyphs = (CGGlyph *)buf;
  advances = alloca (sizeof (CGSize) * nchars);
  if (advances == NULL)
    return 0;
  for (i = 0; i < nchars; i++)
    {
      XCharStruct *pcm = mac_per_char_metric (GC_FONT (gc), buf, 0);

      advances[i].width = pcm->width;
      advances[i].height = 0;
      glyphs[i] = GC_FONT (gc)->cg_glyphs[buf->byte2];
      buf++;
    }

#if USE_CG_DRAWING
  context = mac_begin_cg_clip (f, gc);
#else
  QDBeginCGContext (GetWindowPort (FRAME_MAC_WINDOW (f)), &context);
  if (gc->n_clip_rects || bg_width)
    {
      CGContextTranslateCTM (context, 0, port_height);
      CGContextScaleCTM (context, 1, -1);
      if (gc->n_clip_rects)
	CGContextClipToRects (context, gc->clip_rects, gc->n_clip_rects);
#endif
      if (bg_width)
	{
	  CG_SET_FILL_COLOR_WITH_GC_BACKGROUND (context, gc);
	  CGContextFillRect
	    (context,
	     mac_rect_make (f, gx, y - FONT_BASE (GC_FONT (gc)),
			    bg_width, FONT_HEIGHT (GC_FONT (gc))));
	}
      CGContextScaleCTM (context, 1, -1);
      CGContextTranslateCTM (context, 0, -port_height);
#if !USE_CG_DRAWING
    }
#endif
  CG_SET_FILL_COLOR_WITH_GC_FOREGROUND (context, gc);
  CGContextSetFont (context, GC_FONT (gc)->cg_font);
  CGContextSetFontSize (context, GC_FONT (gc)->mac_fontsize);
  if (GC_FONT (gc)->mac_fontsize <= cg_text_anti_aliasing_threshold)
    CGContextSetShouldAntialias (context, false);
#if MAC_OS_X_VERSION_MAX_ALLOWED >= 1030
#if MAC_OS_X_VERSION_MIN_REQUIRED == 1020
  if (CGContextShowGlyphsWithAdvances != NULL)
#endif
    {
      CGContextSetTextPosition (context, gx, gy);
      CGContextShowGlyphsWithAdvances (context, glyphs, advances, nchars);
      if (overstrike_p)
	{
	  CGContextSetTextPosition (context, gx + 1.0f, gy);
	  CGContextShowGlyphsWithAdvances (context, glyphs, advances, nchars);
	}
    }
#if MAC_OS_X_VERSION_MIN_REQUIRED == 1020
  else			 /* CGContextShowGlyphsWithAdvances == NULL */
#endif
#endif	/* MAC_OS_X_VERSION_MAX_ALLOWED >= 1030  */
#if MAC_OS_X_VERSION_MAX_ALLOWED < 1030 || MAC_OS_X_VERSION_MIN_REQUIRED == 1020
    {
      for (i = 0; i < nchars; i++)
	{
	  CGContextShowGlyphsAtPoint (context, gx, gy, glyphs + i, 1);
	  if (overstrike_p)
	    CGContextShowGlyphsAtPoint (context, gx + 1.0f, gy, glyphs + i, 1);
	  gx += advances[i].width;
	}
    }
#endif
#if USE_CG_DRAWING
  mac_end_cg_clip (f);
#else
  CGContextSynchronize (context);
  QDEndCGContext (GetWindowPort (FRAME_MAC_WINDOW (f)), &context);
#endif

  return 1;
}
#endif


#if !USE_CG_DRAWING
/* Mac replacement for XCopyArea: dest must be window.  */

static void
mac_copy_area (src, f, gc, src_x, src_y, width, height, dest_x, dest_y)
     Pixmap src;
     struct frame *f;
     GC gc;
     int src_x, src_y;
     unsigned int width, height;
     int dest_x, dest_y;
{
  Rect src_r, dest_r;

  mac_begin_clip (f, gc);

  SetRect (&src_r, src_x, src_y, src_x + width, src_y + height);
  SetRect (&dest_r, dest_x, dest_y, dest_x + width, dest_y + height);

  ForeColor (blackColor);
  BackColor (whiteColor);

  LockPixels (GetGWorldPixMap (src));
#if TARGET_API_MAC_CARBON
  {
    CGrafPtr port;

    GetPort (&port);
    LockPortBits (port);
    CopyBits (GetPortBitMapForCopyBits (src),
	      GetPortBitMapForCopyBits (port),
	      &src_r, &dest_r, srcCopy, 0);
    UnlockPortBits (port);
  }
#else /* not TARGET_API_MAC_CARBON */
  CopyBits (&(((GrafPtr)src)->portBits), &(FRAME_MAC_WINDOW (f)->portBits),
	    &src_r, &dest_r, srcCopy, 0);
#endif /* not TARGET_API_MAC_CARBON */
  UnlockPixels (GetGWorldPixMap (src));

  RGBBackColor (GC_BACK_COLOR (FRAME_NORMAL_GC (f)));

  mac_end_clip (gc);
}


static void
mac_copy_area_with_mask (src, mask, f, gc, src_x, src_y,
			 width, height, dest_x, dest_y)
     Pixmap src, mask;
     struct frame *f;
     GC gc;
     int src_x, src_y;
     unsigned int width, height;
     int dest_x, dest_y;
{
  Rect src_r, dest_r;

  mac_begin_clip (f, gc);

  SetRect (&src_r, src_x, src_y, src_x + width, src_y + height);
  SetRect (&dest_r, dest_x, dest_y, dest_x + width, dest_y + height);

  ForeColor (blackColor);
  BackColor (whiteColor);

  LockPixels (GetGWorldPixMap (src));
  LockPixels (GetGWorldPixMap (mask));
#if TARGET_API_MAC_CARBON
  {
    CGrafPtr port;

    GetPort (&port);
    LockPortBits (port);
    CopyMask (GetPortBitMapForCopyBits (src), GetPortBitMapForCopyBits (mask),
	      GetPortBitMapForCopyBits (port),
	      &src_r, &src_r, &dest_r);
    UnlockPortBits (port);
  }
#else /* not TARGET_API_MAC_CARBON */
  CopyMask (&(((GrafPtr)src)->portBits), &(((GrafPtr)mask)->portBits),
	    &(FRAME_MAC_WINDOW (f)->portBits), &src_r, &src_r, &dest_r);
#endif /* not TARGET_API_MAC_CARBON */
  UnlockPixels (GetGWorldPixMap (mask));
  UnlockPixels (GetGWorldPixMap (src));

  RGBBackColor (GC_BACK_COLOR (FRAME_NORMAL_GC (f)));

  mac_end_clip (gc);
}
#endif	/* !USE_CG_DRAWING */


/* Mac replacement for XCopyArea: used only for scrolling.  */

static void
mac_scroll_area (f, gc, src_x, src_y, width, height, dest_x, dest_y)
     struct frame *f;
     GC gc;
     int src_x, src_y;
     unsigned int width, height;
     int dest_x, dest_y;
{
#if TARGET_API_MAC_CARBON
  Rect src_r;
  RgnHandle dummy = NewRgn ();	/* For avoiding update events.  */

  SetRect (&src_r, src_x, src_y, src_x + width, src_y + height);
#if USE_CG_DRAWING
  mac_prepare_for_quickdraw (f);
#endif
  ScrollWindowRect (FRAME_MAC_WINDOW (f),
		    &src_r, dest_x - src_x, dest_y - src_y,
		    kScrollWindowNoOptions, dummy);
  DisposeRgn (dummy);
#else /* not TARGET_API_MAC_CARBON */
  Rect src_r, dest_r;
  WindowRef w = FRAME_MAC_WINDOW (f);

  mac_begin_clip (f, gc);

  SetRect (&src_r, src_x, src_y, src_x + width, src_y + height);
  SetRect (&dest_r, dest_x, dest_y, dest_x + width, dest_y + height);

  /* In Color QuickDraw, set ForeColor and BackColor as follows to avoid
     color mapping in CopyBits.  Otherwise, it will be slow.  */
  ForeColor (blackColor);
  BackColor (whiteColor);
  CopyBits (&(w->portBits), &(w->portBits), &src_r, &dest_r, srcCopy, 0);

  RGBBackColor (GC_BACK_COLOR (FRAME_NORMAL_GC (f)));

  mac_end_clip (gc);
#endif /* not TARGET_API_MAC_CARBON */
}


/* Mac replacement for XChangeGC.  */

static void
XChangeGC (display, gc, mask, xgcv)
     Display *display;
     GC gc;
     unsigned long mask;
     XGCValues *xgcv;
{
  if (mask & GCForeground)
    XSetForeground (display, gc, xgcv->foreground);
  if (mask & GCBackground)
    XSetBackground (display, gc, xgcv->background);
  if (mask & GCFont)
    XSetFont (display, gc, xgcv->font);
}


/* Mac replacement for XCreateGC.  */

GC
XCreateGC (display, d, mask, xgcv)
     Display *display;
     void *d;
     unsigned long mask;
     XGCValues *xgcv;
{
  GC gc = xmalloc (sizeof (*gc));

  bzero (gc, sizeof (*gc));
#if USE_CG_DRAWING && MAC_OS_X_VERSION_MAX_ALLOWED >= 1030
#if MAC_OS_X_VERSION_MIN_REQUIRED == 1020
  if (CGColorGetTypeID != NULL)
#endif
    {
      gc->cg_fore_color = gc->cg_back_color = mac_cg_color_black;
      CGColorRetain (gc->cg_fore_color);
      CGColorRetain (gc->cg_back_color);
    }
#endif
  XChangeGC (display, gc, mask, xgcv);

  return gc;
}


/* Used in xfaces.c.  */

void
XFreeGC (display, gc)
     Display *display;
     GC gc;
{
  if (gc->clip_region)
    DisposeRgn (gc->clip_region);
#if USE_CG_DRAWING && MAC_OS_X_VERSION_MAX_ALLOWED >= 1030
#if MAC_OS_X_VERSION_MIN_REQUIRED == 1020
  if (CGColorGetTypeID != NULL)
#endif
    {
      CGColorRelease (gc->cg_fore_color);
      CGColorRelease (gc->cg_back_color);
    }
#endif
  xfree (gc);
}


/* Mac replacement for XGetGCValues.  */

static void
XGetGCValues (display, gc, mask, xgcv)
     Display *display;
     GC gc;
     unsigned long mask;
     XGCValues *xgcv;
{
  if (mask & GCForeground)
    xgcv->foreground = gc->xgcv.foreground;
  if (mask & GCBackground)
    xgcv->background = gc->xgcv.background;
  if (mask & GCFont)
    xgcv->font = gc->xgcv.font;
}


/* Mac replacement for XSetForeground.  */

void
XSetForeground (display, gc, color)
     Display *display;
     GC gc;
     unsigned long color;
{
  if (gc->xgcv.foreground != color)
    {
      gc->xgcv.foreground = color;
      gc->fore_color.red = RED16_FROM_ULONG (color);
      gc->fore_color.green = GREEN16_FROM_ULONG (color);
      gc->fore_color.blue = BLUE16_FROM_ULONG (color);
#if USE_CG_DRAWING && MAC_OS_X_VERSION_MAX_ALLOWED >= 1030
#if MAC_OS_X_VERSION_MIN_REQUIRED == 1020
      if (CGColorGetTypeID != NULL)
#endif
	{
	  CGColorRelease (gc->cg_fore_color);
	  if (color == 0)
	    {
	      gc->cg_fore_color = mac_cg_color_black;
	      CGColorRetain (gc->cg_fore_color);
	    }
	  else
	    {
	      CGFloat rgba[4];

	      rgba[0] = gc->fore_color.red / 65535.0f;
	      rgba[1] = gc->fore_color.green / 65535.0f;
	      rgba[2] = gc->fore_color.blue / 65535.0f;
	      rgba[3] = 1.0f;
	      gc->cg_fore_color = CGColorCreate (mac_cg_color_space_rgb, rgba);
	    }
	}
#endif
    }
}


/* Mac replacement for XSetBackground.  */

void
XSetBackground (display, gc, color)
     Display *display;
     GC gc;
     unsigned long color;
{
  if (gc->xgcv.background != color)
    {
      gc->xgcv.background = color;
      gc->back_color.red = RED16_FROM_ULONG (color);
      gc->back_color.green = GREEN16_FROM_ULONG (color);
      gc->back_color.blue = BLUE16_FROM_ULONG (color);
#if USE_CG_DRAWING && MAC_OS_X_VERSION_MAX_ALLOWED >= 1030
#if MAC_OS_X_VERSION_MIN_REQUIRED == 1020
      if (CGColorGetTypeID != NULL)
#endif
	{
	  CGColorRelease (gc->cg_back_color);
	  if (color == 0)
	    {
	      gc->cg_back_color = mac_cg_color_black;
	      CGColorRetain (gc->cg_back_color);
	    }
	  else
	    {
	      CGFloat rgba[4];

	      rgba[0] = gc->back_color.red / 65535.0f;
	      rgba[1] = gc->back_color.green / 65535.0f;
	      rgba[2] = gc->back_color.blue / 65535.0f;
	      rgba[3] = 1.0f;
	      gc->cg_back_color = CGColorCreate (mac_cg_color_space_rgb, rgba);
	    }
	}
#endif
    }
}


/* Mac replacement for XSetFont.  */

static void
XSetFont (display, gc, font)
     Display *display;
     GC gc;
     XFontStruct *font;
{
  gc->xgcv.font = font;
}


/* Mac replacement for XSetClipRectangles.  */

static void
mac_set_clip_rectangles (f, gc, rectangles, n)
     struct frame *f;
     GC gc;
     Rect *rectangles;
     int n;
{
  int i;

  xassert (n >= 0 && n <= MAX_CLIP_RECTS);

  gc->n_clip_rects = n;
  if (n > 0)
    {
      if (gc->clip_region == NULL)
	gc->clip_region = NewRgn ();
      RectRgn (gc->clip_region, rectangles);
      if (n > 1)
	{
	  RgnHandle region = NewRgn ();

	  for (i = 1; i < n; i++)
	    {
	      RectRgn (region, rectangles + i);
	      UnionRgn (gc->clip_region, region, gc->clip_region);
	    }
	  DisposeRgn (region);
	}
    }
#if defined (MAC_OSX) && (USE_ATSUI || USE_CG_DRAWING)
  for (i = 0; i < n; i++)
    {
      Rect *rect = rectangles + i;

      gc->clip_rects[i] = mac_rect_make (f, rect->left, rect->top,
					 rect->right - rect->left,
					 rect->bottom - rect->top);
    }
#endif
}


/* Mac replacement for XSetClipMask.  */

static INLINE void
mac_reset_clip_rectangles (f, gc)
     struct frame *f;
     GC gc;
{
  gc->n_clip_rects = 0;
}


/* Mac replacement for XSetWindowBackground.  */

void
XSetWindowBackground (display, w, color)
     Display *display;
     WindowRef w;
     unsigned long color;
{
#if !TARGET_API_MAC_CARBON
  AuxWinHandle aw_handle;
  CTabHandle ctab_handle;
  ColorSpecPtr ct_table;
  short ct_size;
#endif
  RGBColor bg_color;

  bg_color.red = RED16_FROM_ULONG (color);
  bg_color.green = GREEN16_FROM_ULONG (color);
  bg_color.blue = BLUE16_FROM_ULONG (color);

#if TARGET_API_MAC_CARBON
  SetWindowContentColor (w, &bg_color);
#else
  if (GetAuxWin (w, &aw_handle))
    {
      ctab_handle = (*aw_handle)->awCTable;
      HandToHand ((Handle *) &ctab_handle);
      ct_table = (*ctab_handle)->ctTable;
      ct_size = (*ctab_handle)->ctSize;
      while (ct_size > -1)
	{
	  if (ct_table->value == 0)
	    {
	      ct_table->rgb = bg_color;
	      CTabChanged (ctab_handle);
	      SetWinColor (w, (WCTabHandle) ctab_handle);
	    }
	  ct_size--;
	}
    }
#endif
}

/* Flush display of frame F, or of all frames if F is null.  */

static void
x_flush (f)
     struct frame *f;
{
#if TARGET_API_MAC_CARBON
  BLOCK_INPUT;
#if USE_CG_DRAWING
  mac_prepare_for_quickdraw (f);
#endif
  if (f)
    QDFlushPortBuffer (GetWindowPort (FRAME_MAC_WINDOW (f)), NULL);
  else
    QDFlushPortBuffer (GetQDGlobalsThePort (), NULL);
  UNBLOCK_INPUT;
#endif
}


/* Remove calls to XFlush by defining XFlush to an empty replacement.
   Calls to XFlush should be unnecessary because the X output buffer
   is flushed automatically as needed by calls to XPending,
   XNextEvent, or XWindowEvent according to the XFlush man page.
   XTread_socket calls XPending.  Removing XFlush improves
   performance.  */

#define XFlush(DISPLAY)	(void) 0

#if USE_CG_DRAWING
static void
mac_flush_display_optional (f)
     struct frame *f;
{
  BLOCK_INPUT;
  mac_prepare_for_quickdraw (f);
  UNBLOCK_INPUT;
}
#endif

/***********************************************************************
		    Starting and ending an update
 ***********************************************************************/

/* Start an update of frame F.  This function is installed as a hook
   for update_begin, i.e. it is called when update_begin is called.
   This function is called prior to calls to x_update_window_begin for
   each window being updated.  */

static void
x_update_begin (f)
     struct frame *f;
{
#if TARGET_API_MAC_CARBON
  /* During update of a frame, availability of input events is
     periodically checked with ReceiveNextEvent if
     redisplay-dont-pause is nil.  That normally flushes window buffer
     changes for every check, and thus screen update looks waving even
     if no input is available.  So we disable screen updates during
     update of a frame.  */
  BLOCK_INPUT;
  DisableScreenUpdates ();
  UNBLOCK_INPUT;
#endif
}


/* Start update of window W.  Set the global variable updated_window
   to the window being updated and set output_cursor to the cursor
   position of W.  */

static void
x_update_window_begin (w)
     struct window *w;
{
  struct frame *f = XFRAME (WINDOW_FRAME (w));
  struct mac_display_info *display_info = FRAME_MAC_DISPLAY_INFO (f);

  updated_window = w;
  set_output_cursor (&w->cursor);

  BLOCK_INPUT;

  if (f == display_info->mouse_face_mouse_frame)
    {
      /* Don't do highlighting for mouse motion during the update.  */
      display_info->mouse_face_defer = 1;

      /* If F needs to be redrawn, simply forget about any prior mouse
	 highlighting.  */
      if (FRAME_GARBAGED_P (f))
	display_info->mouse_face_window = Qnil;

#if 0 /* Rows in a current matrix containing glyphs in mouse-face have
	 their mouse_face_p flag set, which means that they are always
	 unequal to rows in a desired matrix which never have that
	 flag set.  So, rows containing mouse-face glyphs are never
	 scrolled, and we don't have to switch the mouse highlight off
	 here to prevent it from being scrolled.  */

      /* Can we tell that this update does not affect the window
	 where the mouse highlight is?  If so, no need to turn off.
	 Likewise, don't do anything if the frame is garbaged;
	 in that case, the frame's current matrix that we would use
	 is all wrong, and we will redisplay that line anyway.  */
      if (!NILP (display_info->mouse_face_window)
	  && w == XWINDOW (display_info->mouse_face_window))
	{
	  int i;

	  for (i = 0; i < w->desired_matrix->nrows; ++i)
	    if (MATRIX_ROW_ENABLED_P (w->desired_matrix, i))
	      break;

	  if (i < w->desired_matrix->nrows)
	    clear_mouse_face (display_info);
	}
#endif /* 0 */
    }

  UNBLOCK_INPUT;
}


/* Draw a vertical window border from (x,y0) to (x,y1)  */

static void
mac_draw_vertical_window_border (w, x, y0, y1)
     struct window *w;
     int x, y0, y1;
{
  struct frame *f = XFRAME (WINDOW_FRAME (w));
  struct face *face;

  face = FACE_FROM_ID (f, VERTICAL_BORDER_FACE_ID);
  if (face)
    XSetForeground (FRAME_MAC_DISPLAY (f), f->output_data.mac->normal_gc,
		    face->foreground);

  mac_draw_line (f, f->output_data.mac->normal_gc, x, y0, x, y1);
}

/* End update of window W (which is equal to updated_window).

   Draw vertical borders between horizontally adjacent windows, and
   display W's cursor if CURSOR_ON_P is non-zero.

   MOUSE_FACE_OVERWRITTEN_P non-zero means that some row containing
   glyphs in mouse-face were overwritten.  In that case we have to
   make sure that the mouse-highlight is properly redrawn.

   W may be a menu bar pseudo-window in case we don't have X toolkit
   support.  Such windows don't have a cursor, so don't display it
   here.  */

static void
x_update_window_end (w, cursor_on_p, mouse_face_overwritten_p)
     struct window *w;
     int cursor_on_p, mouse_face_overwritten_p;
{
  struct mac_display_info *dpyinfo = FRAME_MAC_DISPLAY_INFO (XFRAME (w->frame));

  if (!w->pseudo_window_p)
    {
      BLOCK_INPUT;

      if (cursor_on_p)
	display_and_set_cursor (w, 1, output_cursor.hpos,
				output_cursor.vpos,
				output_cursor.x, output_cursor.y);

      if (draw_window_fringes (w, 1))
	x_draw_vertical_border (w);

      UNBLOCK_INPUT;
    }

  /* If a row with mouse-face was overwritten, arrange for
     XTframe_up_to_date to redisplay the mouse highlight.  */
  if (mouse_face_overwritten_p)
    {
      dpyinfo->mouse_face_beg_row = dpyinfo->mouse_face_beg_col = -1;
      dpyinfo->mouse_face_end_row = dpyinfo->mouse_face_end_col = -1;
      dpyinfo->mouse_face_window = Qnil;
    }

  updated_window = NULL;
}


/* End update of frame F.  This function is installed as a hook in
   update_end.  */

static void
x_update_end (f)
     struct frame *f;
{
  /* Mouse highlight may be displayed again.  */
  FRAME_MAC_DISPLAY_INFO (f)->mouse_face_defer = 0;

  BLOCK_INPUT;
#if TARGET_API_MAC_CARBON
  EnableScreenUpdates ();
#endif
  XFlush (FRAME_MAC_DISPLAY (f));
  UNBLOCK_INPUT;
}


/* This function is called from various places in xdisp.c whenever a
   complete update has been performed.  The global variable
   updated_window is not available here.  */

static void
XTframe_up_to_date (f)
     struct frame *f;
{
  if (FRAME_MAC_P (f))
    {
      struct mac_display_info *dpyinfo = FRAME_MAC_DISPLAY_INFO (f);

      if (dpyinfo->mouse_face_deferred_gc
	  || f == dpyinfo->mouse_face_mouse_frame)
	{
	  BLOCK_INPUT;
	  if (dpyinfo->mouse_face_mouse_frame)
	    note_mouse_highlight (dpyinfo->mouse_face_mouse_frame,
				  dpyinfo->mouse_face_mouse_x,
				  dpyinfo->mouse_face_mouse_y);
	  dpyinfo->mouse_face_deferred_gc = 0;
	  UNBLOCK_INPUT;
	}
    }
}


/* Draw truncation mark bitmaps, continuation mark bitmaps, overlay
   arrow bitmaps, or clear the fringes if no bitmaps are required
   before DESIRED_ROW is made current.  The window being updated is
   found in updated_window.  This function is called from
   update_window_line only if it is known that there are differences
   between bitmaps to be drawn between current row and DESIRED_ROW.  */

static void
x_after_update_window_line (desired_row)
     struct glyph_row *desired_row;
{
  struct window *w = updated_window;
  struct frame *f;
  int width, height;

  xassert (w);

  if (!desired_row->mode_line_p && !w->pseudo_window_p)
    desired_row->redraw_fringe_bitmaps_p = 1;

  /* When a window has disappeared, make sure that no rest of
     full-width rows stays visible in the internal border.  Could
     check here if updated_window is the leftmost/rightmost window,
     but I guess it's not worth doing since vertically split windows
     are almost never used, internal border is rarely set, and the
     overhead is very small.  */
  if (windows_or_buffers_changed
      && desired_row->full_width_p
      && (f = XFRAME (w->frame),
	  width = FRAME_INTERNAL_BORDER_WIDTH (f),
	  width != 0)
      && (height = desired_row->visible_height,
	  height > 0))
    {
      int y = WINDOW_TO_FRAME_PIXEL_Y (w, max (0, desired_row->y));

      /* Internal border is drawn below the tool bar.  */
      if (WINDOWP (f->tool_bar_window)
	  && w == XWINDOW (f->tool_bar_window))
	y -= width;

      BLOCK_INPUT;
      mac_clear_area (f, 0, y, width, height);
      mac_clear_area (f, FRAME_PIXEL_WIDTH (f) - width, y, width, height);
      UNBLOCK_INPUT;
    }
}


/* Draw the bitmap WHICH in one of the left or right fringes of
   window W.  ROW is the glyph row for which to display the bitmap; it
   determines the vertical position at which the bitmap has to be
   drawn.  */

static void
x_draw_fringe_bitmap (w, row, p)
     struct window *w;
     struct glyph_row *row;
     struct draw_fringe_bitmap_params *p;
{
  struct frame *f = XFRAME (WINDOW_FRAME (w));
  Display *display = FRAME_MAC_DISPLAY (f);
  struct face *face = p->face;
  int rowY;
  int overlay_p = p->overlay_p;

#ifdef MAC_OSX
  if (!overlay_p)
    {
      int bx = p->bx, by = p->by, nx = p->nx, ny = p->ny;

#if 0  /* MAC_TODO: stipple */
      /* In case the same realized face is used for fringes and
	 for something displayed in the text (e.g. face `region' on
	 mono-displays, the fill style may have been changed to
	 FillSolid in x_draw_glyph_string_background.  */
      if (face->stipple)
	XSetFillStyle (FRAME_X_DISPLAY (f), face->gc, FillOpaqueStippled);
      else
	XSetForeground (FRAME_X_DISPLAY (f), face->gc, face->background);
#endif

      /* If the fringe is adjacent to the left (right) scroll bar of a
	 leftmost (rightmost, respectively) window, then extend its
	 background to the gap between the fringe and the bar.  */
      if ((WINDOW_LEFTMOST_P (w)
	   && WINDOW_HAS_VERTICAL_SCROLL_BAR_ON_LEFT (w))
	  || (WINDOW_RIGHTMOST_P (w)
	      && WINDOW_HAS_VERTICAL_SCROLL_BAR_ON_RIGHT (w)))
	{
	  int sb_width = WINDOW_CONFIG_SCROLL_BAR_WIDTH (w);

	  if (sb_width > 0)
	    {
	      int left = WINDOW_SCROLL_BAR_AREA_X (w);
	      int width = (WINDOW_CONFIG_SCROLL_BAR_COLS (w)
			   * FRAME_COLUMN_WIDTH (f));

	      if (bx < 0
		  && (left + width == p->x
		      || p->x + p->wd == left))
		{
		  /* Bitmap fills the fringe and we need background
		     extension.  */
		  int header_line_height = WINDOW_HEADER_LINE_HEIGHT (w);

		  bx = p->x;
		  nx = p->wd;
		  by = WINDOW_TO_FRAME_PIXEL_Y (w, max (header_line_height,
							row->y));
		  ny = row->visible_height;
		}

	      if (bx >= 0)
		{
		  if (left + width == bx)
		    {
		      bx = left + sb_width;
		      nx += width - sb_width;
		    }
		  else if (bx + nx == left)
		    nx += width - sb_width;
		}
	    }
	}

      if (bx >= 0)
	{
	  mac_erase_rectangle (f, face->gc, bx, by, nx, ny);
	  /* The fringe background has already been filled.  */
	  overlay_p = 1;
	}

#if 0  /* MAC_TODO: stipple */
      if (!face->stipple)
	XSetForeground (FRAME_X_DISPLAY (f), face->gc, face->foreground);
#endif
    }
#endif	/* MAC_OSX */

  /* Must clip because of partially visible lines.  */
  rowY = WINDOW_TO_FRAME_PIXEL_Y (w, row->y);
  if (p->y < rowY)
    {
      /* Adjust position of "bottom aligned" bitmap on partially
	 visible last row.  */
      int oldY = row->y;
      int oldVH = row->visible_height;
      row->visible_height = p->h;
      row->y -= rowY - p->y;
      x_clip_to_row (w, row, -1, face->gc);
      row->y = oldY;
      row->visible_height = oldVH;
    }
  else
    x_clip_to_row (w, row, -1, face->gc);

#ifndef MAC_OSX
  if (p->bx >= 0 && !p->overlay_p)
    {
#if 0  /* MAC_TODO: stipple */
      /* In case the same realized face is used for fringes and
	 for something displayed in the text (e.g. face `region' on
	 mono-displays, the fill style may have been changed to
	 FillSolid in x_draw_glyph_string_background.  */
      if (face->stipple)
	XSetFillStyle (FRAME_X_DISPLAY (f), face->gc, FillOpaqueStippled);
      else
	XSetForeground (FRAME_X_DISPLAY (f), face->gc, face->background);
#endif

      mac_erase_rectangle (f, face->gc, p->bx, p->by, p->nx, p->ny);

#if 0  /* MAC_TODO: stipple */
      if (!face->stipple)
	XSetForeground (FRAME_X_DISPLAY (f), face->gc, face->foreground);
#endif
    }
#endif	/* !MAC_OSX */

  if (p->which
#if USE_CG_DRAWING
      && p->which < max_fringe_bmp
#endif
      )
    {
      XGCValues gcv;

      XGetGCValues (display, face->gc, GCForeground, &gcv);
      XSetForeground (display, face->gc,
		      (p->cursor_p
		       ? (p->overlay_p ? face->background
			  : f->output_data.mac->cursor_pixel)
		       : face->foreground));
#if USE_CG_DRAWING
      mac_draw_cg_image (fringe_bmp[p->which], f, face->gc, 0, p->dh,
			 p->wd, p->h, p->x, p->y, overlay_p);
#else
      mac_draw_bitmap (f, face->gc, p->x, p->y,
		       p->wd, p->h, p->bits + p->dh, overlay_p);
#endif
      XSetForeground (display, face->gc, gcv.foreground);
    }

  mac_reset_clip_rectangles (f, face->gc);
}

#if USE_CG_DRAWING
static void
mac_define_fringe_bitmap (which, bits, h, wd)
     int which;
     unsigned short *bits;
     int h, wd;
{
  int i;
  CGDataProviderRef provider;

  if (which >= max_fringe_bmp)
    {
      i = max_fringe_bmp;
      max_fringe_bmp = which + 20;
      fringe_bmp = (CGImageRef *) xrealloc (fringe_bmp, max_fringe_bmp * sizeof (CGImageRef));
      while (i < max_fringe_bmp)
	fringe_bmp[i++] = 0;
    }

  for (i = 0; i < h; i++)
    bits[i] = ~bits[i];

  BLOCK_INPUT;

  provider = CGDataProviderCreateWithData (NULL, bits,
					   sizeof (unsigned short) * h, NULL);
  if (provider)
    {
      fringe_bmp[which] = CGImageMaskCreate (wd, h, 1, 1,
					     sizeof (unsigned short),
					     provider, NULL, 0);
      CGDataProviderRelease (provider);
    }

  UNBLOCK_INPUT;
}

static void
mac_destroy_fringe_bitmap (which)
     int which;
{
  if (which >= max_fringe_bmp)
    return;

  if (fringe_bmp[which])
    {
      BLOCK_INPUT;
      CGImageRelease (fringe_bmp[which]);
      UNBLOCK_INPUT;
    }
  fringe_bmp[which] = 0;
}
#endif


/* This is called when starting Emacs and when restarting after
   suspend.  When starting Emacs, no window is mapped.  And nothing
   must be done to Emacs's own window if it is suspended (though that
   rarely happens).  */

static void
XTset_terminal_modes (struct terminal *t)
{
}

/* This is called when exiting or suspending Emacs.  Exiting will make
   the windows go away, and suspending requires no action.  */

static void
XTreset_terminal_modes (struct terminal *t)
{
}



/***********************************************************************
			   Display Iterator
 ***********************************************************************/

/* Function prototypes of this page.  */

static XCharStruct *x_per_char_metric P_ ((XFontStruct *, XChar2b *));
static int mac_encode_char P_ ((int, XChar2b *, struct font_info *, 
				struct charset *, int *));


static void
pcm_init (pcm, count)
     XCharStruct *pcm;
     int count;
{
  bzero (pcm, sizeof (XCharStruct) * count);
  while (--count >= 0)
    {
      pcm->descent = PCM_INVALID;
      pcm++;
    }
}

static enum pcm_status
pcm_get_status (pcm)
     const XCharStruct *pcm;
{
  int height = pcm->ascent + pcm->descent;

  /* Negative height means some special status.  */
  return height >= 0 ? PCM_VALID : height;
}

/* Get metrics of character CHAR2B in FONT.  Value is null if CHAR2B
   is not contained in the font.  */

static INLINE XCharStruct *
x_per_char_metric (font, char2b)
     XFontStruct *font;
     XChar2b *char2b;
{
  /* The result metric information.  */
  XCharStruct *pcm = NULL;

  xassert (font && char2b);

#if USE_ATSUI
  if (font->mac_style)
    {
      XCharStruct **row = font->bounds.rows + char2b->byte1;

      if (*row == NULL)
	{
	  *row = xmalloc (sizeof (XCharStruct) * 0x100);
	  pcm_init (*row, 0x100);
	}
      pcm = *row + char2b->byte2;
      if (pcm_get_status (pcm) != PCM_VALID)
	{
	  BLOCK_INPUT;
	  mac_query_char_extents (font->mac_style,
				  (char2b->byte1 << 8) + char2b->byte2,
				  NULL, NULL, pcm, NULL);
	  UNBLOCK_INPUT;
	}
    }
  else
    {
#endif
  if (font->bounds.per_char != NULL)
    {
      if (font->min_byte1 == 0 && font->max_byte1 == 0)
	{
	  /* min_char_or_byte2 specifies the linear character index
	     corresponding to the first element of the per_char array,
	     max_char_or_byte2 is the index of the last character.  A
	     character with non-zero CHAR2B->byte1 is not in the font.
	     A character with byte2 less than min_char_or_byte2 or
	     greater max_char_or_byte2 is not in the font.  */
	  if (char2b->byte1 == 0
	      && char2b->byte2 >= font->min_char_or_byte2
	      && char2b->byte2 <= font->max_char_or_byte2)
	    pcm = font->bounds.per_char
	      + (char2b->byte2 - font->min_char_or_byte2);
	}
      else
	{
	  /* If either min_byte1 or max_byte1 are nonzero, both
	     min_char_or_byte2 and max_char_or_byte2 are less than
	     256, and the 2-byte character index values corresponding
	     to the per_char array element N (counting from 0) are:

	     byte1 = N/D + min_byte1
	     byte2 = N\D + min_char_or_byte2

	     where:

	     D = max_char_or_byte2 - min_char_or_byte2 + 1
	     / = integer division
	     \ = integer modulus  */
	  if (char2b->byte1 >= font->min_byte1
	      && char2b->byte1 <= font->max_byte1
	      && char2b->byte2 >= font->min_char_or_byte2
	      && char2b->byte2 <= font->max_char_or_byte2)
	    {
	      pcm = (font->bounds.per_char
		     + ((font->max_char_or_byte2 - font->min_char_or_byte2 + 1)
			* (char2b->byte1 - font->min_byte1))
		     + (char2b->byte2 - font->min_char_or_byte2));
	    }
	}
    }
  else
    {
      /* If the per_char pointer is null, all glyphs between the first
	 and last character indexes inclusive have the same
	 information, as given by both min_bounds and max_bounds.  */
      if (char2b->byte2 >= font->min_char_or_byte2
	  && char2b->byte2 <= font->max_char_or_byte2)
	pcm = &font->max_bounds;
    }
#if USE_ATSUI
    }
#endif

  return ((pcm == NULL
	   || (pcm->width == 0
#if 0 /* Show hollow boxes for zero-width glyphs such as combining diacritics.  */
	       && (pcm->rbearing - pcm->lbearing) == 0
#endif
	       ))
	  ? NULL : pcm);
}

/* RIF:
 */

static XCharStruct *
mac_per_char_metric (font, char2b, font_type)
     XFontStruct *font;
     XChar2b *char2b;
     int font_type;
{
  return x_per_char_metric (font, char2b);
}

/* RIF:
   Encode CHAR2B using encoding information from FONT_INFO.  CHAR2B is
   the two-byte form of C.  Encoding is returned in *CHAR2B.  */

static int
mac_encode_char (c, char2b, font_info, charset, two_byte_p)
     int c;
     XChar2b *char2b;
     struct font_info *font_info;
     struct charset *charset;
     int *two_byte_p;
{
  XFontStruct *font = font_info->font;

  /* FONT_INFO may define a scheme by which to encode byte1 and byte2.
     This may be either a program in a special encoder language or a
     fixed encoding.  */
  if (font_info->font_encoder)
    {
      /* It's a program.  */
      struct ccl_program *ccl = font_info->font_encoder;

      check_ccl_update (ccl);
      if (CHARSET_DIMENSION (charset) == 1)
	{
	  ccl->reg[0] = CHARSET_ID (charset);
	  ccl->reg[1] = XCHAR2B_BYTE2 (char2b);
	  ccl->reg[2] = -1;
	}
      else
	{
	  ccl->reg[0] = CHARSET_ID (charset);
	  ccl->reg[1] = XCHAR2B_BYTE1 (char2b);
	  ccl->reg[2] = XCHAR2B_BYTE2 (char2b);
	}

      ccl_driver (ccl, NULL, NULL, 0, 0, Qnil);

      /* We assume that MSBs are appropriately set/reset by CCL
	 program.  */
      if (font->max_byte1 == 0)	/* 1-byte font */
	STORE_XCHAR2B (char2b, 0, ccl->reg[1]);
      else
	STORE_XCHAR2B (char2b, ccl->reg[1], ccl->reg[2]);
    }
  else if (font_info->encoding_type)
    {
      /* Fixed encoding scheme.  See fontset.h for the meaning of the
	 encoding numbers.  */
      unsigned char enc = font_info->encoding_type;

      if ((enc == 1 || enc == 2)
	  && CHARSET_DIMENSION (charset) == 2)
	char2b->byte1 |= 0x80;

      if (enc == 1 || enc == 3)
	char2b->byte2 |= 0x80;

      if (enc == 4)
	{
	  int code = (char2b->byte1 << 8) | char2b->byte2;

	  JIS_TO_SJIS (code);
	  STORE_XCHAR2B (char2b, (code >> 8), (code & 0xFF));
	}
    }

  if (two_byte_p)
    *two_byte_p = ((XFontStruct *) (font_info->font))->max_byte1 > 0;

  return FONT_TYPE_UNKNOWN;
}



/***********************************************************************
			    Glyph display
 ***********************************************************************/



static void x_set_glyph_string_clipping P_ ((struct glyph_string *));
static void x_set_glyph_string_gc P_ ((struct glyph_string *));
static void x_draw_glyph_string_background P_ ((struct glyph_string *,
						int));
static void x_draw_glyph_string_foreground P_ ((struct glyph_string *));
static void x_draw_composite_glyph_string_foreground P_ ((struct glyph_string *));
static void x_draw_glyph_string_box P_ ((struct glyph_string *));
static void x_draw_glyph_string  P_ ((struct glyph_string *));
static void mac_compute_glyph_string_overhangs P_ ((struct glyph_string *));
static void x_set_cursor_gc P_ ((struct glyph_string *));
static void x_set_mode_line_face_gc P_ ((struct glyph_string *));
static void x_set_mouse_face_gc P_ ((struct glyph_string *));
/*static int x_alloc_lighter_color P_ ((struct frame *, Display *, Colormap,
  unsigned long *, double, int));*/
static void x_setup_relief_color P_ ((struct frame *, struct relief *,
				      double, int, unsigned long));
static void x_setup_relief_colors P_ ((struct glyph_string *));
static void x_draw_image_glyph_string P_ ((struct glyph_string *));
static void x_draw_image_relief P_ ((struct glyph_string *));
static void x_draw_image_foreground P_ ((struct glyph_string *));
static void x_clear_glyph_string_rect P_ ((struct glyph_string *, int,
					   int, int, int));
static void x_draw_relief_rect P_ ((struct frame *, int, int, int, int,
				    int, int, int, int, int, int,
				    Rect *));
static void x_draw_box_rect P_ ((struct glyph_string *, int, int, int, int,
				 int, int, int, Rect *));

#if GLYPH_DEBUG
static void x_check_font P_ ((struct frame *, XFontStruct *));
#endif


/* Set S->gc to a suitable GC for drawing glyph string S in cursor
   face.  */

static void
x_set_cursor_gc (s)
     struct glyph_string *s;
{
  if (s->font == FRAME_FONT (s->f)
      && s->face->background == FRAME_BACKGROUND_PIXEL (s->f)
      && s->face->foreground == FRAME_FOREGROUND_PIXEL (s->f)
      && !s->cmp)
    s->gc = s->f->output_data.mac->cursor_gc;
  else
    {
      /* Cursor on non-default face: must merge.  */
      XGCValues xgcv;
      unsigned long mask;

      xgcv.background = s->f->output_data.mac->cursor_pixel;
      xgcv.foreground = s->face->background;

      /* If the glyph would be invisible, try a different foreground.  */
      if (xgcv.foreground == xgcv.background)
	xgcv.foreground = s->face->foreground;
      if (xgcv.foreground == xgcv.background)
	xgcv.foreground = s->f->output_data.mac->cursor_foreground_pixel;
      if (xgcv.foreground == xgcv.background)
	xgcv.foreground = s->face->foreground;

      /* Make sure the cursor is distinct from text in this face.  */
      if (xgcv.background == s->face->background
	  && xgcv.foreground == s->face->foreground)
	{
	  xgcv.background = s->face->foreground;
	  xgcv.foreground = s->face->background;
	}

      IF_DEBUG (x_check_font (s->f, s->font));
      xgcv.font = s->font;
      mask = GCForeground | GCBackground | GCFont;

      if (FRAME_MAC_DISPLAY_INFO (s->f)->scratch_cursor_gc)
	XChangeGC (s->display, FRAME_MAC_DISPLAY_INFO (s->f)->scratch_cursor_gc,
		   mask, &xgcv);
      else
	FRAME_MAC_DISPLAY_INFO (s->f)->scratch_cursor_gc
	  = XCreateGC (s->display, s->window, mask, &xgcv);

      s->gc = FRAME_MAC_DISPLAY_INFO (s->f)->scratch_cursor_gc;
    }
}


/* Set up S->gc of glyph string S for drawing text in mouse face.  */

static void
x_set_mouse_face_gc (s)
     struct glyph_string *s;
{
  int face_id;
  struct face *face;

  /* What face has to be used last for the mouse face?  */
  face_id = FRAME_X_DISPLAY_INFO (s->f)->mouse_face_face_id;
  face = FACE_FROM_ID (s->f, face_id);
  if (face == NULL)
    face = FACE_FROM_ID (s->f, MOUSE_FACE_ID);

  if (s->first_glyph->type == CHAR_GLYPH)
    face_id = FACE_FOR_CHAR (s->f, face, s->first_glyph->u.ch, -1, Qnil);
  else
    face_id = FACE_FOR_CHAR (s->f, face, 0, -1, Qnil);
  s->face = FACE_FROM_ID (s->f, face_id);
  PREPARE_FACE_FOR_DISPLAY (s->f, s->face);

  /* If font in this face is same as S->font, use it.  */
  if (s->font == s->face->font)
    s->gc = s->face->gc;
  else
    {
      /* Otherwise construct scratch_cursor_gc with values from FACE
	 but font FONT.  */
      XGCValues xgcv;
      unsigned long mask;

      xgcv.background = s->face->background;
      xgcv.foreground = s->face->foreground;
      IF_DEBUG (x_check_font (s->f, s->font));
      xgcv.font = s->font;
      mask = GCForeground | GCBackground | GCFont;

      if (FRAME_MAC_DISPLAY_INFO (s->f)->scratch_cursor_gc)
	XChangeGC (s->display, FRAME_MAC_DISPLAY_INFO (s->f)->scratch_cursor_gc,
		   mask, &xgcv);
      else
	FRAME_MAC_DISPLAY_INFO (s->f)->scratch_cursor_gc
	  = XCreateGC (s->display, s->window, mask, &xgcv);

      s->gc = FRAME_MAC_DISPLAY_INFO (s->f)->scratch_cursor_gc;
    }

  xassert (s->gc != 0);
}


/* Set S->gc of glyph string S to a GC suitable for drawing a mode line.
   Faces to use in the mode line have already been computed when the
   matrix was built, so there isn't much to do, here.  */

static INLINE void
x_set_mode_line_face_gc (s)
     struct glyph_string *s;
{
  s->gc = s->face->gc;
}


/* Set S->gc of glyph string S for drawing that glyph string.  Set
   S->stippled_p to a non-zero value if the face of S has a stipple
   pattern.  */

static INLINE void
x_set_glyph_string_gc (s)
     struct glyph_string *s;
{
  PREPARE_FACE_FOR_DISPLAY (s->f, s->face);

  if (s->hl == DRAW_NORMAL_TEXT)
    {
      s->gc = s->face->gc;
      s->stippled_p = s->face->stipple != 0;
    }
  else if (s->hl == DRAW_INVERSE_VIDEO)
    {
      x_set_mode_line_face_gc (s);
      s->stippled_p = s->face->stipple != 0;
    }
  else if (s->hl == DRAW_CURSOR)
    {
      x_set_cursor_gc (s);
      s->stippled_p = 0;
    }
  else if (s->hl == DRAW_MOUSE_FACE)
    {
      x_set_mouse_face_gc (s);
      s->stippled_p = s->face->stipple != 0;
    }
  else if (s->hl == DRAW_IMAGE_RAISED
	   || s->hl == DRAW_IMAGE_SUNKEN)
    {
      s->gc = s->face->gc;
      s->stippled_p = s->face->stipple != 0;
    }
  else
    {
      s->gc = s->face->gc;
      s->stippled_p = s->face->stipple != 0;
    }

  /* GC must have been set.  */
  xassert (s->gc != 0);
}


/* Set clipping for output of glyph string S.  S may be part of a mode
   line or menu if we don't have X toolkit support.  */

static INLINE void
x_set_glyph_string_clipping (s)
     struct glyph_string *s;
{
  Rect rects[MAX_CLIP_RECTS];
  int n;

  n = get_glyph_string_clip_rects (s, rects, MAX_CLIP_RECTS);
  mac_set_clip_rectangles (s->f, s->gc, rects, n);
}


/* RIF:
   Compute left and right overhang of glyph string S.  If S is a glyph
   string for a composition, assume overhangs don't exist.  */

static void
mac_compute_glyph_string_overhangs (s)
     struct glyph_string *s;
{
  if (!(s->cmp == NULL
	&& s->first_glyph->type == CHAR_GLYPH))
    return;

  if (!s->two_byte_p
#if USE_ATSUI
      || s->font->mac_style
#endif
      )
    {
      XCharStruct cs;

      mac_text_extents_16 (s->font, s->char2b, s->nchars, &cs);
      s->right_overhang = cs.rbearing > cs.width ? cs.rbearing - cs.width : 0;
      s->left_overhang = cs.lbearing < 0 ? -cs.lbearing : 0;
    }
  else
    {
      Rect r;
      MacFontStruct *font = s->font;

#if USE_CG_DRAWING
      mac_prepare_for_quickdraw (s->f);
#endif
      SetPortWindowPort (FRAME_MAC_WINDOW (s->f));

      TextFont (font->mac_fontnum);
      TextSize (font->mac_fontsize);
      TextFace (font->mac_fontface);

      QDTextBounds (s->nchars * 2, (char *)s->char2b, &r);

      s->right_overhang = r.right > s->width ? r.right - s->width : 0;
      s->left_overhang = r.left < 0 ? -r.left : 0;
    }
}


/* Fill rectangle X, Y, W, H with background color of glyph string S.  */

static INLINE void
x_clear_glyph_string_rect (s, x, y, w, h)
     struct glyph_string *s;
     int x, y, w, h;
{
  mac_erase_rectangle (s->f, s->gc, x, y, w, h);
}


/* Draw the background of glyph_string S.  If S->background_filled_p
   is non-zero don't draw it.  FORCE_P non-zero means draw the
   background even if it wouldn't be drawn normally.  This is used
   when a string preceding S draws into the background of S, or S
   contains the first component of a composition.  */

static void
x_draw_glyph_string_background (s, force_p)
     struct glyph_string *s;
     int force_p;
{
  /* Nothing to do if background has already been drawn or if it
     shouldn't be drawn in the first place.  */
  if (!s->background_filled_p)
    {
      int box_line_width = max (s->face->box_line_width, 0);

#if 0 /* MAC_TODO: stipple */
      if (s->stippled_p)
	{
	  /* Fill background with a stipple pattern.  */
	  XSetFillStyle (s->display, s->gc, FillOpaqueStippled);
	  XFillRectangle (s->display, s->window, s->gc, s->x,
			  s->y + box_line_width,
			  s->background_width,
			  s->height - 2 * box_line_width);
	  XSetFillStyle (s->display, s->gc, FillSolid);
	  s->background_filled_p = 1;
	}
      else
#endif
        if (FONT_HEIGHT (s->font) < s->height - 2 * box_line_width
	       || s->font_not_found_p
	       || s->extends_to_end_of_line_p
	       || force_p)
	{
	  x_clear_glyph_string_rect (s, s->x, s->y + box_line_width,
				     s->background_width,
				     s->height - 2 * box_line_width);
	  s->background_filled_p = 1;
	}
    }
}


/* Draw the foreground of glyph string S.  */

static void
x_draw_glyph_string_foreground (s)
     struct glyph_string *s;
{
  int i, x, bg_width;

  /* If first glyph of S has a left box line, start drawing the text
     of S to the right of that box line.  */
  if (s->face->box != FACE_NO_BOX
      && s->first_glyph->left_box_line_p)
    x = s->x + eabs (s->face->box_line_width);
  else
    x = s->x;

  /* Draw characters of S as rectangles if S's font could not be
     loaded.  */
  if (s->font_not_found_p)
    {
      for (i = 0; i < s->nchars; ++i)
	{
	  struct glyph *g = s->first_glyph + i;
	  mac_draw_rectangle (s->f, s->gc, x, s->y,
			      g->pixel_width - 1, s->height - 1);
	  x += g->pixel_width;
	}
    }
  else
    {
      char *char1b = (char *) s->char2b;
      int boff = s->font_info->baseline_offset;

      if (s->font_info->vertical_centering)
	boff = VCENTER_BASELINE_OFFSET (s->font, s->f) - boff;

      /* If we can use 8-bit functions, condense S->char2b.  */
      if (!s->two_byte_p
#if USE_ATSUI
	  && GC_FONT (s->gc)->mac_style == NULL
#endif
	  )
	for (i = 0; i < s->nchars; ++i)
	  char1b[i] = s->char2b[i].byte2;

      /* Draw text with XDrawString if background has already been
	 filled.  Otherwise, use XDrawImageString.  (Note that
	 XDrawImageString is usually faster than XDrawString.)  Always
	 use XDrawImageString when drawing the cursor so that there is
	 no chance that characters under a box cursor are invisible.  */
      if (s->for_overlaps
	  || (s->background_filled_p && s->hl != DRAW_CURSOR))
	bg_width = 0;		/* Corresponds to XDrawString.  */
      else
	bg_width = s->background_width; /* Corresponds to XDrawImageString.  */

      if (s->two_byte_p
#if USE_ATSUI
	  || GC_FONT (s->gc)->mac_style
#endif
	  )
#if USE_CG_TEXT_DRAWING
	if (!s->two_byte_p
	    && mac_draw_image_string_cg (s->f, s->gc, x, s->ybase - boff,
					 s->char2b, s->nchars, bg_width,
					 s->face->overstrike))
	  ;
	else
#endif
	  mac_draw_image_string_16 (s->f, s->gc, x, s->ybase - boff,
				    s->char2b, s->nchars, bg_width,
				    s->face->overstrike);
      else
	mac_draw_image_string (s->f, s->gc, x, s->ybase - boff,
			       char1b, s->nchars, bg_width,
			       s->face->overstrike);
    }
}

/* Draw the foreground of composite glyph string S.  */

static void
x_draw_composite_glyph_string_foreground (s)
     struct glyph_string *s;
{
  int i, x;

  /* If first glyph of S has a left box line, start drawing the text
     of S to the right of that box line.  */
  if (s->face->box != FACE_NO_BOX
      && s->first_glyph->left_box_line_p)
    x = s->x + eabs (s->face->box_line_width);
  else
    x = s->x;

  /* S is a glyph string for a composition.  S->gidx is the index of
     the first character drawn for glyphs of this composition.
     S->gidx == 0 means we are drawing the very first character of
     this composition.  */

  /* Draw a rectangle for the composition if the font for the very
     first character of the composition could not be loaded.  */
  if (s->font_not_found_p)
    {
      if (s->gidx == 0)
	mac_draw_rectangle (s->f, s->gc, x, s->y,
			    s->width - 1, s->height - 1);
    }
  else
    {
      for (i = 0; i < s->nchars; i++, ++s->gidx)
	if (mac_per_char_metric (GC_FONT (s->gc), s->char2b + i, 0) == NULL)
	  /* This is a nonexistent or zero-width glyph such as a
	     combining diacritic.  Draw a rectangle.  */
	  mac_draw_rectangle (s->f, s->gc,
			      x + s->cmp->offsets[s->gidx * 2], s->y,
			      FONT_WIDTH (GC_FONT (s->gc)) - 1, s->height - 1);
	else
	  mac_draw_image_string_16 (s->f, s->gc,
				    x + s->cmp->offsets[s->gidx * 2],
				    s->ybase - s->cmp->offsets[s->gidx * 2 + 1],
				    s->char2b + i, 1, 0, s->face->overstrike);
    }
}


#ifdef USE_X_TOOLKIT

static struct frame *x_frame_of_widget P_ ((Widget));


/* Return the frame on which widget WIDGET is used.. Abort if frame
   cannot be determined.  */

static struct frame *
x_frame_of_widget (widget)
     Widget widget;
{
  struct x_display_info *dpyinfo;
  Lisp_Object tail;
  struct frame *f;

  dpyinfo = x_display_info_for_display (XtDisplay (widget));

  /* Find the top-level shell of the widget.  Note that this function
     can be called when the widget is not yet realized, so XtWindow
     (widget) == 0.  That's the reason we can't simply use
     x_any_window_to_frame.  */
  while (!XtIsTopLevelShell (widget))
    widget = XtParent (widget);

  /* Look for a frame with that top-level widget.  Allocate the color
     on that frame to get the right gamma correction value.  */
  for (tail = Vframe_list; CONSP (tail); tail = XCDR (tail))
    if (FRAMEP (XCAR (tail))
	&& (f = XFRAME (XCAR (tail)),
	    (f->output_data.nothing != 1
	     && FRAME_X_DISPLAY_INFO (f) == dpyinfo))
	&& f->output_data.x->widget == widget)
      return f;

  abort ();
}


/* Allocate the color COLOR->pixel on the screen and display of
   widget WIDGET in colormap CMAP.  If an exact match cannot be
   allocated, try the nearest color available.  Value is non-zero
   if successful.  This is called from lwlib.  */

int
x_alloc_nearest_color_for_widget (widget, cmap, color)
     Widget widget;
     Colormap cmap;
     XColor *color;
{
  struct frame *f = x_frame_of_widget (widget);
  return x_alloc_nearest_color (f, cmap, color);
}


#endif /* USE_X_TOOLKIT */

#if 0 /* MAC_TODO */

/* Allocate the color COLOR->pixel on SCREEN of DISPLAY, colormap
   CMAP.  If an exact match can't be allocated, try the nearest color
   available.  Value is non-zero if successful.  Set *COLOR to the
   color allocated.  */

int
x_alloc_nearest_color (f, cmap, color)
     struct frame *f;
     Colormap cmap;
     XColor *color;
{
  Display *display = FRAME_X_DISPLAY (f);
  Screen *screen = FRAME_X_SCREEN (f);
  int rc;

  gamma_correct (f, color);
  rc = XAllocColor (display, cmap, color);
  if (rc == 0)
    {
      /* If we got to this point, the colormap is full, so we're going
	 to try to get the next closest color.  The algorithm used is
	 a least-squares matching, which is what X uses for closest
	 color matching with StaticColor visuals.  */
      int nearest, i;
      unsigned long nearest_delta = ~0;
      int ncells = XDisplayCells (display, XScreenNumberOfScreen (screen));
      XColor *cells = (XColor *) alloca (ncells * sizeof *cells);

      for (i = 0; i < ncells; ++i)
	cells[i].pixel = i;
      XQueryColors (display, cmap, cells, ncells);

      for (nearest = i = 0; i < ncells; ++i)
	{
	  long dred   = (color->red   >> 8) - (cells[i].red   >> 8);
	  long dgreen = (color->green >> 8) - (cells[i].green >> 8);
	  long dblue  = (color->blue  >> 8) - (cells[i].blue  >> 8);
	  unsigned long delta = dred * dred + dgreen * dgreen + dblue * dblue;

	  if (delta < nearest_delta)
	    {
	      nearest = i;
	      nearest_delta = delta;
	    }
	}

      color->red   = cells[nearest].red;
      color->green = cells[nearest].green;
      color->blue  = cells[nearest].blue;
      rc = XAllocColor (display, cmap, color);
    }

#ifdef DEBUG_X_COLORS
  if (rc)
    register_color (color->pixel);
#endif /* DEBUG_X_COLORS */

  return rc;
}


/* Allocate color PIXEL on frame F.  PIXEL must already be allocated.
   It's necessary to do this instead of just using PIXEL directly to
   get color reference counts right.  */

unsigned long
x_copy_color (f, pixel)
     struct frame *f;
     unsigned long pixel;
{
  XColor color;

  color.pixel = pixel;
  BLOCK_INPUT;
  XQueryColor (FRAME_X_DISPLAY (f), FRAME_X_COLORMAP (f), &color);
  XAllocColor (FRAME_X_DISPLAY (f), FRAME_X_COLORMAP (f), &color);
  UNBLOCK_INPUT;
#ifdef DEBUG_X_COLORS
  register_color (pixel);
#endif
  return color.pixel;
}


/* Allocate color PIXEL on display DPY.  PIXEL must already be allocated.
   It's necessary to do this instead of just using PIXEL directly to
   get color reference counts right.  */

unsigned long
x_copy_dpy_color (dpy, cmap, pixel)
     Display *dpy;
     Colormap cmap;
     unsigned long pixel;
{
  XColor color;

  color.pixel = pixel;
  BLOCK_INPUT;
  XQueryColor (dpy, cmap, &color);
  XAllocColor (dpy, cmap, &color);
  UNBLOCK_INPUT;
#ifdef DEBUG_X_COLORS
  register_color (pixel);
#endif
  return color.pixel;
}

#endif /* MAC_TODO */


/* Brightness beyond which a color won't have its highlight brightness
   boosted.

   Nominally, highlight colors for `3d' faces are calculated by
   brightening an object's color by a constant scale factor, but this
   doesn't yield good results for dark colors, so for colors who's
   brightness is less than this value (on a scale of 0-255) have to
   use an additional additive factor.

   The value here is set so that the default menu-bar/mode-line color
   (grey75) will not have its highlights changed at all.  */
#define HIGHLIGHT_COLOR_DARK_BOOST_LIMIT 187


/* Allocate a color which is lighter or darker than *COLOR by FACTOR
   or DELTA.  Try a color with RGB values multiplied by FACTOR first.
   If this produces the same color as COLOR, try a color where all RGB
   values have DELTA added.  Return the allocated color in *COLOR.
   DISPLAY is the X display, CMAP is the colormap to operate on.
   Value is non-zero if successful.  */

static int
mac_alloc_lighter_color (f, color, factor, delta)
     struct frame *f;
     unsigned long *color;
     double factor;
     int delta;
{
  unsigned long new;
  long bright;

  /* On Mac, RGB values are 0-255, not 0-65535, so scale delta. */
  delta /= 256;

  /* Change RGB values by specified FACTOR.  Avoid overflow!  */
  xassert (factor >= 0);
  new = RGB_TO_ULONG (min (0xff, (int) (factor * RED_FROM_ULONG (*color))),
                    min (0xff, (int) (factor * GREEN_FROM_ULONG (*color))),
                    min (0xff, (int) (factor * BLUE_FROM_ULONG (*color))));

  /* Calculate brightness of COLOR.  */
  bright = (2 * RED_FROM_ULONG (*color) + 3 * GREEN_FROM_ULONG (*color)
            + BLUE_FROM_ULONG (*color)) / 6;

  /* We only boost colors that are darker than
     HIGHLIGHT_COLOR_DARK_BOOST_LIMIT.  */
  if (bright < HIGHLIGHT_COLOR_DARK_BOOST_LIMIT)
    /* Make an additive adjustment to NEW, because it's dark enough so
       that scaling by FACTOR alone isn't enough.  */
    {
      /* How far below the limit this color is (0 - 1, 1 being darker).  */
      double dimness = 1 - (double)bright / HIGHLIGHT_COLOR_DARK_BOOST_LIMIT;
      /* The additive adjustment.  */
      int min_delta = delta * dimness * factor / 2;

      if (factor < 1)
        new = RGB_TO_ULONG (max (0, min (0xff, (int) (RED_FROM_ULONG (*color)) - min_delta)),
			    max (0, min (0xff, (int) (GREEN_FROM_ULONG (*color)) - min_delta)),
			    max (0, min (0xff, (int) (BLUE_FROM_ULONG (*color)) - min_delta)));
      else
        new = RGB_TO_ULONG (max (0, min (0xff, (int) (min_delta + RED_FROM_ULONG (*color)))),
			    max (0, min (0xff, (int) (min_delta + GREEN_FROM_ULONG (*color)))),
			    max (0, min (0xff, (int) (min_delta + BLUE_FROM_ULONG (*color)))));
    }

  if (new == *color)
    new = RGB_TO_ULONG (max (0, min (0xff, (int) (delta + RED_FROM_ULONG (*color)))),
                      max (0, min (0xff, (int) (delta + GREEN_FROM_ULONG (*color)))),
                      max (0, min (0xff, (int) (delta + BLUE_FROM_ULONG (*color)))));

  /* MAC_TODO: Map to palette and retry with delta if same? */
  /* MAC_TODO: Free colors (if using palette)? */

  if (new == *color)
    return 0;

  *color = new;

  return 1;
}


/* Set up the foreground color for drawing relief lines of glyph
   string S.  RELIEF is a pointer to a struct relief containing the GC
   with which lines will be drawn.  Use a color that is FACTOR or
   DELTA lighter or darker than the relief's background which is found
   in S->f->output_data.x->relief_background.  If such a color cannot
   be allocated, use DEFAULT_PIXEL, instead.  */

static void
x_setup_relief_color (f, relief, factor, delta, default_pixel)
     struct frame *f;
     struct relief *relief;
     double factor;
     int delta;
     unsigned long default_pixel;
{
  XGCValues xgcv;
  struct mac_output *di = f->output_data.mac;
  unsigned long mask = GCForeground;
  unsigned long pixel;
  unsigned long background = di->relief_background;
  struct mac_display_info *dpyinfo = FRAME_MAC_DISPLAY_INFO (f);

  /* MAC_TODO: Free colors (if using palette)? */

  /* Allocate new color.  */
  xgcv.foreground = default_pixel;
  pixel = background;
  if (dpyinfo->n_planes != 1
      && mac_alloc_lighter_color (f, &pixel, factor, delta))
    {
      relief->allocated_p = 1;
      xgcv.foreground = relief->pixel = pixel;
    }

  if (relief->gc == 0)
    {
#if 0 /* MAC_TODO: stipple */
      xgcv.stipple = dpyinfo->gray;
      mask |= GCStipple;
#endif
      relief->gc = XCreateGC (NULL, FRAME_MAC_WINDOW (f), mask, &xgcv);
    }
  else
    XChangeGC (NULL, relief->gc, mask, &xgcv);
}


/* Set up colors for the relief lines around glyph string S.  */

static void
x_setup_relief_colors (s)
     struct glyph_string *s;
{
  struct mac_output *di = s->f->output_data.mac;
  unsigned long color;

  if (s->face->use_box_color_for_shadows_p)
    color = s->face->box_color;
  else if (s->first_glyph->type == IMAGE_GLYPH
	   && s->img->pixmap
	   && !IMAGE_BACKGROUND_TRANSPARENT (s->img, s->f, 0))
    color = IMAGE_BACKGROUND (s->img, s->f, 0);
  else
    {
      XGCValues xgcv;

      /* Get the background color of the face.  */
      XGetGCValues (s->display, s->gc, GCBackground, &xgcv);
      color = xgcv.background;
    }

  if (di->white_relief.gc == 0
      || color != di->relief_background)
    {
      di->relief_background = color;
      x_setup_relief_color (s->f, &di->white_relief, 1.2, 0x8000,
			    WHITE_PIX_DEFAULT (s->f));
      x_setup_relief_color (s->f, &di->black_relief, 0.6, 0x4000,
			    BLACK_PIX_DEFAULT (s->f));
    }
}


/* Draw a relief on frame F inside the rectangle given by LEFT_X,
   TOP_Y, RIGHT_X, and BOTTOM_Y.  WIDTH is the thickness of the relief
   to draw, it must be >= 0.  RAISED_P non-zero means draw a raised
   relief.  LEFT_P non-zero means draw a relief on the left side of
   the rectangle.  RIGHT_P non-zero means draw a relief on the right
   side of the rectangle.  CLIP_RECT is the clipping rectangle to use
   when drawing.  */

static void
x_draw_relief_rect (f, left_x, top_y, right_x, bottom_y, width,
		    raised_p, top_p, bot_p, left_p, right_p, clip_rect)
     struct frame *f;
     int left_x, top_y, right_x, bottom_y, width;
     int top_p, bot_p, left_p, right_p, raised_p;
     Rect *clip_rect;
{
  Display *dpy = FRAME_MAC_DISPLAY (f);
  int i;
  GC gc;

  if (raised_p)
    gc = f->output_data.mac->white_relief.gc;
  else
    gc = f->output_data.mac->black_relief.gc;
  mac_set_clip_rectangles (f, gc, clip_rect, 1);

  /* Top.  */
  if (top_p)
    for (i = 0; i < width; ++i)
      mac_draw_line (f, gc,
		     left_x + i * left_p, top_y + i,
		     right_x + 1 - i * right_p, top_y + i);

  /* Left.  */
  if (left_p)
    for (i = 0; i < width; ++i)
      mac_draw_line (f, gc,
		     left_x + i, top_y + i, left_x + i, bottom_y - i + 1);

  mac_reset_clip_rectangles (f, gc);
  if (raised_p)
    gc = f->output_data.mac->black_relief.gc;
  else
    gc = f->output_data.mac->white_relief.gc;
  mac_set_clip_rectangles (f, gc, clip_rect, 1);

  /* Bottom.  */
  if (bot_p)
    for (i = 0; i < width; ++i)
      mac_draw_line (f, gc,
		     left_x + i * left_p, bottom_y - i,
		     right_x + 1 - i * right_p, bottom_y - i);

  /* Right.  */
  if (right_p)
    for (i = 0; i < width; ++i)
      mac_draw_line (f, gc,
		     right_x - i, top_y + i + 1, right_x - i, bottom_y - i);

  mac_reset_clip_rectangles (f, gc);
}


/* Draw a box on frame F inside the rectangle given by LEFT_X, TOP_Y,
   RIGHT_X, and BOTTOM_Y.  WIDTH is the thickness of the lines to
   draw, it must be >= 0.  LEFT_P non-zero means draw a line on the
   left side of the rectangle.  RIGHT_P non-zero means draw a line
   on the right side of the rectangle.  CLIP_RECT is the clipping
   rectangle to use when drawing.  */

static void
x_draw_box_rect (s, left_x, top_y, right_x, bottom_y, width,
		 left_p, right_p, clip_rect)
     struct glyph_string *s;
     int left_x, top_y, right_x, bottom_y, width, left_p, right_p;
     Rect *clip_rect;
{
  XGCValues xgcv;

  XGetGCValues (s->display, s->gc, GCForeground, &xgcv);
  XSetForeground (s->display, s->gc, s->face->box_color);
  mac_set_clip_rectangles (s->f, s->gc, clip_rect, 1);

  /* Top.  */
  mac_fill_rectangle (s->f, s->gc, left_x, top_y,
		      right_x - left_x + 1, width);

  /* Left.  */
  if (left_p)
    mac_fill_rectangle (s->f, s->gc, left_x, top_y,
			width, bottom_y - top_y + 1);

  /* Bottom.  */
  mac_fill_rectangle (s->f, s->gc, left_x, bottom_y - width + 1,
		      right_x - left_x + 1, width);

  /* Right.  */
  if (right_p)
    mac_fill_rectangle (s->f, s->gc, right_x - width + 1,
			top_y, width, bottom_y - top_y + 1);

  XSetForeground (s->display, s->gc, xgcv.foreground);
  mac_reset_clip_rectangles (s->f, s->gc);
}


/* Draw a box around glyph string S.  */

static void
x_draw_glyph_string_box (s)
     struct glyph_string *s;
{
  int width, left_x, right_x, top_y, bottom_y, last_x, raised_p;
  int left_p, right_p;
  struct glyph *last_glyph;
  Rect clip_rect;

  last_x = ((s->row->full_width_p && !s->w->pseudo_window_p)
	    ? WINDOW_RIGHT_EDGE_X (s->w)
	    : window_box_right (s->w, s->area));

  /* The glyph that may have a right box line.  */
  last_glyph = (s->cmp || s->img
		? s->first_glyph
		: s->first_glyph + s->nchars - 1);

  width = eabs (s->face->box_line_width);
  raised_p = s->face->box == FACE_RAISED_BOX;
  left_x = s->x;
  right_x = (s->row->full_width_p && s->extends_to_end_of_line_p
	     ? last_x - 1
	     : min (last_x, s->x + s->background_width) - 1);
  top_y = s->y;
  bottom_y = top_y + s->height - 1;

  left_p = (s->first_glyph->left_box_line_p
	    || (s->hl == DRAW_MOUSE_FACE
		&& (s->prev == NULL
		    || s->prev->hl != s->hl)));
  right_p = (last_glyph->right_box_line_p
	     || (s->hl == DRAW_MOUSE_FACE
		 && (s->next == NULL
		     || s->next->hl != s->hl)));

  get_glyph_string_clip_rect (s, &clip_rect);

  if (s->face->box == FACE_SIMPLE_BOX)
    x_draw_box_rect (s, left_x, top_y, right_x, bottom_y, width,
		     left_p, right_p, &clip_rect);
  else
    {
      x_setup_relief_colors (s);
      x_draw_relief_rect (s->f, left_x, top_y, right_x, bottom_y,
			  width, raised_p, 1, 1, left_p, right_p, &clip_rect);
    }
}


/* Draw foreground of image glyph string S.  */

static void
x_draw_image_foreground (s)
     struct glyph_string *s;
{
  int x = s->x;
  int y = s->ybase - image_ascent (s->img, s->face, &s->slice);

  /* If first glyph of S has a left box line, start drawing it to the
     right of that line.  */
  if (s->face->box != FACE_NO_BOX
      && s->first_glyph->left_box_line_p
      && s->slice.x == 0)
    x += eabs (s->face->box_line_width);

  /* If there is a margin around the image, adjust x- and y-position
     by that margin.  */
  if (s->slice.x == 0)
    x += s->img->hmargin;
  if (s->slice.y == 0)
    y += s->img->vmargin;

  if (s->img->pixmap)
    {
      x_set_glyph_string_clipping (s);

#if USE_CG_DRAWING
      mac_draw_cg_image (s->img->data.ptr_val,
			 s->f, s->gc, s->slice.x, s->slice.y,
			 s->slice.width, s->slice.height, x, y, 1);
#endif
      if (s->img->mask)
#if !USE_CG_DRAWING
	mac_copy_area_with_mask (s->img->pixmap, s->img->mask,
				 s->f, s->gc, s->slice.x, s->slice.y,
				 s->slice.width, s->slice.height, x, y);
#else
	;
#endif
      else
	{
#if !USE_CG_DRAWING
	  mac_copy_area (s->img->pixmap,
			 s->f, s->gc, s->slice.x, s->slice.y,
			 s->slice.width, s->slice.height, x, y);
#endif

	  /* When the image has a mask, we can expect that at
	     least part of a mouse highlight or a block cursor will
	     be visible.  If the image doesn't have a mask, make
	     a block cursor visible by drawing a rectangle around
	     the image.  I believe it's looking better if we do
	     nothing here for mouse-face.  */
	  if (s->hl == DRAW_CURSOR)
	    {
	      int r = s->img->relief;
	      if (r < 0) r = -r;
	      mac_draw_rectangle (s->f, s->gc, x - r, y - r,
				  s->slice.width + r*2 - 1,
				  s->slice.height + r*2 - 1);
	    }
	}
    }
  else
    /* Draw a rectangle if image could not be loaded.  */
    mac_draw_rectangle (s->f, s->gc, x, y,
			s->slice.width - 1, s->slice.height - 1);
}


/* Draw a relief around the image glyph string S.  */

static void
x_draw_image_relief (s)
     struct glyph_string *s;
{
  int x0, y0, x1, y1, thick, raised_p;
  Rect r;
  int x = s->x;
  int y = s->ybase - image_ascent (s->img, s->face, &s->slice);

  /* If first glyph of S has a left box line, start drawing it to the
     right of that line.  */
  if (s->face->box != FACE_NO_BOX
      && s->first_glyph->left_box_line_p
      && s->slice.x == 0)
    x += eabs (s->face->box_line_width);

  /* If there is a margin around the image, adjust x- and y-position
     by that margin.  */
  if (s->slice.x == 0)
    x += s->img->hmargin;
  if (s->slice.y == 0)
    y += s->img->vmargin;

  if (s->hl == DRAW_IMAGE_SUNKEN
      || s->hl == DRAW_IMAGE_RAISED)
    {
      thick = tool_bar_button_relief >= 0 ? tool_bar_button_relief : DEFAULT_TOOL_BAR_BUTTON_RELIEF;
      raised_p = s->hl == DRAW_IMAGE_RAISED;
    }
  else
    {
      thick = eabs (s->img->relief);
      raised_p = s->img->relief > 0;
    }

  x0 = x - thick;
  y0 = y - thick;
  x1 = x + s->slice.width + thick - 1;
  y1 = y + s->slice.height + thick - 1;

  x_setup_relief_colors (s);
  get_glyph_string_clip_rect (s, &r);
  x_draw_relief_rect (s->f, x0, y0, x1, y1, thick, raised_p,
		      s->slice.y == 0,
		      s->slice.y + s->slice.height == s->img->height,
		      s->slice.x == 0,
		      s->slice.x + s->slice.width == s->img->width,
		      &r);
}


/* Draw part of the background of glyph string S.  X, Y, W, and H
   give the rectangle to draw.  */

static void
x_draw_glyph_string_bg_rect (s, x, y, w, h)
     struct glyph_string *s;
     int x, y, w, h;
{
#if 0 /* MAC_TODO: stipple */
  if (s->stippled_p)
    {
      /* Fill background with a stipple pattern.  */
      XSetFillStyle (s->display, s->gc, FillOpaqueStippled);
      XFillRectangle (s->display, s->window, s->gc, x, y, w, h);
      XSetFillStyle (s->display, s->gc, FillSolid);
    }
  else
#endif /* MAC_TODO */
    x_clear_glyph_string_rect (s, x, y, w, h);
}


/* Draw image glyph string S.

            s->y
   s->x      +-------------------------
	     |   s->face->box
	     |
	     |     +-------------------------
	     |     |  s->img->margin
	     |     |
	     |     |       +-------------------
	     |     |       |  the image

 */

static void
x_draw_image_glyph_string (s)
     struct glyph_string *s;
{
  int x, y;
  int box_line_hwidth = eabs (s->face->box_line_width);
  int box_line_vwidth = max (s->face->box_line_width, 0);
  int height;

  height = s->height - 2 * box_line_vwidth;


  /* Fill background with face under the image.  Do it only if row is
     taller than image or if image has a clip mask to reduce
     flickering.  */
  s->stippled_p = s->face->stipple != 0;
  if (height > s->slice.height
      || s->img->hmargin
      || s->img->vmargin
      || s->img->mask
      || s->img->pixmap == 0
      || s->width != s->background_width)
    {
      x = s->x;
      if (s->first_glyph->left_box_line_p
	  && s->slice.x == 0)
	x += box_line_hwidth;

      y = s->y;
      if (s->slice.y == 0)
	y += box_line_vwidth;

      x_draw_glyph_string_bg_rect (s, x, y, s->background_width, height);

      s->background_filled_p = 1;
    }

  /* Draw the foreground.  */
  x_draw_image_foreground (s);

  /* If we must draw a relief around the image, do it.  */
  if (s->img->relief
      || s->hl == DRAW_IMAGE_RAISED
      || s->hl == DRAW_IMAGE_SUNKEN)
    x_draw_image_relief (s);
}


/* Draw stretch glyph string S.  */

static void
x_draw_stretch_glyph_string (s)
     struct glyph_string *s;
{
  xassert (s->first_glyph->type == STRETCH_GLYPH);

  if (s->hl == DRAW_CURSOR
      && !x_stretch_cursor_p)
    {
      /* If `x-stretch-block-cursor' is nil, don't draw a block cursor
	 as wide as the stretch glyph.  */
      int width, background_width = s->background_width;
      int x = s->x, left_x = window_box_left_offset (s->w, TEXT_AREA);

      if (x < left_x)
	{
	  background_width -= left_x - x;
	  x = left_x;
	}
      width = min (FRAME_COLUMN_WIDTH (s->f), background_width);

      /* Draw cursor.  */
      x_draw_glyph_string_bg_rect (s, x, s->y, width, s->height);

      /* Clear rest using the GC of the original non-cursor face.  */
      if (width < background_width)
	{
	  int y = s->y;
	  int w = background_width - width, h = s->height;
	  Rect r;
	  GC gc;

	  x += width;
	  if (s->row->mouse_face_p
	      && cursor_in_mouse_face_p (s->w))
	    {
	      x_set_mouse_face_gc (s);
	      gc = s->gc;
	    }
	  else
	    gc = s->face->gc;

	  get_glyph_string_clip_rect (s, &r);
	  mac_set_clip_rectangles (s->f, gc, &r, 1);

#if 0 /* MAC_TODO: stipple */
	  if (s->face->stipple)
	    {
	      /* Fill background with a stipple pattern.  */
	      XSetFillStyle (s->display, gc, FillOpaqueStippled);
	      XFillRectangle (s->display, s->window, gc, x, y, w, h);
	      XSetFillStyle (s->display, gc, FillSolid);
	    }
	  else
#endif /* MAC_TODO */
	    mac_erase_rectangle (s->f, gc, x, y, w, h);
	}
    }
  else if (!s->background_filled_p)
    {
      int background_width = s->background_width;
      int x = s->x, left_x = window_box_left_offset (s->w, TEXT_AREA);

      /* Don't draw into left margin, fringe or scrollbar area
         except for header line and mode line.  */
      if (x < left_x && !s->row->mode_line_p)
	{
	  background_width -= left_x - x;
	  x = left_x;
	}
      if (background_width > 0)
	x_draw_glyph_string_bg_rect (s, x, s->y, background_width, s->height);
    }

  s->background_filled_p = 1;
}


/* Draw glyph string S.  */

static void
x_draw_glyph_string (s)
     struct glyph_string *s;
{
  int relief_drawn_p = 0;

  /* If S draws into the background of its successor that does not
     draw a cursor, draw the background of the successor first so that
     S can draw into it.  This makes S->next use XDrawString instead
     of XDrawImageString.  */
  if (s->next && s->right_overhang && !s->for_overlaps
      && s->next->hl != DRAW_CURSOR)
    {
      xassert (s->next->img == NULL);
      x_set_glyph_string_gc (s->next);
      x_set_glyph_string_clipping (s->next);
      x_draw_glyph_string_background (s->next, 1);
    }

  /* Set up S->gc, set clipping and draw S.  */
  x_set_glyph_string_gc (s);

  /* Draw relief (if any) in advance for char/composition so that the
     glyph string can be drawn over it.  */
  if (!s->for_overlaps
      && s->face->box != FACE_NO_BOX
      && (s->first_glyph->type == CHAR_GLYPH
	  || s->first_glyph->type == COMPOSITE_GLYPH))

    {
      x_set_glyph_string_clipping (s);
      x_draw_glyph_string_background (s, 1);
      x_draw_glyph_string_box (s);
      x_set_glyph_string_clipping (s);
      relief_drawn_p = 1;
    }
  else
    x_set_glyph_string_clipping (s);

  switch (s->first_glyph->type)
    {
    case IMAGE_GLYPH:
      x_draw_image_glyph_string (s);
      break;

    case STRETCH_GLYPH:
      x_draw_stretch_glyph_string (s);
      break;

    case CHAR_GLYPH:
      if (s->for_overlaps)
	s->background_filled_p = 1;
      else
	x_draw_glyph_string_background (s, 0);
      x_draw_glyph_string_foreground (s);
      break;

    case COMPOSITE_GLYPH:
      if (s->for_overlaps || s->gidx > 0)
	s->background_filled_p = 1;
      else
	x_draw_glyph_string_background (s, 1);
      x_draw_composite_glyph_string_foreground (s);
      break;

    default:
      abort ();
    }

  if (!s->for_overlaps)
    {
      /* Draw underline.  */
      if (s->face->underline_p)
	{
	  unsigned long tem, h;
	  int y;

#if 0
	  /* Get the underline thickness.  Default is 1 pixel.  */
	  if (!XGetFontProperty (s->font, XA_UNDERLINE_THICKNESS, &h))
#endif
	    h = 1;

	  y = s->y + s->height - h;
	  if (!x_underline_at_descent_line)
            {
	      /* Get the underline position.  This is the recommended
                 vertical offset in pixels from the baseline to the top of
                 the underline.  This is a signed value according to the
                 specs, and its default is

	         ROUND ((maximum descent) / 2), with
	         ROUND(x) = floor (x + 0.5)  */

#if 0
              if (x_use_underline_position_properties
                  && XGetFontProperty (s->font, XA_UNDERLINE_POSITION, &tem))
                y = s->ybase + (long) tem;
              else
#endif
	      if (s->face->font)
                y = s->ybase + (s->face->font->max_bounds.descent + 1) / 2;
            }

	  if (s->face->underline_defaulted_p)
	    mac_fill_rectangle (s->f, s->gc, s->x, y,
				s->background_width, h);
	  else
	    {
	      XGCValues xgcv;
	      XGetGCValues (s->display, s->gc, GCForeground, &xgcv);
	      XSetForeground (s->display, s->gc, s->face->underline_color);
	      mac_fill_rectangle (s->f, s->gc, s->x, y,
				  s->background_width, h);
	      XSetForeground (s->display, s->gc, xgcv.foreground);
	    }
	}

      /* Draw overline.  */
      if (s->face->overline_p)
	{
	  unsigned long dy = 0, h = 1;

	  if (s->face->overline_color_defaulted_p)
	    mac_fill_rectangle (s->f, s->gc, s->x, s->y + dy,
				s->background_width, h);
	  else
	    {
	      XGCValues xgcv;
	      XGetGCValues (s->display, s->gc, GCForeground, &xgcv);
	      XSetForeground (s->display, s->gc, s->face->overline_color);
	      mac_fill_rectangle (s->f, s->gc, s->x, s->y + dy,
				  s->background_width, h);
	      XSetForeground (s->display, s->gc, xgcv.foreground);
	    }
	}

      /* Draw strike-through.  */
      if (s->face->strike_through_p)
	{
	  unsigned long h = 1;
	  unsigned long dy = (s->height - h) / 2;

	  if (s->face->strike_through_color_defaulted_p)
	    mac_fill_rectangle (s->f, s->gc, s->x, s->y + dy,
				s->width, h);
	  else
	    {
	      XGCValues xgcv;
	      XGetGCValues (s->display, s->gc, GCForeground, &xgcv);
	      XSetForeground (s->display, s->gc, s->face->strike_through_color);
	      mac_fill_rectangle (s->f, s->gc, s->x, s->y + dy,
				  s->width, h);
	      XSetForeground (s->display, s->gc, xgcv.foreground);
	    }
	}

      /* Draw relief if not yet drawn.  */
      if (!relief_drawn_p && s->face->box != FACE_NO_BOX)
	x_draw_glyph_string_box (s);
    }

  /* Reset clipping.  */
  mac_reset_clip_rectangles (s->f, s->gc);
}

/* Shift display to make room for inserted glyphs.   */

void
mac_shift_glyphs_for_insert (f, x, y, width, height, shift_by)
     struct frame *f;
     int x, y, width, height, shift_by;
{
  mac_scroll_area (f, f->output_data.mac->normal_gc,
		   x, y, width, height,
		   x + shift_by, y);
}

/* Delete N glyphs at the nominal cursor position.  Not implemented
   for X frames.  */

static void
x_delete_glyphs (n)
     register int n;
{
  abort ();
}


/* Clear entire frame.  If updating_frame is non-null, clear that
   frame.  Otherwise clear the selected frame.  */

static void
x_clear_frame (struct frame *f)
{
  /* Clearing the frame will erase any cursor, so mark them all as no
     longer visible.  */
  mark_window_cursors_off (XWINDOW (FRAME_ROOT_WINDOW (f)));
  output_cursor.hpos = output_cursor.vpos = 0;
  output_cursor.x = -1;

  /* We don't set the output cursor here because there will always
     follow an explicit cursor_to.  */
  BLOCK_INPUT;
  mac_clear_window (f);

  /* We have to clear the scroll bars, too.  If we have changed
     colors or something like that, then they should be notified.  */
  x_scroll_bar_clear (f);

  XFlush (FRAME_MAC_DISPLAY (f));
  UNBLOCK_INPUT;
}



/* Invert the middle quarter of the frame for .15 sec.  */

/* We use the select system call to do the waiting, so we have to make
   sure it's available.  If it isn't, we just won't do visual bells.  */

#if defined (HAVE_TIMEVAL) && defined (HAVE_SELECT)


/* Subtract the `struct timeval' values X and Y, storing the result in
   *RESULT.  Return 1 if the difference is negative, otherwise 0.  */

static int
timeval_subtract (result, x, y)
     struct timeval *result, x, y;
{
  /* Perform the carry for the later subtraction by updating y.  This
     is safer because on some systems the tv_sec member is unsigned.  */
  if (x.tv_usec < y.tv_usec)
    {
      int nsec = (y.tv_usec - x.tv_usec) / 1000000 + 1;
      y.tv_usec -= 1000000 * nsec;
      y.tv_sec += nsec;
    }

  if (x.tv_usec - y.tv_usec > 1000000)
    {
      int nsec = (y.tv_usec - x.tv_usec) / 1000000;
      y.tv_usec += 1000000 * nsec;
      y.tv_sec -= nsec;
    }

  /* Compute the time remaining to wait.  tv_usec is certainly
     positive.  */
  result->tv_sec = x.tv_sec - y.tv_sec;
  result->tv_usec = x.tv_usec - y.tv_usec;

  /* Return indication of whether the result should be considered
     negative.  */
  return x.tv_sec < y.tv_sec;
}

void
XTflash (f)
     struct frame *f;
{
  /* Get the height not including a menu bar widget.  */
  int height = FRAME_TEXT_LINES_TO_PIXEL_HEIGHT (f, FRAME_LINES (f));
  /* Height of each line to flash.  */
  int flash_height = FRAME_LINE_HEIGHT (f);
  /* These will be the left and right margins of the rectangles.  */
  int flash_left = FRAME_INTERNAL_BORDER_WIDTH (f);
  int flash_right = FRAME_PIXEL_WIDTH (f) - FRAME_INTERNAL_BORDER_WIDTH (f);

  int width;

  /* Don't flash the area between a scroll bar and the frame
     edge it is next to.  */
  switch (FRAME_VERTICAL_SCROLL_BAR_TYPE (f))
    {
    case vertical_scroll_bar_left:
      flash_left += VERTICAL_SCROLL_BAR_WIDTH_TRIM;
      break;

    case vertical_scroll_bar_right:
      flash_right -= VERTICAL_SCROLL_BAR_WIDTH_TRIM;
      break;

    default:
      break;
    }

  width = flash_right - flash_left;

  BLOCK_INPUT;

  /* If window is tall, flash top and bottom line.  */
  if (height > 3 * FRAME_LINE_HEIGHT (f))
    {
      mac_invert_rectangle (f, flash_left,
			    (FRAME_INTERNAL_BORDER_WIDTH (f)
			     + FRAME_TOOL_BAR_LINES (f) * FRAME_LINE_HEIGHT (f)),
			    width, flash_height);
      mac_invert_rectangle (f, flash_left,
			    (height - flash_height
			     - FRAME_INTERNAL_BORDER_WIDTH (f)),
			    width, flash_height);
    }
  else
    /* If it is short, flash it all.  */
    mac_invert_rectangle (f, flash_left, FRAME_INTERNAL_BORDER_WIDTH (f),
			  width, height - 2 * FRAME_INTERNAL_BORDER_WIDTH (f));

  x_flush (f);

  {
    struct timeval wakeup;

    EMACS_GET_TIME (wakeup);

    /* Compute time to wait until, propagating carry from usecs.  */
    wakeup.tv_usec += 150000;
    wakeup.tv_sec += (wakeup.tv_usec / 1000000);
    wakeup.tv_usec %= 1000000;

    /* Keep waiting until past the time wakeup or any input gets
       available.  */
    while (! detect_input_pending ())
      {
	struct timeval current;
	struct timeval timeout;

	EMACS_GET_TIME (current);

	/* Break if result would be negative.  */
	if (timeval_subtract (&current, wakeup, current))
	  break;

	/* How long `select' should wait.  */
	timeout.tv_sec = 0;
	timeout.tv_usec = 10000;

	/* Try to wait that long--but we might wake up sooner.  */
	select (0, NULL, NULL, NULL, &timeout);
      }
  }

  /* If window is tall, flash top and bottom line.  */
  if (height > 3 * FRAME_LINE_HEIGHT (f))
    {
      mac_invert_rectangle (f, flash_left,
			    (FRAME_INTERNAL_BORDER_WIDTH (f)
			     + FRAME_TOOL_BAR_LINES (f) * FRAME_LINE_HEIGHT (f)),
			    width, flash_height);
      mac_invert_rectangle (f, flash_left,
			    (height - flash_height
			     - FRAME_INTERNAL_BORDER_WIDTH (f)),
			    width, flash_height);
    }
  else
    /* If it is short, flash it all.  */
    mac_invert_rectangle (f, flash_left, FRAME_INTERNAL_BORDER_WIDTH (f),
			  width, height - 2 * FRAME_INTERNAL_BORDER_WIDTH (f));

  x_flush (f);

  UNBLOCK_INPUT;
}

#endif /* defined (HAVE_TIMEVAL) && defined (HAVE_SELECT) */


/* Make audible bell.  */

void
XTring_bell ()
{
  struct frame *f = SELECTED_FRAME ();

#if defined (HAVE_TIMEVAL) && defined (HAVE_SELECT)
  if (visible_bell)
    XTflash (f);
  else
#endif
    {
      BLOCK_INPUT;
      SysBeep (1);
      XFlush (FRAME_MAC_DISPLAY (f));
      UNBLOCK_INPUT;
    }
}


/* Specify how many text lines, from the top of the window,
   should be affected by insert-lines and delete-lines operations.
   This, and those operations, are used only within an update
   that is bounded by calls to x_update_begin and x_update_end.  */

static void
XTset_terminal_window (n)
     register int n;
{
  /* This function intentionally left blank.  */
}



/***********************************************************************
			      Line Dance
 ***********************************************************************/

/* Perform an insert-lines or delete-lines operation, inserting N
   lines or deleting -N lines at vertical position VPOS.  */

static void
x_ins_del_lines (vpos, n)
     int vpos, n;
{
  abort ();
}


/* Scroll part of the display as described by RUN.  */

static void
x_scroll_run (w, run)
     struct window *w;
     struct run *run;
{
  struct frame *f = XFRAME (w->frame);
  int x, y, width, height, from_y, to_y, bottom_y;

  /* Get frame-relative bounding box of the text display area of W,
     without mode lines.  Include in this box the left and right
     fringe of W.  */
  window_box (w, -1, &x, &y, &width, &height);

  from_y = WINDOW_TO_FRAME_PIXEL_Y (w, run->current_y);
  to_y = WINDOW_TO_FRAME_PIXEL_Y (w, run->desired_y);
  bottom_y = y + height;

  if (to_y < from_y)
    {
      /* Scrolling up.  Make sure we don't copy part of the mode
	 line at the bottom.  */
      if (from_y + run->height > bottom_y)
	height = bottom_y - from_y;
      else
	height = run->height;
    }
  else
    {
      /* Scolling down.  Make sure we don't copy over the mode line.
	 at the bottom.  */
      if (to_y + run->height > bottom_y)
	height = bottom_y - to_y;
      else
	height = run->height;
    }

  BLOCK_INPUT;

  /* Cursor off.  Will be switched on again in x_update_window_end.  */
  updated_window = w;
  x_clear_cursor (w);

  mac_scroll_area (f, f->output_data.mac->normal_gc,
		   x, from_y,
		   width, height,
		   x, to_y);

  UNBLOCK_INPUT;
}



/***********************************************************************
			   Exposure Events
 ***********************************************************************/


static void
frame_highlight (f)
     struct frame *f;
{
  x_update_cursor (f, 1);
}

static void
frame_unhighlight (f)
     struct frame *f;
{
  x_update_cursor (f, 1);
}

/* The focus has changed.  Update the frames as necessary to reflect
   the new situation.  Note that we can't change the selected frame
   here, because the Lisp code we are interrupting might become confused.
   Each event gets marked with the frame in which it occurred, so the
   Lisp code can tell when the switch took place by examining the events.  */

static void
x_new_focus_frame (dpyinfo, frame)
     struct x_display_info *dpyinfo;
     struct frame *frame;
{
  struct frame *old_focus = dpyinfo->x_focus_frame;

  if (frame != dpyinfo->x_focus_frame)
    {
      /* Set this before calling other routines, so that they see
	 the correct value of x_focus_frame.  */
      dpyinfo->x_focus_frame = frame;

      if (old_focus && old_focus->auto_lower)
	x_lower_frame (old_focus);

#if 0
      selected_frame = frame;
      XSETFRAME (XWINDOW (selected_frame->selected_window)->frame,
		 selected_frame);
      Fselect_window (selected_frame->selected_window, Qnil);
      choose_minibuf_frame ();
#endif /* ! 0 */

      if (dpyinfo->x_focus_frame && dpyinfo->x_focus_frame->auto_raise)
	pending_autoraise_frame = dpyinfo->x_focus_frame;
      else
	pending_autoraise_frame = 0;

#if USE_MAC_FONT_PANEL
      if (frame)
	mac_set_font_info_for_selection (frame, DEFAULT_FACE_ID, 0);
#endif
    }

  x_frame_rehighlight (dpyinfo);
}

/* Handle FocusIn and FocusOut state changes for FRAME.
   If FRAME has focus and there exists more than one frame, puts
   a FOCUS_IN_EVENT into *BUFP.  */

static void
mac_focus_changed (type, dpyinfo, frame, bufp)
     int type;
     struct mac_display_info *dpyinfo;
     struct frame *frame;
     struct input_event *bufp;
{
  if (type == activeFlag)
    {
      if (dpyinfo->x_focus_event_frame != frame)
        {
          x_new_focus_frame (dpyinfo, frame);
          dpyinfo->x_focus_event_frame = frame;

          /* Don't stop displaying the initial startup message
             for a switch-frame event we don't need.  */
          if (NILP (Vterminal_frame)
              && CONSP (Vframe_list)
              && !NILP (XCDR (Vframe_list)))
            {
              bufp->kind = FOCUS_IN_EVENT;
              XSETFRAME (bufp->frame_or_window, frame);
            }
        }
    }
  else
    {
      if (dpyinfo->x_focus_event_frame == frame)
        {
          dpyinfo->x_focus_event_frame = 0;
          x_new_focus_frame (dpyinfo, 0);
        }
    }
}

/* The focus may have changed.  Figure out if it is a real focus change,
   by checking both FocusIn/Out and Enter/LeaveNotify events.

   Returns FOCUS_IN_EVENT event in *BUFP. */

static void
x_detect_focus_change (dpyinfo, event, bufp)
     struct mac_display_info *dpyinfo;
     const EventRecord *event;
     struct input_event *bufp;
{
  struct frame *frame;

  frame = mac_window_to_frame ((WindowRef) event->message);
  if (! frame)
    return;

  /* On Mac, this is only called from focus events, so no switch needed.  */
  mac_focus_changed ((event->modifiers & activeFlag),
		     dpyinfo, frame, bufp);
}


/* Handle an event saying the mouse has moved out of an Emacs frame.  */

void
x_mouse_leave (dpyinfo)
     struct x_display_info *dpyinfo;
{
  x_new_focus_frame (dpyinfo, dpyinfo->x_focus_event_frame);
}

/* The focus has changed, or we have redirected a frame's focus to
   another frame (this happens when a frame uses a surrogate
   mini-buffer frame).  Shift the highlight as appropriate.

   The FRAME argument doesn't necessarily have anything to do with which
   frame is being highlighted or un-highlighted; we only use it to find
   the appropriate X display info.  */

static void
XTframe_rehighlight (frame)
     struct frame *frame;
{
  x_frame_rehighlight (FRAME_X_DISPLAY_INFO (frame));
}

static void
x_frame_rehighlight (dpyinfo)
     struct x_display_info *dpyinfo;
{
  struct frame *old_highlight = dpyinfo->x_highlight_frame;

  if (dpyinfo->x_focus_frame)
    {
      dpyinfo->x_highlight_frame
	= ((FRAMEP (FRAME_FOCUS_FRAME (dpyinfo->x_focus_frame)))
	   ? XFRAME (FRAME_FOCUS_FRAME (dpyinfo->x_focus_frame))
	   : dpyinfo->x_focus_frame);
      if (! FRAME_LIVE_P (dpyinfo->x_highlight_frame))
	{
	  FRAME_FOCUS_FRAME (dpyinfo->x_focus_frame) = Qnil;
	  dpyinfo->x_highlight_frame = dpyinfo->x_focus_frame;
	}
    }
  else
    dpyinfo->x_highlight_frame = 0;

  if (dpyinfo->x_highlight_frame != old_highlight)
    {
      if (old_highlight)
	frame_unhighlight (old_highlight);
      if (dpyinfo->x_highlight_frame)
	frame_highlight (dpyinfo->x_highlight_frame);
    }
}



/* Convert a keysym to its name.  */

char *
x_get_keysym_name (keysym)
     int keysym;
{
  char *value;

  BLOCK_INPUT;
#if 0
  value = XKeysymToString (keysym);
#else
  value = 0;
#endif
  UNBLOCK_INPUT;

  return value;
}



/* Function to report a mouse movement to the mainstream Emacs code.
   The input handler calls this.

   We have received a mouse movement event, which is given in *event.
   If the mouse is over a different glyph than it was last time, tell
   the mainstream emacs code by setting mouse_moved.  If not, ask for
   another motion event, so we can check again the next time it moves.  */

static Point last_mouse_motion_position;
static Lisp_Object last_mouse_motion_frame;

static int
note_mouse_movement (frame, pos)
     FRAME_PTR frame;
     Point *pos;
{
  struct mac_display_info *dpyinfo = FRAME_MAC_DISPLAY_INFO (frame);
#if TARGET_API_MAC_CARBON
  Rect r;
#endif

  last_mouse_movement_time = TickCount () * (1000 / 60);  /* to milliseconds */
  last_mouse_motion_position = *pos;
  XSETFRAME (last_mouse_motion_frame, frame);

  if (frame == dpyinfo->mouse_face_mouse_frame
#if TARGET_API_MAC_CARBON
      && !PtInRect (*pos, GetWindowPortBounds (FRAME_MAC_WINDOW (frame), &r))
#else
      && !PtInRect (*pos, &FRAME_MAC_WINDOW (frame)->portRect)
#endif
      )
    {
      /* This case corresponds to LeaveNotify in X11.  If we move
	 outside the frame, then we're certainly no longer on any text
	 in the frame.  */
      clear_mouse_face (dpyinfo);
      dpyinfo->mouse_face_mouse_frame = 0;
      if (!dpyinfo->grabbed)
	FRAME_RIF (frame)->define_frame_cursor (frame,
				  frame->output_data.mac->nontext_cursor);
    }

  /* Has the mouse moved off the glyph it was on at the last sighting?  */
  if (frame != last_mouse_glyph_frame
      || !PtInRect (*pos, &last_mouse_glyph))
    {
      frame->mouse_moved = 1;
      last_mouse_scroll_bar = Qnil;
      note_mouse_highlight (frame, pos->h, pos->v);
      /* Remember which glyph we're now on.  */
      remember_mouse_glyph (frame, pos->h, pos->v, &last_mouse_glyph);
      last_mouse_glyph_frame = frame;
      return 1;
    }

  return 0;
}


/************************************************************************
			      Mouse Face
 ************************************************************************/

/* MAC TODO:  This should be called from somewhere (or removed)  ++KFS */

static void
redo_mouse_highlight ()
{
  if (!NILP (last_mouse_motion_frame)
      && FRAME_LIVE_P (XFRAME (last_mouse_motion_frame)))
    note_mouse_highlight (XFRAME (last_mouse_motion_frame),
			  last_mouse_motion_position.h,
			  last_mouse_motion_position.v);
}


static struct frame *
mac_focus_frame (dpyinfo)
     struct mac_display_info *dpyinfo;
{
  if (dpyinfo->x_focus_frame)
    return dpyinfo->x_focus_frame;
  else
    /* Mac version may get events, such as a menu bar click, even when
       all the frames are invisible.  In this case, we regard the
       event came to the selected frame.  */
    return SELECTED_FRAME ();
}


/* Return the current position of the mouse.
   *FP should be a frame which indicates which display to ask about.

   If the mouse movement started in a scroll bar, set *FP, *BAR_WINDOW,
   and *PART to the frame, window, and scroll bar part that the mouse
   is over.  Set *X and *Y to the portion and whole of the mouse's
   position on the scroll bar.

   If the mouse movement started elsewhere, set *FP to the frame the
   mouse is on, *BAR_WINDOW to nil, and *X and *Y to the character cell
   the mouse is over.

   Set *TIME to the server time-stamp for the time at which the mouse
   was at this position.

   Don't store anything if we don't have a valid set of values to report.

   This clears the mouse_moved flag, so we can wait for the next mouse
   movement.  */

static void
XTmouse_position (fp, insist, bar_window, part, x, y, time)
     FRAME_PTR *fp;
     int insist;
     Lisp_Object *bar_window;
     enum scroll_bar_part *part;
     Lisp_Object *x, *y;
     unsigned long *time;
{
  FRAME_PTR f1;

  BLOCK_INPUT;

  if (! NILP (last_mouse_scroll_bar) && insist == 0)
    x_scroll_bar_report_motion (fp, bar_window, part, x, y, time);
  else
    {
      Lisp_Object frame, tail;

      /* Clear the mouse-moved flag for every frame on this display.  */
      FOR_EACH_FRAME (tail, frame)
	XFRAME (frame)->mouse_moved = 0;

      last_mouse_scroll_bar = Qnil;

      if (FRAME_MAC_DISPLAY_INFO (*fp)->grabbed && last_mouse_frame
	  && FRAME_LIVE_P (last_mouse_frame))
	f1 = last_mouse_frame;
      else
	f1 = mac_focus_frame (FRAME_MAC_DISPLAY_INFO (*fp));

      if (f1)
	{
	  /* Ok, we found a frame.  Store all the values.
	     last_mouse_glyph is a rectangle used to reduce the
	     generation of mouse events.  To not miss any motion
	     events, we must divide the frame into rectangles of the
	     size of the smallest character that could be displayed
	     on it, i.e. into the same rectangles that matrices on
	     the frame are divided into.  */
	  Point mouse_pos;

#if TARGET_API_MAC_CARBON
	  GetGlobalMouse (&mouse_pos);
	  mouse_pos.h -= f1->left_pos + FRAME_OUTER_TO_INNER_DIFF_X (f1);
	  mouse_pos.v -= f1->top_pos + FRAME_OUTER_TO_INNER_DIFF_Y (f1);
#else
	  SetPortWindowPort (FRAME_MAC_WINDOW (f1));
	  GetMouse (&mouse_pos);
#endif
	  remember_mouse_glyph (f1, mouse_pos.h, mouse_pos.v,
				&last_mouse_glyph);
	  last_mouse_glyph_frame = f1;

	  *bar_window = Qnil;
	  *part = 0;
	  *fp = f1;
	  XSETINT (*x, mouse_pos.h);
	  XSETINT (*y, mouse_pos.v);
	  *time = last_mouse_movement_time;
	}
    }

  UNBLOCK_INPUT;
}


/************************************************************************
			 Toolkit scroll bars
 ************************************************************************/

#ifdef USE_TOOLKIT_SCROLL_BARS

static pascal void scroll_bar_timer_callback P_ ((EventLoopTimerRef, void *));
static OSStatus install_scroll_bar_timer P_ ((void));
static OSStatus set_scroll_bar_timer P_ ((EventTimerInterval));
static int control_part_code_to_scroll_bar_part P_ ((ControlPartCode));
static void construct_scroll_bar_click P_ ((struct scroll_bar *, int,
					    struct input_event *));
static OSStatus get_control_part_bounds P_ ((ControlRef, ControlPartCode,
					     Rect *));
static void x_scroll_bar_handle_press P_ ((struct scroll_bar *,
					   ControlPartCode, Point,
					   struct input_event *));
static void x_scroll_bar_handle_release P_ ((struct scroll_bar *,
					     struct input_event *));
static void x_scroll_bar_handle_drag P_ ((WindowRef, struct scroll_bar *,
					  Point, struct input_event *));
static void x_set_toolkit_scroll_bar_thumb P_ ((struct scroll_bar *,
						int, int, int));

/* Last scroll bar part sent in x_scroll_bar_handle_*.  */

static int last_scroll_bar_part;

static EventLoopTimerRef scroll_bar_timer;

static int scroll_bar_timer_event_posted_p;

#define SCROLL_BAR_FIRST_DELAY 0.5
#define SCROLL_BAR_CONTINUOUS_DELAY (1.0 / 15)

static pascal void
scroll_bar_timer_callback (timer, data)
     EventLoopTimerRef timer;
     void *data;
{
  OSStatus err;

  err = mac_post_mouse_moved_event ();
  if (err == noErr)
    scroll_bar_timer_event_posted_p = 1;
}

static OSStatus
install_scroll_bar_timer ()
{
  static EventLoopTimerUPP scroll_bar_timer_callbackUPP = NULL;

  if (scroll_bar_timer_callbackUPP == NULL)
    scroll_bar_timer_callbackUPP =
      NewEventLoopTimerUPP (scroll_bar_timer_callback);

  if (scroll_bar_timer == NULL)
    /* Mac OS X and CarbonLib 1.5 and later allow us to specify
       kEventDurationForever as delays.  */
    return
      InstallEventLoopTimer (GetCurrentEventLoop (),
			     kEventDurationForever, kEventDurationForever,
			     scroll_bar_timer_callbackUPP, NULL,
			     &scroll_bar_timer);
}

static OSStatus
set_scroll_bar_timer (delay)
     EventTimerInterval delay;
{
  if (scroll_bar_timer == NULL)
    install_scroll_bar_timer ();

  scroll_bar_timer_event_posted_p = 0;

  return SetEventLoopTimerNextFireTime (scroll_bar_timer, delay);
}

static int
control_part_code_to_scroll_bar_part (part_code)
     ControlPartCode part_code;
{
  switch (part_code)
    {
    case kControlUpButtonPart:		return scroll_bar_up_arrow;
    case kControlDownButtonPart:	return scroll_bar_down_arrow;
    case kControlPageUpPart:		return scroll_bar_above_handle;
    case kControlPageDownPart:		return scroll_bar_below_handle;
    case kControlIndicatorPart:		return scroll_bar_handle;
    }

  return -1;
}

static void
construct_scroll_bar_click (bar, part, bufp)
     struct scroll_bar *bar;
     int part;
     struct input_event *bufp;
{
  bufp->kind = SCROLL_BAR_CLICK_EVENT;
  bufp->frame_or_window = bar->window;
  bufp->arg = Qnil;
  bufp->part = part;
  bufp->code = 0;
  XSETINT (bufp->x, 0);
  XSETINT (bufp->y, 0);
  bufp->modifiers = 0;
}

static OSStatus
get_control_part_bounds (ch, part_code, rect)
     ControlRef ch;
     ControlPartCode part_code;
     Rect *rect;
{
  RgnHandle region = NewRgn ();
  OSStatus err;

  err = GetControlRegion (ch, part_code, region);
  if (err == noErr)
    GetRegionBounds (region, rect);
  DisposeRgn (region);

  return err;
}

static void
x_scroll_bar_handle_press (bar, part_code, mouse_pos, bufp)
     struct scroll_bar *bar;
     ControlPartCode part_code;
     Point mouse_pos;
     struct input_event *bufp;
{
  int part = control_part_code_to_scroll_bar_part (part_code);

  if (part < 0)
    return;

  if (part != scroll_bar_handle)
    {
      construct_scroll_bar_click (bar, part, bufp);
      HiliteControl (SCROLL_BAR_CONTROL_REF (bar), part_code);
      set_scroll_bar_timer (SCROLL_BAR_FIRST_DELAY);
      bar->dragging = Qnil;
    }
  else
    {
      Rect r;

      get_control_part_bounds (SCROLL_BAR_CONTROL_REF (bar),
			       kControlIndicatorPart, &r);
      XSETINT (bar->dragging, - (mouse_pos.v - r.top) - 1);
    }

  last_scroll_bar_part = part;
  tracked_scroll_bar = bar;
}

static void
x_scroll_bar_handle_release (bar, bufp)
     struct scroll_bar *bar;
     struct input_event *bufp;
{
  if (last_scroll_bar_part != scroll_bar_handle
      || (INTEGERP (bar->dragging) && XINT (bar->dragging) >= 0))
    construct_scroll_bar_click (bar, scroll_bar_end_scroll, bufp);

  HiliteControl (SCROLL_BAR_CONTROL_REF (bar), 0);
  set_scroll_bar_timer (kEventDurationForever);

  last_scroll_bar_part = -1;
  bar->dragging = Qnil;
  tracked_scroll_bar = NULL;
}

static void
x_scroll_bar_handle_drag (win, bar, mouse_pos, bufp)
     WindowRef win;
     struct scroll_bar *bar;
     Point mouse_pos;
     struct input_event *bufp;
{
  ControlRef ch = SCROLL_BAR_CONTROL_REF (bar);

  if (last_scroll_bar_part == scroll_bar_handle)
    {
      int top, top_range;
      Rect r;

      get_control_part_bounds (SCROLL_BAR_CONTROL_REF (bar),
			       kControlIndicatorPart, &r);

      if (INTEGERP (bar->dragging) && XINT (bar->dragging) < 0)
	XSETINT (bar->dragging, - (XINT (bar->dragging) + 1));

      top = mouse_pos.v - XINT (bar->dragging) - XINT (bar->track_top);
      top_range = XINT (bar->track_height) - XINT (bar->min_handle);

      if (top < 0)
	top = 0;
      if (top > top_range)
	top = top_range;

      construct_scroll_bar_click (bar, scroll_bar_handle, bufp);
      XSETINT (bufp->x, top);
      XSETINT (bufp->y, top_range);
    }
  else
    {
      ControlPartCode part_code;
      int unhilite_p = 0, part;

      if (ch != FindControlUnderMouse (mouse_pos, win, &part_code))
	unhilite_p = 1;
      else
	{
	  part = control_part_code_to_scroll_bar_part (part_code);

	  switch (last_scroll_bar_part)
	    {
	    case scroll_bar_above_handle:
	    case scroll_bar_below_handle:
	      if (part != scroll_bar_above_handle
		  && part != scroll_bar_below_handle)
		unhilite_p = 1;
	      break;

	    case scroll_bar_up_arrow:
	    case scroll_bar_down_arrow:
	      if (part != scroll_bar_up_arrow
		  && part != scroll_bar_down_arrow)
		unhilite_p = 1;
	      break;
	    }
	}

      if (unhilite_p)
	HiliteControl (SCROLL_BAR_CONTROL_REF (bar), 0);
      else if (part != last_scroll_bar_part
	       || scroll_bar_timer_event_posted_p)
	{
	  construct_scroll_bar_click (bar, part, bufp);
	  last_scroll_bar_part = part;
	  HiliteControl (SCROLL_BAR_CONTROL_REF (bar), part_code);
	  set_scroll_bar_timer (SCROLL_BAR_CONTINUOUS_DELAY);
	}
    }
}

/* Set the thumb size and position of scroll bar BAR.  We are currently
   displaying PORTION out of a whole WHOLE, and our position POSITION.  */

static void
x_set_toolkit_scroll_bar_thumb (bar, portion, position, whole)
     struct scroll_bar *bar;
     int portion, position, whole;
{
  ControlRef ch = SCROLL_BAR_CONTROL_REF (bar);
  int value, viewsize, maximum;

  if (XINT (bar->track_height) == 0)
    return;

  if (whole <= portion)
    value = 0, viewsize = 1, maximum = 0;
  else
    {
      float scale;

      maximum = XINT (bar->track_height) - XINT (bar->min_handle);
      scale = (float) maximum / (whole - portion);
      value = position * scale + 0.5f;
      viewsize = (int) (portion * scale + 0.5f) + XINT (bar->min_handle);
    }

  BLOCK_INPUT;

  if (GetControlViewSize (ch) != viewsize
      || GetControl32BitValue (ch) != value
      || GetControl32BitMaximum (ch) != maximum)
    {
      /* Temporarily hide the scroll bar to avoid multiple redraws.  */
      SetControlVisibility (ch, false, false);

      SetControl32BitMaximum (ch, maximum);
      SetControl32BitValue (ch, value);
      SetControlViewSize (ch, viewsize);

      SetControlVisibility (ch, true, true);
    }

  UNBLOCK_INPUT;
}

#endif /* USE_TOOLKIT_SCROLL_BARS */



/************************************************************************
			 Scroll bars, general
 ************************************************************************/

/* Create a scroll bar and return the scroll bar vector for it.  W is
   the Emacs window on which to create the scroll bar. TOP, LEFT,
   WIDTH and HEIGHT are the pixel coordinates and dimensions of the
   scroll bar. */

static struct scroll_bar *
x_scroll_bar_create (w, top, left, width, height, disp_top, disp_height)
     struct window *w;
     int top, left, width, height, disp_top, disp_height;
{
  struct frame *f = XFRAME (w->frame);
  struct scroll_bar *bar
    = XSCROLL_BAR (Fmake_vector (make_number (SCROLL_BAR_VEC_SIZE), Qnil));
  Rect r;
  ControlRef ch;

  BLOCK_INPUT;

  r.left = left;
  r.top = disp_top;
  r.right = left + width;
  r.bottom = disp_top + disp_height;

#if USE_CG_DRAWING
  mac_prepare_for_quickdraw (f);
#endif
#if TARGET_API_MAC_CARBON
  ch = NewControl (FRAME_MAC_WINDOW (f), &r, "\p",
#ifdef USE_TOOLKIT_SCROLL_BARS
		   false,
#else
		   width < disp_height,
#endif
		   0, 0, 0, kControlScrollBarProc, (long) bar);
#else
  ch = NewControl (FRAME_MAC_WINDOW (f), &r, "\p", width < disp_height,
		   0, 0, 0, scrollBarProc, (long) bar);
#endif
  SET_SCROLL_BAR_CONTROL_REF (bar, ch);

  XSETWINDOW (bar->window, w);
  XSETINT (bar->top, top);
  XSETINT (bar->left, left);
  XSETINT (bar->width, width);
  XSETINT (bar->height, height);
  XSETINT (bar->start, 0);
  XSETINT (bar->end, 0);
  bar->dragging = Qnil;
#ifdef MAC_OSX
  bar->fringe_extended_p = Qnil;
#endif
  bar->redraw_needed_p = Qnil;
#ifdef USE_TOOLKIT_SCROLL_BARS
  bar->track_top = Qnil;
  bar->track_height = Qnil;
  bar->min_handle = Qnil;
#endif

  /* Add bar to its frame's list of scroll bars.  */
  bar->next = FRAME_SCROLL_BARS (f);
  bar->prev = Qnil;
  XSETVECTOR (FRAME_SCROLL_BARS (f), bar);
  if (!NILP (bar->next))
    XSETVECTOR (XSCROLL_BAR (bar->next)->prev, bar);

  UNBLOCK_INPUT;
  return bar;
}


/* Draw BAR's handle in the proper position.

   If the handle is already drawn from START to END, don't bother
   redrawing it, unless REBUILD is non-zero; in that case, always
   redraw it.  (REBUILD is handy for drawing the handle after expose
   events.)

   Normally, we want to constrain the start and end of the handle to
   fit inside its rectangle, but if the user is dragging the scroll
   bar handle, we want to let them drag it down all the way, so that
   the bar's top is as far down as it goes; otherwise, there's no way
   to move to the very end of the buffer.  */

#ifndef USE_TOOLKIT_SCROLL_BARS

static void
x_scroll_bar_set_handle (bar, start, end, rebuild)
     struct scroll_bar *bar;
     int start, end;
     int rebuild;
{
  int dragging = ! NILP (bar->dragging);
  ControlRef ch = SCROLL_BAR_CONTROL_REF (bar);
  FRAME_PTR f = XFRAME (WINDOW_FRAME (XWINDOW (bar->window)));
  int top_range = VERTICAL_SCROLL_BAR_TOP_RANGE (f, XINT (bar->height));
  int length = end - start;

  /* If the display is already accurate, do nothing.  */
  if (! rebuild
      && start == XINT (bar->start)
      && end == XINT (bar->end))
    return;

  BLOCK_INPUT;

  /* Make sure the values are reasonable, and try to preserve the
     distance between start and end.  */
  if (start < 0)
    start = 0;
  else if (start > top_range)
    start = top_range;
  end = start + length;

  if (end < start)
    end = start;
  else if (end > top_range && ! dragging)
    end = top_range;

  /* Store the adjusted setting in the scroll bar.  */
  XSETINT (bar->start, start);
  XSETINT (bar->end, end);

  /* Clip the end position, just for display.  */
  if (end > top_range)
    end = top_range;

  /* Draw bottom positions VERTICAL_SCROLL_BAR_MIN_HANDLE pixels below
     top positions, to make sure the handle is always at least that
     many pixels tall.  */
  end += VERTICAL_SCROLL_BAR_MIN_HANDLE;

  SetControlMinimum (ch, 0);
  /* Don't inadvertently activate deactivated scroll bars */
  if (GetControlMaximum (ch) != -1)
    SetControlMaximum (ch, top_range + VERTICAL_SCROLL_BAR_MIN_HANDLE
		       - (end - start));
  SetControlValue (ch, start);
#if TARGET_API_MAC_CARBON
  SetControlViewSize (ch, end - start);
#endif

  UNBLOCK_INPUT;
}

#endif /* !USE_TOOLKIT_SCROLL_BARS */

/* Destroy scroll bar BAR, and set its Emacs window's scroll bar to
   nil.  */

static void
x_scroll_bar_remove (bar)
     struct scroll_bar *bar;
{
  FRAME_PTR f = XFRAME (WINDOW_FRAME (XWINDOW (bar->window)));

  BLOCK_INPUT;

#if USE_CG_DRAWING
  mac_prepare_for_quickdraw (f);
#endif
  /* Destroy the Mac scroll bar control  */
  DisposeControl (SCROLL_BAR_CONTROL_REF (bar));

  /* Disassociate this scroll bar from its window.  */
  XWINDOW (bar->window)->vertical_scroll_bar = Qnil;

  UNBLOCK_INPUT;
}


/* Set the handle of the vertical scroll bar for WINDOW to indicate
   that we are displaying PORTION characters out of a total of WHOLE
   characters, starting at POSITION.  If WINDOW has no scroll bar,
   create one.  */

static void
XTset_vertical_scroll_bar (w, portion, whole, position)
     struct window *w;
     int portion, whole, position;
{
  struct frame *f = XFRAME (w->frame);
  struct scroll_bar *bar;
  int top, height, left, sb_left, width, sb_width, disp_top, disp_height;
  int window_y, window_height;
#ifdef MAC_OSX
  int fringe_extended_p;
#endif

  /* Get window dimensions.  */
  window_box (w, -1, 0, &window_y, 0, &window_height);
  top = window_y;
  width = WINDOW_CONFIG_SCROLL_BAR_COLS (w) * FRAME_COLUMN_WIDTH (f);
  height = window_height;

  /* Compute the left edge of the scroll bar area.  */
  left = WINDOW_SCROLL_BAR_AREA_X (w);

  /* Compute the width of the scroll bar which might be less than
     the width of the area reserved for the scroll bar.  */
  if (WINDOW_CONFIG_SCROLL_BAR_WIDTH (w) > 0)
    sb_width = WINDOW_CONFIG_SCROLL_BAR_WIDTH (w);
  else
    sb_width = width;

  /* Compute the left edge of the scroll bar.  */
  if (WINDOW_HAS_VERTICAL_SCROLL_BAR_ON_RIGHT (w))
    sb_left = left + (WINDOW_RIGHTMOST_P (w) ? width - sb_width : 0);
  else
    sb_left = left + (WINDOW_LEFTMOST_P (w) ? 0 : width - sb_width);

  /* Adjustments according to Inside Macintosh to make it look nice */
  disp_top = top;
  disp_height = height;
#ifdef MAC_OS8
  if (disp_top == 0)
    {
      disp_top = -1;
      disp_height++;
    }
  else if (disp_top == FRAME_PIXEL_HEIGHT (f) - 16)
    {
      disp_top++;
      disp_height--;
    }

  if (sb_left + sb_width == FRAME_PIXEL_WIDTH (f))
    sb_left++;
#endif

#ifdef MAC_OSX
  if (WINDOW_HAS_VERTICAL_SCROLL_BAR_ON_LEFT (w))
    fringe_extended_p = (WINDOW_LEFTMOST_P (w)
			 && WINDOW_LEFT_FRINGE_WIDTH (w)
			 && (WINDOW_HAS_FRINGES_OUTSIDE_MARGINS (w)
			     || WINDOW_LEFT_MARGIN_COLS (w) == 0));
  else
    fringe_extended_p = (WINDOW_RIGHTMOST_P (w)
			 && WINDOW_RIGHT_FRINGE_WIDTH (w)
			 && (WINDOW_HAS_FRINGES_OUTSIDE_MARGINS (w)
			     || WINDOW_RIGHT_MARGIN_COLS (w) == 0));
#endif

  /* Does the scroll bar exist yet?  */
  if (NILP (w->vertical_scroll_bar))
    {
      BLOCK_INPUT;
#ifdef MAC_OSX
      if (fringe_extended_p)
	mac_clear_area (f, sb_left, top, sb_width, height);
      else
#endif
	mac_clear_area (f, left, top, width, height);
      UNBLOCK_INPUT;
      bar = x_scroll_bar_create (w, top, sb_left, sb_width, height, disp_top,
				 disp_height);
      XSETVECTOR (w->vertical_scroll_bar, bar);
    }
  else
    {
      /* It may just need to be moved and resized.  */
      ControlRef ch;

      bar = XSCROLL_BAR (w->vertical_scroll_bar);
      ch = SCROLL_BAR_CONTROL_REF (bar);

      BLOCK_INPUT;

      /* If already correctly positioned, do nothing.  */
      if (XINT (bar->left) == sb_left
	  && XINT (bar->top) == top
	  && XINT (bar->width) == sb_width
	  && XINT (bar->height) == height
#ifdef MAC_OSX
	  && !NILP (bar->fringe_extended_p) == fringe_extended_p
#endif
	  )
	{
	  if (!NILP (bar->redraw_needed_p))
	    {
#if USE_CG_DRAWING
	      mac_prepare_for_quickdraw (f);
#endif
	      Draw1Control (SCROLL_BAR_CONTROL_REF (bar));
	    }
	}
      else
	{
	  /* Since toolkit scroll bars are smaller than the space reserved
	     for them on the frame, we have to clear "under" them.  */
#ifdef MAC_OSX
	  if (fringe_extended_p)
	    mac_clear_area (f, sb_left, top, sb_width, height);
	  else
#endif
	    mac_clear_area (f, left, top, width, height);

#if USE_CG_DRAWING
	  mac_prepare_for_quickdraw (f);
#endif
          HideControl (ch);
          MoveControl (ch, sb_left + VERTICAL_SCROLL_BAR_WIDTH_TRIM, disp_top);
          SizeControl (ch, sb_width - VERTICAL_SCROLL_BAR_WIDTH_TRIM * 2,
		       disp_height);
#ifndef USE_TOOLKIT_SCROLL_BARS
	  if (sb_width < disp_height)
	    ShowControl (ch);
#endif

          /* Remember new settings.  */
          XSETINT (bar->left, sb_left);
          XSETINT (bar->top, top);
          XSETINT (bar->width, sb_width);
          XSETINT (bar->height, height);
#ifdef USE_TOOLKIT_SCROLL_BARS
	  bar->track_top = Qnil;
	  bar->track_height = Qnil;
	  bar->min_handle = Qnil;
#endif
        }

      UNBLOCK_INPUT;
    }

#ifdef MAC_OSX
  bar->fringe_extended_p = fringe_extended_p ? Qt : Qnil;
#endif

  bar->redraw_needed_p = Qnil;

#ifdef USE_TOOLKIT_SCROLL_BARS
  if (NILP (bar->track_top))
    {
      if (sb_width >= disp_height
#ifdef MAC_OSX
	  || sb_width < MAC_AQUA_SMALL_VERTICAL_SCROLL_BAR_WIDTH
#endif
	  )
	{
	  XSETINT (bar->track_top, 0);
	  XSETINT (bar->track_height, 0);
	  XSETINT (bar->min_handle, 0);
	}
      else
	{
	  ControlRef ch = SCROLL_BAR_CONTROL_REF (bar);
	  Rect r0, r1;

	  BLOCK_INPUT;

	  SetControl32BitMinimum (ch, 0);
	  SetControl32BitMaximum (ch, 1 << 30);
	  SetControlViewSize (ch, 1);

	  /* Move the scroll bar thumb to the top.  */
	  SetControl32BitValue (ch, 0);
	  get_control_part_bounds (ch, kControlIndicatorPart, &r0);

	  /* Move the scroll bar thumb to the bottom.  */
	  SetControl32BitValue (ch, 1 << 30);
	  get_control_part_bounds (ch, kControlIndicatorPart, &r1);

	  UnionRect (&r0, &r1, &r0);
	  XSETINT (bar->track_top, r0.top);
	  XSETINT (bar->track_height, r0.bottom - r0.top);
	  XSETINT (bar->min_handle, r1.bottom - r1.top);

	  /* Don't show the scroll bar if its height is not enough to
	     display the scroll bar thumb.  */
	  if (r0.bottom - r0.top > 0)
	    ShowControl (ch);

	  UNBLOCK_INPUT;
	}
    }

  x_set_toolkit_scroll_bar_thumb (bar, portion, position, whole);
#else /* not USE_TOOLKIT_SCROLL_BARS */
  /* Set the scroll bar's current state, unless we're currently being
     dragged.  */
  if (NILP (bar->dragging))
    {
      int top_range = VERTICAL_SCROLL_BAR_TOP_RANGE (f, height);

      if (whole == 0)
	x_scroll_bar_set_handle (bar, 0, top_range, 0);
      else
	{
	  int start = ((double) position * top_range) / whole;
	  int end = ((double) (position + portion) * top_range) / whole;
	  x_scroll_bar_set_handle (bar, start, end, 0);
	}
    }
#endif /* not USE_TOOLKIT_SCROLL_BARS */
}


/* The following three hooks are used when we're doing a thorough
   redisplay of the frame.  We don't explicitly know which scroll bars
   are going to be deleted, because keeping track of when windows go
   away is a real pain - "Can you say set-window-configuration, boys
   and girls?"  Instead, we just assert at the beginning of redisplay
   that *all* scroll bars are to be removed, and then save a scroll bar
   from the fiery pit when we actually redisplay its window.  */

/* Arrange for all scroll bars on FRAME to be removed at the next call
   to `*judge_scroll_bars_hook'.  A scroll bar may be spared if
   `*redeem_scroll_bar_hook' is applied to its window before the judgment.  */

static void
XTcondemn_scroll_bars (frame)
     FRAME_PTR frame;
{
  /* Transfer all the scroll bars to FRAME_CONDEMNED_SCROLL_BARS.  */
  while (! NILP (FRAME_SCROLL_BARS (frame)))
    {
      Lisp_Object bar;
      bar = FRAME_SCROLL_BARS (frame);
      FRAME_SCROLL_BARS (frame) = XSCROLL_BAR (bar)->next;
      XSCROLL_BAR (bar)->next = FRAME_CONDEMNED_SCROLL_BARS (frame);
      XSCROLL_BAR (bar)->prev = Qnil;
      if (! NILP (FRAME_CONDEMNED_SCROLL_BARS (frame)))
	XSCROLL_BAR (FRAME_CONDEMNED_SCROLL_BARS (frame))->prev = bar;
      FRAME_CONDEMNED_SCROLL_BARS (frame) = bar;
    }
}


/* Un-mark WINDOW's scroll bar for deletion in this judgment cycle.
   Note that WINDOW isn't necessarily condemned at all.  */

static void
XTredeem_scroll_bar (window)
     struct window *window;
{
  struct scroll_bar *bar;
  struct frame *f;

  /* We can't redeem this window's scroll bar if it doesn't have one.  */
  if (NILP (window->vertical_scroll_bar))
    abort ();

  bar = XSCROLL_BAR (window->vertical_scroll_bar);

  /* Unlink it from the condemned list.  */
  f = XFRAME (WINDOW_FRAME (window));
  if (NILP (bar->prev))
    {
      /* If the prev pointer is nil, it must be the first in one of
	 the lists.  */
      if (EQ (FRAME_SCROLL_BARS (f), window->vertical_scroll_bar))
	/* It's not condemned.  Everything's fine.  */
	return;
      else if (EQ (FRAME_CONDEMNED_SCROLL_BARS (f),
		   window->vertical_scroll_bar))
	FRAME_CONDEMNED_SCROLL_BARS (f) = bar->next;
      else
	/* If its prev pointer is nil, it must be at the front of
	   one or the other!  */
	abort ();
    }
  else
    XSCROLL_BAR (bar->prev)->next = bar->next;

  if (! NILP (bar->next))
    XSCROLL_BAR (bar->next)->prev = bar->prev;

  bar->next = FRAME_SCROLL_BARS (f);
  bar->prev = Qnil;
  XSETVECTOR (FRAME_SCROLL_BARS (f), bar);
  if (! NILP (bar->next))
    XSETVECTOR (XSCROLL_BAR (bar->next)->prev, bar);
}

/* Remove all scroll bars on FRAME that haven't been saved since the
   last call to `*condemn_scroll_bars_hook'.  */

static void
XTjudge_scroll_bars (f)
     FRAME_PTR f;
{
  Lisp_Object bar, next;

  bar = FRAME_CONDEMNED_SCROLL_BARS (f);

  /* Clear out the condemned list now so we won't try to process any
     more events on the hapless scroll bars.  */
  FRAME_CONDEMNED_SCROLL_BARS (f) = Qnil;

  for (; ! NILP (bar); bar = next)
    {
      struct scroll_bar *b = XSCROLL_BAR (bar);

      x_scroll_bar_remove (b);

      next = b->next;
      b->next = b->prev = Qnil;
    }

  /* Now there should be no references to the condemned scroll bars,
     and they should get garbage-collected.  */
}


/* Handle a mouse click on the scroll bar BAR.  If *EMACS_EVENT's kind
   is set to something other than NO_EVENT, it is enqueued.

   This may be called from a signal handler, so we have to ignore GC
   mark bits.  */

static void
x_scroll_bar_handle_click (bar, part_code, er, bufp)
     struct scroll_bar *bar;
     ControlPartCode part_code;
     const EventRecord *er;
     struct input_event *bufp;
{
  int win_y, top_range;

  if (! WINDOWP (bar->window))
    abort ();

  bufp->kind = SCROLL_BAR_CLICK_EVENT;
  bufp->frame_or_window = bar->window;
  bufp->arg = Qnil;

  bar->dragging = Qnil;

  switch (part_code)
    {
    case kControlUpButtonPart:
      bufp->part = scroll_bar_up_arrow;
      break;
    case kControlDownButtonPart:
      bufp->part = scroll_bar_down_arrow;
      break;
    case kControlPageUpPart:
      bufp->part = scroll_bar_above_handle;
      break;
    case kControlPageDownPart:
      bufp->part = scroll_bar_below_handle;
      break;
#if TARGET_API_MAC_CARBON
    default:
#else
    case kControlIndicatorPart:
#endif
      if (er->what == mouseDown)
        bar->dragging = make_number (0);
      XSETVECTOR (last_mouse_scroll_bar, bar);
      bufp->part = scroll_bar_handle;
      break;
    }

  win_y = XINT (bufp->y) - XINT (bar->top);
  top_range = VERTICAL_SCROLL_BAR_TOP_RANGE (0/*dummy*/, XINT (bar->height));

  win_y -= VERTICAL_SCROLL_BAR_TOP_BORDER;

  win_y -= 24;

  if (! NILP (bar->dragging))
    win_y -= XINT (bar->dragging);

  if (win_y < 0)
    win_y = 0;
  if (win_y > top_range)
    win_y = top_range;

  XSETINT (bufp->x, win_y);
  XSETINT (bufp->y, top_range);
}

#ifndef USE_TOOLKIT_SCROLL_BARS

/* Handle some mouse motion while someone is dragging the scroll bar.

   This may be called from a signal handler, so we have to ignore GC
   mark bits.  */

static void
x_scroll_bar_note_movement (bar, y_pos, t)
     struct scroll_bar *bar;
     int y_pos;
     Time t;
{
  FRAME_PTR f = XFRAME (XWINDOW (bar->window)->frame);

  last_mouse_movement_time = t;

  f->mouse_moved = 1;
  XSETVECTOR (last_mouse_scroll_bar, bar);

  /* If we're dragging the bar, display it.  */
  if (! NILP (bar->dragging))
    {
      /* Where should the handle be now?  */
      int new_start = y_pos - 24;

      if (new_start != XINT (bar->start))
	{
	  int new_end = new_start + (XINT (bar->end) - XINT (bar->start));

	  x_scroll_bar_set_handle (bar, new_start, new_end, 0);
	}
    }
}

#endif /* !USE_TOOLKIT_SCROLL_BARS */

/* Return information to the user about the current position of the mouse
   on the scroll bar.  */

static void
x_scroll_bar_report_motion (fp, bar_window, part, x, y, time)
     FRAME_PTR *fp;
     Lisp_Object *bar_window;
     enum scroll_bar_part *part;
     Lisp_Object *x, *y;
     unsigned long *time;
{
  struct scroll_bar *bar = XSCROLL_BAR (last_mouse_scroll_bar);
  ControlRef ch = SCROLL_BAR_CONTROL_REF (bar);
#if TARGET_API_MAC_CARBON
  WindowRef wp = GetControlOwner (ch);
#else
  WindowRef wp = (*ch)->contrlOwner;
#endif
  Point mouse_pos;
  struct frame *f = mac_window_to_frame (wp);
  int win_y, top_range;

#if TARGET_API_MAC_CARBON
  GetGlobalMouse (&mouse_pos);
  mouse_pos.h -= f->left_pos + FRAME_OUTER_TO_INNER_DIFF_X (f);
  mouse_pos.v -= f->top_pos + FRAME_OUTER_TO_INNER_DIFF_Y (f);
#else
  SetPortWindowPort (wp);
  GetMouse (&mouse_pos);
#endif

  win_y = mouse_pos.v - XINT (bar->top);
  top_range = VERTICAL_SCROLL_BAR_TOP_RANGE (f, XINT (bar->height));

  win_y -= VERTICAL_SCROLL_BAR_TOP_BORDER;

  win_y -= 24;

  if (! NILP (bar->dragging))
    win_y -= XINT (bar->dragging);

  if (win_y < 0)
    win_y = 0;
  if (win_y > top_range)
    win_y = top_range;

  *fp = f;
  *bar_window = bar->window;

  if (! NILP (bar->dragging))
    *part = scroll_bar_handle;
  else if (win_y < XINT (bar->start))
    *part = scroll_bar_above_handle;
  else if (win_y < XINT (bar->end) + VERTICAL_SCROLL_BAR_MIN_HANDLE)
    *part = scroll_bar_handle;
  else
    *part = scroll_bar_below_handle;

  XSETINT (*x, win_y);
  XSETINT (*y, top_range);

  f->mouse_moved = 0;
  last_mouse_scroll_bar = Qnil;

  *time = last_mouse_movement_time;
}


/* The screen has been cleared so we may have changed foreground or
   background colors, and the scroll bars may need to be redrawn.
   Clear out the scroll bars, and ask for expose events, so we can
   redraw them.  */

void
x_scroll_bar_clear (f)
     FRAME_PTR f;
{
  Lisp_Object bar;

  /* We can have scroll bars even if this is 0,
     if we just turned off scroll bar mode.
     But in that case we should not clear them.  */
  if (FRAME_HAS_VERTICAL_SCROLL_BARS (f))
    for (bar = FRAME_SCROLL_BARS (f); VECTORP (bar);
	 bar = XSCROLL_BAR (bar)->next)
      XSCROLL_BAR (bar)->redraw_needed_p = Qt;
}


/***********************************************************************
			       Tool-bars
 ***********************************************************************/
#if USE_MAC_TOOLBAR

/* In identifiers such as function/variable names, Emacs tool bar is
   referred to as `tool_bar', and Carbon HIToolbar as `toolbar'.  */

#define TOOLBAR_IDENTIFIER (CFSTR ("org.gnu.Emacs.toolbar"))
#define TOOLBAR_ICON_ITEM_IDENTIFIER (CFSTR ("org.gnu.Emacs.toolbar.icon"))

#define TOOLBAR_ITEM_COMMAND_ID_OFFSET 'Tb\0\0'
#define TOOLBAR_ITEM_COMMAND_ID_P(id)			\
  (((id) & ~0xffff) == TOOLBAR_ITEM_COMMAND_ID_OFFSET)
#define TOOLBAR_ITEM_COMMAND_ID_VALUE(id)	\
  ((id) - TOOLBAR_ITEM_COMMAND_ID_OFFSET)
#define TOOLBAR_ITEM_MAKE_COMMAND_ID(value)	\
  ((value) + TOOLBAR_ITEM_COMMAND_ID_OFFSET)

static int mac_event_to_emacs_modifiers P_ ((EventRef));
static void mac_handle_origin_change P_ ((struct frame *));
static OSStatus mac_handle_toolbar_command_event P_ ((EventHandlerCallRef,
						      EventRef, void *));

static void
mac_move_window_with_gravity (f, win_gravity, left, top)
     struct frame *f;
     int win_gravity;
     short left, top;
{
  Rect inner, outer;

  mac_get_window_bounds (f, &inner, &outer);

  switch (win_gravity)
    {
    case NorthWestGravity:
    case WestGravity:
    case SouthWestGravity:
      left += inner.left - outer.left;
      break;

    case NorthGravity:
    case CenterGravity:
    case SouthGravity:
      left += ((inner.left - outer.left) + (inner.right - outer.right)) / 2;
      break;

    case NorthEastGravity:
    case EastGravity:
    case SouthEastGravity:
      left += inner.right - outer.right;
      break;
    }

  switch (win_gravity)
    {
    case NorthWestGravity:
    case NorthGravity:
    case NorthEastGravity:
      top += inner.top - outer.top;
      break;

    case WestGravity:
    case CenterGravity:
    case EastGravity:
      top += ((inner.top - outer.top) + (inner.bottom - outer.bottom)) / 2;
      break;

    case SouthWestGravity:
    case SouthGravity:
    case SouthEastGravity:
      top += inner.bottom - outer.bottom;
      break;
    }

  MoveWindow (FRAME_MAC_WINDOW (f), left, top, false);
}

static void
mac_get_window_origin_with_gravity (f, win_gravity, left, top)
     struct frame *f;
     int win_gravity;
     short *left, *top;
{
  Rect inner, outer;

  mac_get_window_bounds (f, &inner, &outer);

  switch (win_gravity)
    {
    case NorthWestGravity:
    case WestGravity:
    case SouthWestGravity:
      *left = outer.left;
      break;

    case NorthGravity:
    case CenterGravity:
    case SouthGravity:
      *left = outer.left + ((outer.right - outer.left)
			    - (inner.right - inner.left)) / 2;
      break;

    case NorthEastGravity:
    case EastGravity:
    case SouthEastGravity:
      *left = outer.right - (inner.right - inner.left);
      break;
    }

  switch (win_gravity)
    {
    case NorthWestGravity:
    case NorthGravity:
    case NorthEastGravity:
      *top = outer.top;
      break;

    case WestGravity:
    case CenterGravity:
    case EastGravity:
      *top = outer.top + ((outer.bottom - outer.top)
			  - (inner.bottom - inner.top)) / 2;
      break;

    case SouthWestGravity:
    case SouthGravity:
    case SouthEastGravity:
      *top = outer.bottom - (inner.bottom - inner.top);
      break;
    }
}

static OSStatus
mac_handle_toolbar_event (next_handler, event, data)
     EventHandlerCallRef next_handler;
     EventRef event;
     void *data;
{
  OSStatus err, result = eventNotHandledErr;

  switch (GetEventKind (event))
    {
    case kEventToolbarGetDefaultIdentifiers:
      result = noErr;
      break;

    case kEventToolbarGetAllowedIdentifiers:
      {
	CFMutableArrayRef array;

	GetEventParameter (event, kEventParamMutableArray,
			   typeCFMutableArrayRef, NULL,
			   sizeof (CFMutableArrayRef), NULL, &array);
	CFArrayAppendValue (array, TOOLBAR_ICON_ITEM_IDENTIFIER);
	result = noErr;
      }
      break;

    case kEventToolbarCreateItemWithIdentifier:
      {
	CFStringRef identifier;
	HIToolbarItemRef item = NULL;

	GetEventParameter (event, kEventParamToolbarItemIdentifier,
			   typeCFStringRef, NULL,
			   sizeof (CFStringRef), NULL, &identifier);

	if (CFStringCompare (identifier, TOOLBAR_ICON_ITEM_IDENTIFIER, 0)
	    == kCFCompareEqualTo)
	  HIToolbarItemCreate (identifier,
			       kHIToolbarItemAllowDuplicates
			       | kHIToolbarItemCantBeRemoved, &item);

	if (item)
	  {
	    SetEventParameter (event, kEventParamToolbarItem,
			       typeHIToolbarItemRef,
			       sizeof (HIToolbarItemRef), &item);
	    result = noErr;
	  }
      }
      break;

    default:
      abort ();
    }

  return result;
}

static CGImageRef
mac_image_spec_to_cg_image (f, image)
     struct frame *f;
     Lisp_Object image;
{
  if (!valid_image_p (image))
    return NULL;
  else
    {
      int img_id = lookup_image (f, image);
      struct image *img = IMAGE_FROM_ID (f, img_id);

      prepare_image_for_display (f, img);

      return img->data.ptr_val;
    }
}

/* Create a tool bar for frame F.  */

static OSStatus
mac_create_frame_tool_bar (f)
     FRAME_PTR f;
{
  OSStatus err;
  HIToolbarRef toolbar;

  err = HIToolbarCreate (TOOLBAR_IDENTIFIER, kHIToolbarNoAttributes,
			 &toolbar);
  if (err == noErr)
    {
      static const EventTypeSpec specs[] =
	{{kEventClassToolbar, kEventToolbarGetDefaultIdentifiers},
	 {kEventClassToolbar, kEventToolbarGetAllowedIdentifiers},
	 {kEventClassToolbar, kEventToolbarCreateItemWithIdentifier}};

      err = InstallEventHandler (HIObjectGetEventTarget (toolbar),
				 mac_handle_toolbar_event,
				 GetEventTypeCount (specs), specs,
				 f, NULL);
    }

  if (err == noErr)
    err = HIToolbarSetDisplayMode (toolbar, kHIToolbarDisplayModeIconOnly);
  if (err == noErr)
    {
      static const EventTypeSpec specs[] =
	{{kEventClassCommand, kEventCommandProcess}};

      err = InstallWindowEventHandler (FRAME_MAC_WINDOW (f),
				       mac_handle_toolbar_command_event,
				       GetEventTypeCount (specs),
				       specs, f, NULL);
    }
  if (err == noErr)
    err = SetWindowToolbar (FRAME_MAC_WINDOW (f), toolbar);

  if (toolbar)
    CFRelease (toolbar);

  return err;
}

/* Update the tool bar for frame F.  Add new buttons and remove old.  */

void
update_frame_tool_bar (f)
     FRAME_PTR f;
{
  HIToolbarRef toolbar = NULL;
  short left, top;
  CFArrayRef old_items = NULL;
  CFIndex old_count;
  int i, pos, win_gravity = f->output_data.mac->toolbar_win_gravity;
  struct mac_display_info *dpyinfo = FRAME_MAC_DISPLAY_INFO (f);

  BLOCK_INPUT;

  GetWindowToolbar (FRAME_MAC_WINDOW (f), &toolbar);
  if (toolbar == NULL)
    {
      mac_create_frame_tool_bar (f);
      GetWindowToolbar (FRAME_MAC_WINDOW (f), &toolbar);
      if (toolbar == NULL)
	goto out;
      if (win_gravity >= NorthWestGravity && win_gravity <= SouthEastGravity)
	mac_get_window_origin_with_gravity (f, win_gravity, &left, &top);
    }

  HIToolbarCopyItems (toolbar, &old_items);
  if (old_items == NULL)
    goto out;

  old_count = CFArrayGetCount (old_items);
  pos = 0;
  for (i = 0; i < f->n_tool_bar_items; ++i)
    {
#define PROP(IDX) AREF (f->tool_bar_items, i * TOOL_BAR_ITEM_NSLOTS + (IDX))

      int enabled_p = !NILP (PROP (TOOL_BAR_ITEM_ENABLED_P));
      int selected_p = !NILP (PROP (TOOL_BAR_ITEM_SELECTED_P));
      int idx;
      Lisp_Object image;
      CGImageRef cg_image;
      CFStringRef label;
      HIToolbarItemRef item;

      /* If image is a vector, choose the image according to the
	 button state.  */
      image = PROP (TOOL_BAR_ITEM_IMAGES);
      if (VECTORP (image))
	{
	  if (enabled_p)
	    idx = (selected_p
		   ? TOOL_BAR_IMAGE_ENABLED_SELECTED
		   : TOOL_BAR_IMAGE_ENABLED_DESELECTED);
	  else
	    idx = (selected_p
		   ? TOOL_BAR_IMAGE_DISABLED_SELECTED
		   : TOOL_BAR_IMAGE_DISABLED_DESELECTED);

	  xassert (ASIZE (image) >= idx);
	  image = AREF (image, idx);
	}
      else
	idx = -1;

      cg_image = mac_image_spec_to_cg_image (f, image);
      /* Ignore invalid image specifications.  */
      if (cg_image == NULL)
	continue;

      label = cfstring_create_with_string (PROP (TOOL_BAR_ITEM_CAPTION));
      if (label == NULL)
	label = CFSTR ("");

      if (pos < old_count)
	{
	  CGImageRef old_cg_image = NULL;
	  CFStringRef old_label = NULL;
	  Boolean old_enabled_p;

	  item = (HIToolbarItemRef) CFArrayGetValueAtIndex (old_items, pos);

	  HIToolbarItemCopyImage (item, &old_cg_image);
	  if (cg_image != old_cg_image)
	    HIToolbarItemSetImage (item, cg_image);
	  CGImageRelease (old_cg_image);

	  HIToolbarItemCopyLabel (item, &old_label);
	  if (CFStringCompare (label, old_label, 0) != kCFCompareEqualTo)
	    HIToolbarItemSetLabel (item, label);
	  CFRelease (old_label);

	  old_enabled_p = HIToolbarItemIsEnabled (item);
	  if ((enabled_p || idx >= 0) != old_enabled_p)
	    HIToolbarItemSetEnabled (item, (enabled_p || idx >= 0));
	}
      else
	{
	  item = NULL;
	  HIToolbarCreateItemWithIdentifier (toolbar,
					     TOOLBAR_ICON_ITEM_IDENTIFIER,
					     NULL, &item);
	  if (item)
	    {
	      HIToolbarItemSetImage (item, cg_image);
	      HIToolbarItemSetLabel (item, label);
	      HIToolbarItemSetEnabled (item, (enabled_p || idx >= 0));
	      HIToolbarAppendItem (toolbar, item);
	      CFRelease (item);
	    }
	}

      CFRelease (label);
      if (item)
	{
	  HIToolbarItemSetCommandID (item, TOOLBAR_ITEM_MAKE_COMMAND_ID (i));
	  pos++;
	}
    }

  CFRelease (old_items);

  while (pos < old_count)
    HIToolbarRemoveItemAtIndex (toolbar, --old_count);

  ShowHideWindowToolbar (FRAME_MAC_WINDOW (f), true,
			 !win_gravity && f == mac_focus_frame (dpyinfo));
  /* Mac OS X 10.3 does not issue kEventWindowBoundsChanged events on
     toolbar visibility change.  */
  mac_handle_origin_change (f);
  if (win_gravity >= NorthWestGravity && win_gravity <= SouthEastGravity)
    {
      mac_move_window_with_gravity (f, win_gravity, left, top);
      /* If the title bar is completely outside the screen, adjust the
	 position. */
      ConstrainWindowToScreen (FRAME_MAC_WINDOW (f), kWindowTitleBarRgn,
			       kWindowConstrainMoveRegardlessOfFit
			       | kWindowConstrainAllowPartial, NULL, NULL);
      f->output_data.mac->toolbar_win_gravity = 0;
    }

 out:
  UNBLOCK_INPUT;
}

/* Hide the tool bar on frame F.  Unlike the counterpart on GTK+, it
   doesn't deallocate the resources.  */

void
free_frame_tool_bar (f)
     FRAME_PTR f;
{
  if (IsWindowToolbarVisible (FRAME_MAC_WINDOW (f)))
    {
      struct mac_display_info *dpyinfo = FRAME_MAC_DISPLAY_INFO (f);

      BLOCK_INPUT;
      ShowHideWindowToolbar (FRAME_MAC_WINDOW (f), false,
			     (NILP (Fsymbol_value
				    (intern ("frame-notice-user-settings")))
			      && f == mac_focus_frame (dpyinfo)));
      /* Mac OS X 10.3 does not issue kEventWindowBoundsChanged events
	 on toolbar visibility change.  */
      mac_handle_origin_change (f);
      UNBLOCK_INPUT;
    }
}

static void
mac_tool_bar_note_mouse_movement (f, event)
     struct frame *f;
     EventRef event;
{
  OSStatus err;
  struct mac_display_info *dpyinfo = FRAME_MAC_DISPLAY_INFO (f);
  int mouse_down_p;
  HIViewRef item_view;
  UInt32 command_id;

  mouse_down_p = (dpyinfo->grabbed
		  && f == last_mouse_frame
		  && FRAME_LIVE_P (f));
  if (mouse_down_p)
    return;

  err = HIViewGetViewForMouseEvent (HIViewGetRoot (FRAME_MAC_WINDOW (f)),
				    event, &item_view);
  /* This doesn't work on Mac OS X 10.2.  On Mac OS X 10.3 and 10.4, a
     toolbar item view seems to have the same command ID with that of
     the toolbar item.  */
  if (err == noErr)
    err = GetControlCommandID (item_view, &command_id);
  if (err == noErr && TOOLBAR_ITEM_COMMAND_ID_P (command_id))
    {
      int i = TOOLBAR_ITEM_COMMAND_ID_VALUE (command_id);

      if (i < f->n_tool_bar_items)
	{
	  HIRect bounds;
	  HIViewRef content_view;

	  err = HIViewGetBounds (item_view, &bounds);
	  if (err == noErr)
	    err = HIViewFindByID (HIViewGetRoot (FRAME_MAC_WINDOW (f)),
				  kHIViewWindowContentID, &content_view);
	  if (err == noErr)
	    err = HIViewConvertRect (&bounds, item_view, content_view);
	  if (err == noErr)
	    SetRect (&last_mouse_glyph,
		     CGRectGetMinX (bounds), CGRectGetMinY (bounds),
		     CGRectGetMaxX (bounds), CGRectGetMaxY (bounds));

	  help_echo_object = help_echo_window = Qnil;
	  help_echo_pos = -1;
	  help_echo_string = PROP (TOOL_BAR_ITEM_HELP);
	  if (NILP (help_echo_string))
	    help_echo_string = PROP (TOOL_BAR_ITEM_CAPTION);
	}
    }
}

static OSStatus
mac_handle_toolbar_command_event (next_handler, event, data)
     EventHandlerCallRef next_handler;
     EventRef event;
     void *data;
{
  OSStatus err, result = eventNotHandledErr;
  struct frame *f = (struct frame *) data;
  HICommand command;

  err = GetEventParameter (event, kEventParamDirectObject,
			   typeHICommand, NULL,
			   sizeof (HICommand), NULL, &command);
  if (err != noErr)
    return result;

  switch (GetEventKind (event))
    {
    case kEventCommandProcess:
      if (!TOOLBAR_ITEM_COMMAND_ID_P (command.commandID))
	result = CallNextEventHandler (next_handler, event);
      else
	{
	  int i = TOOLBAR_ITEM_COMMAND_ID_VALUE (command.commandID);

	  if (i < f->n_tool_bar_items
	      && !NILP (PROP (TOOL_BAR_ITEM_ENABLED_P)))
	    {
	      Lisp_Object frame;
	      struct input_event buf;

	      EVENT_INIT (buf);

	      XSETFRAME (frame, f);
	      buf.kind = TOOL_BAR_EVENT;
	      buf.frame_or_window = frame;
	      buf.arg = frame;
	      kbd_buffer_store_event (&buf);

	      buf.kind = TOOL_BAR_EVENT;
	      buf.frame_or_window = frame;
	      buf.arg = PROP (TOOL_BAR_ITEM_KEY);
	      buf.modifiers = mac_event_to_emacs_modifiers (event);
	      kbd_buffer_store_event (&buf);

	      result = noErr;
	    }
	}
      break;

    default:
      abort ();
    }
#undef PROP

  return result;
}
#endif	/* USE_MAC_TOOLBAR */


/***********************************************************************
			     Text Cursor
 ***********************************************************************/

/* Set clipping for output in glyph row ROW.  W is the window in which
   we operate.  GC is the graphics context to set clipping in.

   ROW may be a text row or, e.g., a mode line.  Text rows must be
   clipped to the interior of the window dedicated to text display,
   mode lines must be clipped to the whole window.  */

static void
x_clip_to_row (w, row, area, gc)
     struct window *w;
     struct glyph_row *row;
     int area;
     GC gc;
{
  struct frame *f = XFRAME (WINDOW_FRAME (w));
  Rect clip_rect;
  int window_x, window_y, window_width;

  window_box (w, area, &window_x, &window_y, &window_width, 0);

  clip_rect.left = window_x;
  clip_rect.top = WINDOW_TO_FRAME_PIXEL_Y (w, row->y);
  clip_rect.top = max (clip_rect.top, window_y);
  clip_rect.right = clip_rect.left + window_width;
  clip_rect.bottom = clip_rect.top + row->visible_height;

  mac_set_clip_rectangles (FRAME_MAC_DISPLAY (f), gc, &clip_rect, 1);
}


/* Draw a hollow box cursor on window W in glyph row ROW.  */

static void
x_draw_hollow_cursor (w, row)
     struct window *w;
     struct glyph_row *row;
{
  struct frame *f = XFRAME (WINDOW_FRAME (w));
  struct mac_display_info *dpyinfo = FRAME_MAC_DISPLAY_INFO (f);
  Display *dpy = FRAME_MAC_DISPLAY (f);
  int x, y, wd, h;
  XGCValues xgcv;
  struct glyph *cursor_glyph;
  GC gc;

  /* Get the glyph the cursor is on.  If we can't tell because
     the current matrix is invalid or such, give up.  */
  cursor_glyph = get_phys_cursor_glyph (w);
  if (cursor_glyph == NULL)
    return;

  /* Compute frame-relative coordinates for phys cursor.  */
  get_phys_cursor_geometry (w, row, cursor_glyph, &x, &y, &h);
  wd = w->phys_cursor_width;

  /* The foreground of cursor_gc is typically the same as the normal
     background color, which can cause the cursor box to be invisible.  */
  xgcv.foreground = f->output_data.mac->cursor_pixel;
  if (dpyinfo->scratch_cursor_gc)
    XChangeGC (dpy, dpyinfo->scratch_cursor_gc, GCForeground, &xgcv);
  else
    dpyinfo->scratch_cursor_gc = XCreateGC (dpy, FRAME_MAC_WINDOW (f),
					    GCForeground, &xgcv);
  gc = dpyinfo->scratch_cursor_gc;

  /* Set clipping, draw the rectangle, and reset clipping again.  */
  x_clip_to_row (w, row, TEXT_AREA, gc);
  mac_draw_rectangle (f, gc, x, y, wd, h - 1);
  mac_reset_clip_rectangles (dpy, gc);
}


/* Draw a bar cursor on window W in glyph row ROW.

   Implementation note: One would like to draw a bar cursor with an
   angle equal to the one given by the font property XA_ITALIC_ANGLE.
   Unfortunately, I didn't find a font yet that has this property set.
   --gerd.  */

static void
x_draw_bar_cursor (w, row, width, kind)
     struct window *w;
     struct glyph_row *row;
     int width;
     enum text_cursor_kinds kind;
{
  struct frame *f = XFRAME (w->frame);
  struct glyph *cursor_glyph;

  /* If cursor is out of bounds, don't draw garbage.  This can happen
     in mini-buffer windows when switching between echo area glyphs
     and mini-buffer.  */
  cursor_glyph = get_phys_cursor_glyph (w);
  if (cursor_glyph == NULL)
    return;

  /* If on an image, draw like a normal cursor.  That's usually better
     visible than drawing a bar, esp. if the image is large so that
     the bar might not be in the window.  */
  if (cursor_glyph->type == IMAGE_GLYPH)
    {
      struct glyph_row *row;
      row = MATRIX_ROW (w->current_matrix, w->phys_cursor.vpos);
      draw_phys_cursor_glyph (w, row, DRAW_CURSOR);
    }
  else
    {
      Display *dpy = FRAME_MAC_DISPLAY (f);
      Window window = FRAME_MAC_WINDOW (f);
      GC gc = FRAME_MAC_DISPLAY_INFO (f)->scratch_cursor_gc;
      unsigned long mask = GCForeground | GCBackground;
      struct face *face = FACE_FROM_ID (f, cursor_glyph->face_id);
      XGCValues xgcv;

      /* If the glyph's background equals the color we normally draw
	 the bar cursor in, the bar cursor in its normal color is
	 invisible.  Use the glyph's foreground color instead in this
	 case, on the assumption that the glyph's colors are chosen so
	 that the glyph is legible.  */
      if (face->background == f->output_data.mac->cursor_pixel)
	xgcv.background = xgcv.foreground = face->foreground;
      else
	xgcv.background = xgcv.foreground = f->output_data.mac->cursor_pixel;

      if (gc)
	XChangeGC (dpy, gc, mask, &xgcv);
      else
	{
	  gc = XCreateGC (dpy, window, mask, &xgcv);
	  FRAME_MAC_DISPLAY_INFO (f)->scratch_cursor_gc = gc;
	}

      if (width < 0)
	width = FRAME_CURSOR_WIDTH (f);
      width = min (cursor_glyph->pixel_width, width);

      w->phys_cursor_width = width;
      x_clip_to_row (w, row, TEXT_AREA, gc);

      if (kind == BAR_CURSOR)
	mac_fill_rectangle (f, gc,
			    WINDOW_TEXT_TO_FRAME_PIXEL_X (w, w->phys_cursor.x),
			    WINDOW_TO_FRAME_PIXEL_Y (w, w->phys_cursor.y),
			    width, row->height);
      else
	mac_fill_rectangle (f, gc,
			    WINDOW_TEXT_TO_FRAME_PIXEL_X (w, w->phys_cursor.x),
			    WINDOW_TO_FRAME_PIXEL_Y (w, w->phys_cursor.y +
						     row->height - width),
			    cursor_glyph->pixel_width,
			    width);

      mac_reset_clip_rectangles (f, gc);
    }
}


/* RIF: Define cursor CURSOR on frame F.  */

static void
mac_define_frame_cursor (f, cursor)
     struct frame *f;
     Cursor cursor;
{
  struct mac_display_info *dpyinfo = FRAME_MAC_DISPLAY_INFO (f);

  if (dpyinfo->x_focus_frame == f)
    SetThemeCursor (cursor);
}


/* RIF: Clear area on frame F.  */

static void
mac_clear_frame_area (f, x, y, width, height)
     struct frame *f;
     int x, y, width, height;
{
  mac_clear_area (f, x, y, width, height);
}


/* RIF: Draw cursor on window W.  */

static void
mac_draw_window_cursor (w, glyph_row, x, y, cursor_type, cursor_width, on_p, active_p)
     struct window *w;
     struct glyph_row *glyph_row;
     int x, y;
     int cursor_type, cursor_width;
     int on_p, active_p;
{
  if (on_p)
    {
      w->phys_cursor_type = cursor_type;
      w->phys_cursor_on_p = 1;

      if (glyph_row->exact_window_width_line_p
	  && w->phys_cursor.hpos >= glyph_row->used[TEXT_AREA])
	{
	  glyph_row->cursor_in_fringe_p = 1;
	  draw_fringe_bitmap (w, glyph_row, 0);
	}
      else
      switch (cursor_type)
	{
	case HOLLOW_BOX_CURSOR:
	  x_draw_hollow_cursor (w, glyph_row);
	  break;

	case FILLED_BOX_CURSOR:
	  draw_phys_cursor_glyph (w, glyph_row, DRAW_CURSOR);
	  break;

	case BAR_CURSOR:
	  x_draw_bar_cursor (w, glyph_row, cursor_width, BAR_CURSOR);
	  break;

	case HBAR_CURSOR:
	  x_draw_bar_cursor (w, glyph_row, cursor_width, HBAR_CURSOR);
	  break;

	case NO_CURSOR:
	  w->phys_cursor_width = 0;
	  break;

	default:
	  abort ();
	}
    }
}


/* Icons.  */

#if 0 /* MAC_TODO: no icon support yet.  */
int
x_bitmap_icon (f, icon)
     struct frame *f;
     Lisp_Object icon;
{
  HANDLE hicon;

  if (FRAME_W32_WINDOW (f) == 0)
    return 1;

  if (NILP (icon))
    hicon = LoadIcon (hinst, EMACS_CLASS);
  else if (STRINGP (icon))
    hicon = LoadImage (NULL, (LPCTSTR) SDATA (icon), IMAGE_ICON, 0, 0,
		       LR_DEFAULTSIZE | LR_LOADFROMFILE);
  else if (SYMBOLP (icon))
    {
      LPCTSTR name;

      if (EQ (icon, intern ("application")))
	name = (LPCTSTR) IDI_APPLICATION;
      else if (EQ (icon, intern ("hand")))
	name = (LPCTSTR) IDI_HAND;
      else if (EQ (icon, intern ("question")))
	name = (LPCTSTR) IDI_QUESTION;
      else if (EQ (icon, intern ("exclamation")))
	name = (LPCTSTR) IDI_EXCLAMATION;
      else if (EQ (icon, intern ("asterisk")))
	name = (LPCTSTR) IDI_ASTERISK;
      else if (EQ (icon, intern ("winlogo")))
	name = (LPCTSTR) IDI_WINLOGO;
      else
	return 1;

      hicon = LoadIcon (NULL, name);
    }
  else
    return 1;

  if (hicon == NULL)
    return 1;

  PostMessage (FRAME_W32_WINDOW (f), WM_SETICON, (WPARAM) ICON_BIG,
               (LPARAM) hicon);

  return 0;
}
#endif /* MAC_TODO */

/************************************************************************
			  Handling X errors
 ************************************************************************/

/* Display Error Handling functions not used on W32. Listing them here
   helps diff stay in step when comparing w32term.c with xterm.c.

x_error_catcher (display, error)
x_catch_errors (dpy)
x_catch_errors_unwind (old_val)
x_check_errors (dpy, format)
x_had_errors_p (dpy)
x_clear_errors (dpy)
x_uncatch_errors (dpy, count)
x_trace_wire ()
x_connection_signal (signalnum)
x_connection_closed (dpy, error_message)
x_error_quitter (display, error)
x_error_handler (display, error)
x_io_error_quitter (display)

 */


/* Changing the font of the frame.  */

/* Give frame F the font named FONTNAME as its default font, and
   return the full name of that font.  FONTNAME may be a wildcard
   pattern; in that case, we choose some font that fits the pattern.
   The return value shows which font we chose.  */

Lisp_Object
x_new_font (f, fontname)
     struct frame *f;
     register char *fontname;
{
  struct font_info *fontp
    = FS_LOAD_FONT (f, fontname);

  if (!fontp)
    return Qnil;

  if (FRAME_FONT (f) == (XFontStruct *) (fontp->font))
    /* This font is already set in frame F.  There's nothing more to
       do.  */
    return build_string (fontp->full_name);

  FRAME_FONT (f) = (XFontStruct *) (fontp->font);
  FRAME_BASELINE_OFFSET (f) = fontp->baseline_offset;
  FRAME_FONTSET (f) = -1;

  FRAME_COLUMN_WIDTH (f) = fontp->average_width;
  FRAME_SPACE_WIDTH (f) = fontp->space_width;
  FRAME_LINE_HEIGHT (f) = FONT_HEIGHT (FRAME_FONT (f));

  compute_fringe_widths (f, 1);

  /* Compute the scroll bar width in character columns.  */
  if (FRAME_CONFIG_SCROLL_BAR_WIDTH (f) > 0)
    {
      int wid = FRAME_COLUMN_WIDTH (f);
      FRAME_CONFIG_SCROLL_BAR_COLS (f)
	= (FRAME_CONFIG_SCROLL_BAR_WIDTH (f) + wid-1) / wid;
    }
  else
    {
      int wid = FRAME_COLUMN_WIDTH (f);
      FRAME_CONFIG_SCROLL_BAR_COLS (f) = (14 + wid - 1) / wid;
    }

  /* Now make the frame display the given font.  */
  if (FRAME_MAC_WINDOW (f) != 0)
    {
      XSetFont (FRAME_MAC_DISPLAY (f), f->output_data.mac->normal_gc,
		FRAME_FONT (f));
      XSetFont (FRAME_MAC_DISPLAY (f), f->output_data.mac->reverse_gc,
		FRAME_FONT (f));
      XSetFont (FRAME_MAC_DISPLAY (f), f->output_data.mac->cursor_gc,
		FRAME_FONT (f));

      /* Don't change the size of a tip frame; there's no point in
	 doing it because it's done in Fx_show_tip, and it leads to
	 problems because the tip frame has no widget.  */
      if (NILP (tip_frame) || XFRAME (tip_frame) != f)
        x_set_window_size (f, 0, FRAME_COLS (f), FRAME_LINES (f));
    }

  return build_string (fontp->full_name);
}

/* Give frame F the fontset named FONTSETNAME as its default fontset,
   and return the full name of that fontset.  FONTSETNAME may be a
   wildcard pattern; in that case, we choose some fontset that fits
   the pattern.  FONTSETNAME may be a font name for ASCII characters;
   in that case, we create a fontset from that font name.

   The return value shows which fontset we chose.
   If FONTSETNAME specifies the default fontset, return Qt.
   If an ASCII font in the specified fontset can't be loaded, return
   Qnil.  */

Lisp_Object
x_new_fontset (f, fontsetname)
     struct frame *f;
     Lisp_Object fontsetname;
{
  int fontset = fs_query_fontset (fontsetname, 0);
  Lisp_Object result;

  if (fontset > 0 && FRAME_FONTSET(f) == fontset)
    /* This fontset is already set in frame F.  There's nothing more
       to do.  */
    return fontset_name (fontset);
  else if (fontset == 0)
    /* The default fontset can't be the default font.   */
    return Qt;

  if (fontset > 0)
    result = x_new_font (f, (SDATA (fontset_ascii (fontset))));
  else
    result = x_new_font (f, SDATA (fontsetname));

  if (!STRINGP (result))
    /* Can't load ASCII font.  */
    return Qnil;

  if (fontset < 0)
    fontset = new_fontset_from_font_name (result);

  /* Since x_new_font doesn't update any fontset information, do it now.  */
  FRAME_FONTSET (f) = fontset;

  return fontset_name (fontset);
}


/***********************************************************************
	TODO: W32 Input Methods
 ***********************************************************************/
/* Listing missing functions from xterm.c helps diff stay in step.

xim_destroy_callback (xim, client_data, call_data)
xim_open_dpy (dpyinfo, resource_name)
struct xim_inst_t
xim_instantiate_callback (display, client_data, call_data)
xim_initialize (dpyinfo, resource_name)
xim_close_dpy (dpyinfo)

 */


void
mac_get_window_bounds (f, inner, outer)
     struct frame *f;
     Rect *inner, *outer;
{
#if TARGET_API_MAC_CARBON
  GetWindowBounds (FRAME_MAC_WINDOW (f), kWindowContentRgn, inner);
  GetWindowBounds (FRAME_MAC_WINDOW (f), kWindowStructureRgn, outer);
#else /* not TARGET_API_MAC_CARBON */
  RgnHandle region = NewRgn ();

  GetWindowRegion (FRAME_MAC_WINDOW (f), kWindowContentRgn, region);
  *inner = (*region)->rgnBBox;
  GetWindowRegion (FRAME_MAC_WINDOW (f), kWindowStructureRgn, region);
  *outer = (*region)->rgnBBox;
  DisposeRgn (region);
#endif /* not TARGET_API_MAC_CARBON */
}

static void
mac_handle_origin_change (f)
     struct frame *f;
{
  x_real_positions (f, &f->left_pos, &f->top_pos);
}

static void
mac_handle_size_change (f, pixelwidth, pixelheight)
     struct frame *f;
     int pixelwidth, pixelheight;
{
  int cols, rows;

  cols = FRAME_PIXEL_WIDTH_TO_TEXT_COLS (f, pixelwidth);
  rows = FRAME_PIXEL_HEIGHT_TO_TEXT_LINES (f, pixelheight);

  if (cols != FRAME_COLS (f)
      || rows != FRAME_LINES (f)
      || pixelwidth != FRAME_PIXEL_WIDTH (f)
      || pixelheight != FRAME_PIXEL_HEIGHT (f))
    {
      /* We pass 1 for DELAY since we can't run Lisp code inside of
	 a BLOCK_INPUT.  */
      change_frame_size (f, rows, cols, 0, 1, 0);
      FRAME_PIXEL_WIDTH (f) = pixelwidth;
      FRAME_PIXEL_HEIGHT (f) = pixelheight;

      /* If cursor was outside the new size, mark it as off.  */
      mark_window_cursors_off (XWINDOW (f->root_window));

      /* Clear out any recollection of where the mouse highlighting
	 was, since it might be in a place that's outside the new
	 frame size.  Actually checking whether it is outside is a
	 pain in the neck, so don't try--just let the highlighting be
	 done afresh with new size.  */
      cancel_mouse_face (f);

#if TARGET_API_MAC_CARBON
      if (f->output_data.mac->hourglass_control)
	{
#if USE_CG_DRAWING
	  mac_prepare_for_quickdraw (f);
#endif
	  MoveControl (f->output_data.mac->hourglass_control,
		       pixelwidth - HOURGLASS_WIDTH, 0);
	}
#endif
    }
}


/* Calculate the absolute position in frame F
   from its current recorded position values and gravity.  */

void
x_calc_absolute_position (f)
     struct frame *f;
{
  int flags = f->size_hint_flags;
  Rect inner, outer;

  /* We have nothing to do if the current position
     is already for the top-left corner.  */
  if (! ((flags & XNegative) || (flags & YNegative)))
    return;

  /* Find the offsets of the outside upper-left corner of
     the inner window, with respect to the outer window.  */
  BLOCK_INPUT;
  mac_get_window_bounds (f, &inner, &outer);
  UNBLOCK_INPUT;

  /* Treat negative positions as relative to the leftmost bottommost
     position that fits on the screen.  */
  if (flags & XNegative)
    f->left_pos += (FRAME_MAC_DISPLAY_INFO (f)->width
		    - (outer.right - outer.left));

  if (flags & YNegative)
    f->top_pos += (FRAME_MAC_DISPLAY_INFO (f)->height
		   - (outer.bottom - outer.top));

  /* The left_pos and top_pos
     are now relative to the top and left screen edges,
     so the flags should correspond.  */
  f->size_hint_flags &= ~ (XNegative | YNegative);
}

/* CHANGE_GRAVITY is 1 when calling from Fset_frame_position,
   to really change the position, and 0 when calling from
   x_make_frame_visible (in that case, XOFF and YOFF are the current
   position values).  It is -1 when calling from x_set_frame_parameters,
   which means, do adjust for borders but don't change the gravity.  */

void
x_set_offset (f, xoff, yoff, change_gravity)
     struct frame *f;
     register int xoff, yoff;
     int change_gravity;
{
  if (change_gravity > 0)
    {
      f->top_pos = yoff;
      f->left_pos = xoff;
      f->size_hint_flags &= ~ (XNegative | YNegative);
      if (xoff < 0)
	f->size_hint_flags |= XNegative;
      if (yoff < 0)
	f->size_hint_flags |= YNegative;
      f->win_gravity = NorthWestGravity;
    }
  x_calc_absolute_position (f);

  BLOCK_INPUT;
  x_wm_set_size_hint (f, (long) 0, 0);

#if TARGET_API_MAC_CARBON
  MoveWindowStructure (FRAME_MAC_WINDOW (f), f->left_pos, f->top_pos);
  /* If the title bar is completely outside the screen, adjust the
     position. */
  ConstrainWindowToScreen (FRAME_MAC_WINDOW (f), kWindowTitleBarRgn,
			   kWindowConstrainMoveRegardlessOfFit
			   | kWindowConstrainAllowPartial, NULL, NULL);
  if (!NILP (tip_frame) && XFRAME (tip_frame) == f)
    mac_handle_origin_change (f);
#else
  {
    Rect inner, outer, screen_rect, dummy;
    RgnHandle region = NewRgn ();

    mac_get_window_bounds (f, &inner, &outer);
    f->x_pixels_diff = inner.left - outer.left;
    f->y_pixels_diff = inner.top - outer.top;
    MoveWindow (FRAME_MAC_WINDOW (f), f->left_pos + f->x_pixels_diff,
		f->top_pos + f->y_pixels_diff, false);

    /* If the title bar is completely outside the screen, adjust the
       position.  The variable `outer' holds the title bar rectangle.
       The variable `inner' holds slightly smaller one than `outer',
       so that the calculation of overlapping may not become too
       strict.  */
    GetWindowRegion (FRAME_MAC_WINDOW (f), kWindowTitleBarRgn, region);
    outer = (*region)->rgnBBox;
    DisposeRgn (region);
    inner = outer;
    InsetRect (&inner, 8, 8);
    screen_rect = qd.screenBits.bounds;
    screen_rect.top += GetMBarHeight ();

    if (!SectRect (&inner, &screen_rect, &dummy))
      {
	if (inner.right <= screen_rect.left)
	  f->left_pos = screen_rect.left;
	else if (inner.left >= screen_rect.right)
	  f->left_pos = screen_rect.right - (outer.right - outer.left);

	if (inner.bottom <= screen_rect.top)
	  f->top_pos = screen_rect.top;
	else if (inner.top >= screen_rect.bottom)
	  f->top_pos = screen_rect.bottom - (outer.bottom - outer.top);

	MoveWindow (FRAME_MAC_WINDOW (f), f->left_pos + f->x_pixels_diff,
		    f->top_pos + f->y_pixels_diff, false);
      }
  }
#endif

  UNBLOCK_INPUT;
}

/* Call this to change the size of frame F's x-window.
   If CHANGE_GRAVITY is 1, we change to top-left-corner window gravity
   for this size change and subsequent size changes.
   Otherwise we leave the window gravity unchanged.  */

void
x_set_window_size (f, change_gravity, cols, rows)
     struct frame *f;
     int change_gravity;
     int cols, rows;
{
  int pixelwidth, pixelheight;

  BLOCK_INPUT;

  check_frame_size (f, &rows, &cols);
  f->scroll_bar_actual_width
    = FRAME_SCROLL_BAR_COLS (f) * FRAME_COLUMN_WIDTH (f);

  compute_fringe_widths (f, 0);

  pixelwidth = FRAME_TEXT_COLS_TO_PIXEL_WIDTH (f, cols);
  pixelheight = FRAME_TEXT_LINES_TO_PIXEL_HEIGHT (f, rows);

  f->win_gravity = NorthWestGravity;
  x_wm_set_size_hint (f, (long) 0, 0);

  SizeWindow (FRAME_MAC_WINDOW (f), pixelwidth, pixelheight, 0);

#if TARGET_API_MAC_CARBON
  if (!NILP (tip_frame) && f == XFRAME (tip_frame))
#endif
    mac_handle_size_change (f, pixelwidth, pixelheight);

  if (f->output_data.mac->internal_border_width
      != FRAME_INTERNAL_BORDER_WIDTH (f))
    {
      mac_clear_window (f);
      f->output_data.mac->internal_border_width
	= FRAME_INTERNAL_BORDER_WIDTH (f);
    }

  SET_FRAME_GARBAGED (f);

  UNBLOCK_INPUT;
}

/* Mouse warping.  */

void x_set_mouse_pixel_position (struct frame *f, int pix_x, int pix_y);

void
x_set_mouse_position (f, x, y)
     struct frame *f;
     int x, y;
{
  int pix_x, pix_y;

  pix_x = FRAME_COL_TO_PIXEL_X (f, x) + FRAME_COLUMN_WIDTH (f) / 2;
  pix_y = FRAME_LINE_TO_PIXEL_Y (f, y) + FRAME_LINE_HEIGHT (f) / 2;

  if (pix_x < 0) pix_x = 0;
  if (pix_x > FRAME_PIXEL_WIDTH (f)) pix_x = FRAME_PIXEL_WIDTH (f);

  if (pix_y < 0) pix_y = 0;
  if (pix_y > FRAME_PIXEL_HEIGHT (f)) pix_y = FRAME_PIXEL_HEIGHT (f);

  x_set_mouse_pixel_position (f, pix_x, pix_y);
}

void
x_set_mouse_pixel_position (f, pix_x, pix_y)
     struct frame *f;
     int pix_x, pix_y;
{
#ifdef MAC_OSX
  pix_x += f->left_pos + FRAME_OUTER_TO_INNER_DIFF_X (f);
  pix_y += f->top_pos + FRAME_OUTER_TO_INNER_DIFF_Y (f);

  BLOCK_INPUT;
  CGWarpMouseCursorPosition (CGPointMake (pix_x, pix_y));
  UNBLOCK_INPUT;
#else
#if 0 /* MAC_TODO: LMSetMouseLocation and CursorDeviceMoveTo are non-Carbon */
  BLOCK_INPUT;

  XWarpPointer (FRAME_X_DISPLAY (f), None, FRAME_X_WINDOW (f),
		0, 0, 0, 0, pix_x, pix_y);
  UNBLOCK_INPUT;
#endif
#endif
}

/* focus shifting, raising and lowering.  */

void
x_focus_on_frame (f)
     struct frame *f;
{
#if 0  /* This proves to be unpleasant.  */
  x_raise_frame (f);
#endif
#if 0
  /* I don't think that the ICCCM allows programs to do things like this
     without the interaction of the window manager.  Whatever you end up
     doing with this code, do it to x_unfocus_frame too.  */
  XSetInputFocus (FRAME_X_DISPLAY (f), FRAME_X_WINDOW (f),
		  RevertToPointerRoot, CurrentTime);
#endif /* ! 0 */
}

void
x_unfocus_frame (f)
     struct frame *f;
{
}

/* Raise frame F.  */

void
x_raise_frame (f)
     struct frame *f;
{
  if (f->async_visible)
    {
      BLOCK_INPUT;
      BringToFront (FRAME_MAC_WINDOW (f));
      UNBLOCK_INPUT;
    }
}

/* Lower frame F.  */

void
x_lower_frame (f)
     struct frame *f;
{
  if (f->async_visible)
    {
      BLOCK_INPUT;
      SendBehind (FRAME_MAC_WINDOW (f), NULL);
      UNBLOCK_INPUT;
    }
}

static void
XTframe_raise_lower (f, raise_flag)
     FRAME_PTR f;
     int raise_flag;
{
  if (raise_flag)
    x_raise_frame (f);
  else
    x_lower_frame (f);
}

/* Change of visibility.  */

static void
mac_handle_visibility_change (f)
     struct frame *f;
{
  WindowRef wp = FRAME_MAC_WINDOW (f);
  int visible = 0, iconified = 0;
  struct input_event buf;

  if (IsWindowVisible (wp))
    {
      if (IsWindowCollapsed (wp))
	iconified = 1;
      else
	visible = 1;
    }

  if (!f->async_visible && visible)
    {
      if (f->iconified)
	{
	  /* wait_reading_process_output will notice this and update
	     the frame's display structures.  If we were made
	     invisible, we should not set garbaged, because that stops
	     redrawing on Update events.  */
	  SET_FRAME_GARBAGED (f);

	  EVENT_INIT (buf);
	  buf.kind = DEICONIFY_EVENT;
	  XSETFRAME (buf.frame_or_window, f);
	  buf.arg = Qnil;
	  kbd_buffer_store_event (&buf);
	}
      else if (! NILP (Vframe_list) && ! NILP (XCDR (Vframe_list)))
	/* Force a redisplay sooner or later to update the
	   frame titles in case this is the second frame.  */
	record_asynch_buffer_change ();
    }
  else if (f->async_visible && !visible)
    if (iconified)
      {
	EVENT_INIT (buf);
	buf.kind = ICONIFY_EVENT;
	XSETFRAME (buf.frame_or_window, f);
	buf.arg = Qnil;
	kbd_buffer_store_event (&buf);
      }

  f->async_visible = visible;
  f->async_iconified = iconified;
}

/* This tries to wait until the frame is really visible.
   However, if the window manager asks the user where to position
   the frame, this will return before the user finishes doing that.
   The frame will not actually be visible at that time,
   but it will become visible later when the window manager
   finishes with it.  */

void
x_make_frame_visible (f)
     struct frame *f;
{
  BLOCK_INPUT;

  if (! FRAME_VISIBLE_P (f))
    {
      /* We test FRAME_GARBAGED_P here to make sure we don't
	 call x_set_offset a second time
	 if we get to x_make_frame_visible a second time
	 before the window gets really visible.  */
      if (! FRAME_ICONIFIED_P (f)
	  && ! f->output_data.mac->asked_for_visible)
	x_set_offset (f, f->left_pos, f->top_pos, 0);

      f->output_data.mac->asked_for_visible = 1;

      CollapseWindow (FRAME_MAC_WINDOW (f), false);
      ShowWindow (FRAME_MAC_WINDOW (f));
    }

  XFlush (FRAME_MAC_DISPLAY (f));

  /* Synchronize to ensure Emacs knows the frame is visible
     before we do anything else.  We do this loop with input not blocked
     so that incoming events are handled.  */
  {
    Lisp_Object frame;
    int count;

    /* This must come after we set COUNT.  */
    UNBLOCK_INPUT;

    XSETFRAME (frame, f);

    /* Wait until the frame is visible.  Process X events until a
       MapNotify event has been seen, or until we think we won't get a
       MapNotify at all..  */
    for (count = input_signal_count + 10;
	 input_signal_count < count && !FRAME_VISIBLE_P (f);)
      {
	/* Force processing of queued events.  */
	x_sync (f);

	/* Machines that do polling rather than SIGIO have been
	   observed to go into a busy-wait here.  So we'll fake an
	   alarm signal to let the handler know that there's something
	   to be read.  We used to raise a real alarm, but it seems
	   that the handler isn't always enabled here.  This is
	   probably a bug.  */
	if (input_polling_used ())
	  {
	    /* It could be confusing if a real alarm arrives while
	       processing the fake one.  Turn it off and let the
	       handler reset it.  */
	    extern void poll_for_input_1 P_ ((void));
	    int old_poll_suppress_count = poll_suppress_count;
	    poll_suppress_count = 1;
	    poll_for_input_1 ();
	    poll_suppress_count = old_poll_suppress_count;
	  }

	/* See if a MapNotify event has been processed.  */
	FRAME_SAMPLE_VISIBILITY (f);
      }
  }
}

/* Change from mapped state to withdrawn state.  */

/* Make the frame visible (mapped and not iconified).  */

void
x_make_frame_invisible (f)
     struct frame *f;
{
  /* A deactivate event does not occur when the last visible frame is
     made invisible.  So if we clear the highlight here, it will not
     be rehighlighted when it is made visible.  */
#if 0
  /* Don't keep the highlight on an invisible frame.  */
  if (FRAME_MAC_DISPLAY_INFO (f)->x_highlight_frame == f)
    FRAME_MAC_DISPLAY_INFO (f)->x_highlight_frame = 0;
#endif

  BLOCK_INPUT;

#if !TARGET_API_MAC_CARBON
  /* Before unmapping the window, update the WM_SIZE_HINTS property to claim
     that the current position of the window is user-specified, rather than
     program-specified, so that when the window is mapped again, it will be
     placed at the same location, without forcing the user to position it
     by hand again (they have already done that once for this window.)  */
  x_wm_set_size_hint (f, (long) 0, 1);
#endif

  HideWindow (FRAME_MAC_WINDOW (f));

  UNBLOCK_INPUT;

#if !TARGET_API_MAC_CARBON
  mac_handle_visibility_change (f);
#endif
}

/* Change window state from mapped to iconified.  */

void
x_iconify_frame (f)
     struct frame *f;
{
  OSStatus err;

  /* A deactivate event does not occur when the last visible frame is
     iconified.  So if we clear the highlight here, it will not be
     rehighlighted when it is deiconified.  */
#if 0
  /* Don't keep the highlight on an invisible frame.  */
  if (FRAME_MAC_DISPLAY_INFO (f)->x_highlight_frame == f)
    FRAME_MAC_DISPLAY_INFO (f)->x_highlight_frame = 0;
#endif

  if (f->async_iconified)
    return;

  BLOCK_INPUT;

  FRAME_SAMPLE_VISIBILITY (f);

  if (! FRAME_VISIBLE_P (f))
    ShowWindow (FRAME_MAC_WINDOW (f));

  err = CollapseWindow (FRAME_MAC_WINDOW (f), true);

  UNBLOCK_INPUT;

  if (err != noErr)
    error ("Can't notify window manager of iconification");

#if !TARGET_API_MAC_CARBON
  mac_handle_visibility_change (f);
#endif
}


/* Free X resources of frame F.  */

void
x_free_frame_resources (f)
     struct frame *f;
{
  struct mac_display_info *dpyinfo = FRAME_MAC_DISPLAY_INFO (f);
  WindowRef wp = FRAME_MAC_WINDOW (f);

  BLOCK_INPUT;

  if (wp != tip_window)
    remove_window_handler (wp);

#if USE_CG_DRAWING
  mac_prepare_for_quickdraw (f);
#endif
  DisposeWindow (wp);
  if (wp == tip_window)
    /* Neither WaitNextEvent nor ReceiveNextEvent receives `window
       closed' event.  So we reset tip_window here.  */
    tip_window = NULL;

  free_frame_menubar (f);

  if (FRAME_FACE_CACHE (f))
    free_frame_faces (f);

  x_free_gcs (f);

  if (FRAME_SIZE_HINTS (f))
    xfree (FRAME_SIZE_HINTS (f));

  xfree (f->output_data.mac);
  f->output_data.mac = NULL;

  if (f == dpyinfo->x_focus_frame)
    {
      dpyinfo->x_focus_frame = 0;
#if USE_MAC_FONT_PANEL
      mac_set_font_info_for_selection (NULL, DEFAULT_FACE_ID, 0);
#endif
    }
  if (f == dpyinfo->x_focus_event_frame)
    dpyinfo->x_focus_event_frame = 0;
  if (f == dpyinfo->x_highlight_frame)
    dpyinfo->x_highlight_frame = 0;

  if (f == dpyinfo->mouse_face_mouse_frame)
    {
      dpyinfo->mouse_face_beg_row
	= dpyinfo->mouse_face_beg_col = -1;
      dpyinfo->mouse_face_end_row
	= dpyinfo->mouse_face_end_col = -1;
      dpyinfo->mouse_face_window = Qnil;
      dpyinfo->mouse_face_deferred_gc = 0;
      dpyinfo->mouse_face_mouse_frame = 0;
    }

  UNBLOCK_INPUT;
}


/* Destroy the X window of frame F.  */

void
x_destroy_window (f)
     struct frame *f;
{
  struct mac_display_info *dpyinfo = FRAME_MAC_DISPLAY_INFO (f);

  x_free_frame_resources (f);

  dpyinfo->reference_count--;
}


/* Setting window manager hints.  */

/* Set the normal size hints for the window manager, for frame F.
   FLAGS is the flags word to use--or 0 meaning preserve the flags
   that the window now has.
   If USER_POSITION is nonzero, we set the USPosition
   flag (this is useful when FLAGS is 0).  */
void
x_wm_set_size_hint (f, flags, user_position)
     struct frame *f;
     long flags;
     int user_position;
{
  int base_width, base_height, width_inc, height_inc;
  int min_rows = 0, min_cols = 0;
  XSizeHints *size_hints;

  base_width = FRAME_TEXT_COLS_TO_PIXEL_WIDTH (f, 0);
  base_height = FRAME_TEXT_LINES_TO_PIXEL_HEIGHT (f, 0);
  width_inc = FRAME_COLUMN_WIDTH (f);
  height_inc = FRAME_LINE_HEIGHT (f);

  check_frame_size (f, &min_rows, &min_cols);

  size_hints = FRAME_SIZE_HINTS (f);
  if (size_hints == NULL)
    {
      size_hints = FRAME_SIZE_HINTS (f) = xmalloc (sizeof (XSizeHints));
      bzero (size_hints, sizeof (XSizeHints));
    }

  size_hints->flags |= PResizeInc | PMinSize | PBaseSize ;
  size_hints->width_inc  = width_inc;
  size_hints->height_inc = height_inc;
  size_hints->min_width  = base_width + min_cols * width_inc;
  size_hints->min_height = base_height + min_rows * height_inc;
  size_hints->base_width  = base_width;
  size_hints->base_height = base_height;

  if (flags)
    size_hints->flags = flags;
  else if (user_position)
    {
      size_hints->flags &= ~ PPosition;
      size_hints->flags |= USPosition;
    }
}

#if 0 /* MAC_TODO: hide application instead of iconify? */
/* Used for IconicState or NormalState */

void
x_wm_set_window_state (f, state)
     struct frame *f;
     int state;
{
#ifdef USE_X_TOOLKIT
  Arg al[1];

  XtSetArg (al[0], XtNinitialState, state);
  XtSetValues (f->output_data.x->widget, al, 1);
#else /* not USE_X_TOOLKIT */
  Window window = FRAME_X_WINDOW (f);

  f->output_data.x->wm_hints.flags |= StateHint;
  f->output_data.x->wm_hints.initial_state = state;

  XSetWMHints (FRAME_X_DISPLAY (f), window, &f->output_data.x->wm_hints);
#endif /* not USE_X_TOOLKIT */
}

void
x_wm_set_icon_pixmap (f, pixmap_id)
     struct frame *f;
     int pixmap_id;
{
  Pixmap icon_pixmap;

#ifndef USE_X_TOOLKIT
  Window window = FRAME_X_WINDOW (f);
#endif

  if (pixmap_id > 0)
    {
      icon_pixmap = x_bitmap_pixmap (f, pixmap_id);
      f->output_data.x->wm_hints.icon_pixmap = icon_pixmap;
    }
  else
    {
      /* It seems there is no way to turn off use of an icon pixmap.
	 The following line does it, only if no icon has yet been created,
	 for some window managers.  But with mwm it crashes.
	 Some people say it should clear the IconPixmapHint bit in this case,
	 but that doesn't work, and the X consortium said it isn't the
	 right thing at all.  Since there is no way to win,
	 best to explicitly give up.  */
#if 0
      f->output_data.x->wm_hints.icon_pixmap = None;
#else
      return;
#endif
    }

#ifdef USE_X_TOOLKIT /* same as in x_wm_set_window_state.  */

  {
    Arg al[1];
    XtSetArg (al[0], XtNiconPixmap, icon_pixmap);
    XtSetValues (f->output_data.x->widget, al, 1);
  }

#else /* not USE_X_TOOLKIT */

  f->output_data.x->wm_hints.flags |= IconPixmapHint;
  XSetWMHints (FRAME_X_DISPLAY (f), window, &f->output_data.x->wm_hints);

#endif /* not USE_X_TOOLKIT */
}

#endif /* MAC_TODO */

void
x_wm_set_icon_position (f, icon_x, icon_y)
     struct frame *f;
     int icon_x, icon_y;
{
#if 0 /* MAC_TODO: no icons on Mac */
#ifdef USE_X_TOOLKIT
  Window window = XtWindow (f->output_data.x->widget);
#else
  Window window = FRAME_X_WINDOW (f);
#endif

  f->output_data.x->wm_hints.flags |= IconPositionHint;
  f->output_data.x->wm_hints.icon_x = icon_x;
  f->output_data.x->wm_hints.icon_y = icon_y;

  XSetWMHints (FRAME_X_DISPLAY (f), window, &f->output_data.x->wm_hints);
#endif /* MAC_TODO */
}


/***********************************************************************
			  XLFD Pattern Match
 ***********************************************************************/

/* An XLFD pattern is divided into blocks delimited by '*'.  This
   structure holds information for each block.  */
struct xlfdpat_block
{
  /* Length of the pattern string in this block.  Non-zero except for
     the first and the last blocks.  */
  int len;

  /* Pattern string except the last character in this block.  The last
     character is replaced with NUL in order to use it as a
     sentinel.  */
  unsigned char *pattern;

  /* Last character of the pattern string.  Must not be '?'.  */
  unsigned char last_char;

  /* One of the tables for the Boyer-Moore string search.  It
     specifies the number of positions to proceed for each character
     with which the match fails.  */
  int skip[256];

  /* The skip value for the last character in the above `skip' is
     assigned to `infinity' in order to simplify a loop condition.
     The original value is saved here.  */
  int last_char_skip;
};

struct xlfdpat
{
  /* Normalized pattern string.  "Normalized" means that capital
     letters are lowered, blocks are not empty except the first and
     the last ones, and trailing '?'s in a block that is not the last
     one are moved to the next one.  The last character in each block
     is replaced with NUL.  */
  unsigned char *buf;

  /* Number of characters except '*'s and trailing '?'s in the
     normalized pattern string.  */
  int nchars;

  /* Number of trailing '?'s in the normalized pattern string.  */
  int trailing_anychars;

  /* Number of blocks and information for each block.  The latter is
     NULL if the pattern is exact (no '*' or '?' in it).  */
  int nblocks;
  struct xlfdpat_block *blocks;
};

static void
xlfdpat_destroy (pat)
     struct xlfdpat *pat;
{
  if (pat)
    {
      if (pat->buf)
	{
	  if (pat->blocks)
	    xfree (pat->blocks);
	  xfree (pat->buf);
	}
      xfree (pat);
    }
}

static struct xlfdpat *
xlfdpat_create (pattern)
     const char *pattern;
{
  struct xlfdpat *pat;
  int nblocks, i, skip;
  unsigned char last_char, *p, *q, *anychar_head;
  const unsigned char *ptr;
  struct xlfdpat_block *blk;

  pat = xmalloc (sizeof (struct xlfdpat));
  pat->buf = xmalloc (strlen (pattern) + 1);

  /* Normalize the pattern string and store it to `pat->buf'.  */
  nblocks = 0;
  anychar_head = NULL;
  q = pat->buf;
  last_char = '\0';
  for (ptr = pattern; *ptr; ptr++)
    {
      unsigned char c = *ptr;

      if (c == '*')
	if (last_char == '*')
	  /*  ...a** -> ...a*  */
	  continue;
	else
	  {
	    if (last_char == '?')
	      {
		if (anychar_head > pat->buf && *(anychar_head - 1) == '*')
		  /*  ...*??* -> ...*??  */
		  continue;
		else
		  /*  ...a??* -> ...a*??  */
		  {
		    *anychar_head++ = '*';
		    c = '?';
		  }
	      }
	    nblocks++;
	  }
      else if (c == '?')
	{
	  if (last_char != '?')
	    anychar_head = q;
	}
      else
	/* On Mac OS X 10.3, tolower also converts non-ASCII
	   characters for some locales.  */
	if (isascii (c))
	  c = tolower (c);

      *q++ = last_char = c;
    }
  *q = '\0';
  nblocks++;
  pat->nblocks = nblocks;
  if (last_char != '?')
    pat->trailing_anychars = 0;
  else
    {
      pat->trailing_anychars = q - anychar_head;
      q = anychar_head;
    }
  pat->nchars = q - pat->buf - (nblocks - 1);

  if (anychar_head == NULL && nblocks == 1)
    {
      /* The pattern is exact.  */
      pat->blocks = NULL;
      return pat;
    }

  pat->blocks = xmalloc (sizeof (struct xlfdpat_block) * nblocks);

  /* Divide the normalized pattern into blocks.  */
  p = pat->buf;
  for (blk = pat->blocks; blk < pat->blocks + nblocks - 1; blk++)
    {
      blk->pattern = p;
      while (*p != '*')
	p++;
      blk->len = p - blk->pattern;
      p++;
    }
  blk->pattern = p;
  blk->len = q - blk->pattern;

  /* Setup a table for the Boyer-Moore string search.  */
  for (blk = pat->blocks; blk < pat->blocks + nblocks; blk++)
    if (blk->len != 0)
      {
	blk->last_char = blk->pattern[blk->len - 1];
	blk->pattern[blk->len - 1] = '\0';

	for (skip = 1; skip < blk->len; skip++)
	  if (blk->pattern[blk->len - skip - 1] == '?')
	    break;

	for (i = 0; i < 256; i++)
	  blk->skip[i] = skip;

	p = blk->pattern + (blk->len - skip);
	while (--skip > 0)
	  blk->skip[*p++] = skip;

	blk->last_char_skip = blk->skip[blk->last_char];
      }

  return pat;
}

static INLINE int
xlfdpat_exact_p (pat)
     struct xlfdpat *pat;
{
  return pat->blocks == NULL;
}

/* Return the first string in STRING + 0, ..., STRING + START_MAX such
   that the pattern in *BLK matches with its prefix.  Return NULL
   there is no such strings.  STRING must be lowered in advance.  */

static const char *
xlfdpat_block_match_1 (blk, string, start_max)
     struct xlfdpat_block *blk;
     const unsigned char *string;
     int start_max;
{
  int start, infinity;
  unsigned char *p;
  const unsigned char *s;

  xassert (blk->len > 0);
  xassert (start_max + blk->len <= strlen (string));
  xassert (blk->last_char != '?');

  /* See the comments in the function `boyer_moore' (search.c) for the
     use of `infinity'.  */
  infinity = start_max + blk->len + 1;
  blk->skip[blk->last_char] = infinity;

  start = 0;
  do
    {
      /* Check the last character of the pattern. */
      s = string + blk->len - 1;
      do
	{
	  start += blk->skip[*(s + start)];
	}
      while (start <= start_max);

      if (start < infinity)
	/* Couldn't find the last character.  */
	return NULL;

      /* No less than `infinity' means we could find the last
	 character at `s[start - infinity]'.  */
      start -= infinity;

      /* Check the remaining characters.  We prefer making no-'?'
	 cases faster because the use of '?' is really rare.  */
      p = blk->pattern;
      s = string + start;
      do
	{
	  while (*p++ == *s++)
	    ;
	}
      while (*(p - 1) == '?');

      if (*(p - 1) == '\0')
	/* Matched.  */
	return string + start;

      /* Didn't match.  */
      start += blk->last_char_skip;
    }
  while (start <= start_max);

  return NULL;
}

#define xlfdpat_block_match(b, s, m) \
  ((b)->len == 1 ? memchr ((s), (b)->last_char, (m) + 1) \
   : xlfdpat_block_match_1 (b, s, m))

/* Check if XLFD pattern PAT, which is generated by `xlfdpat_create',
   matches with STRING.  STRING must be lowered in advance.  */

static int
xlfdpat_match (pat, string)
     struct xlfdpat *pat;
     const unsigned char *string;
{
  int str_len, nblocks, i, start_max;
  struct xlfdpat_block *blk;
  const unsigned char *s;

  xassert (pat->nblocks > 0);

  if (xlfdpat_exact_p (pat))
    return strcmp (pat->buf, string) == 0;

  /* The number of the characters in the string must not be smaller
     than that in the pattern.  */
  str_len = strlen (string);
  if (str_len < pat->nchars + pat->trailing_anychars)
    return 0;

  /* Chop off the trailing '?'s.  */
  str_len -= pat->trailing_anychars;

  /* The last block.  When it is non-empty, it must match at the end
     of the string.  */
  nblocks = pat->nblocks;
  blk = pat->blocks + (nblocks - 1);
  if (nblocks == 1)
    /* The last block is also the first one.  */
    return (str_len == blk->len
	    && (blk->len == 0 || xlfdpat_block_match (blk, string, 0)));
  else if (blk->len != 0)
    if (!xlfdpat_block_match (blk, string + (str_len - blk->len), 0))
      return 0;

  /* The first block.  When it is non-empty, it must match at the
     beginning of the string.  */
  blk = pat->blocks;
  if (blk->len != 0)
    {
      s = xlfdpat_block_match (blk, string, 0);
      if (s == NULL)
	return 0;
      string = s + blk->len;
    }

  /* The rest of the blocks.  */
  start_max = str_len - pat->nchars;
  for (i = 1, blk++; i < nblocks - 1; i++, blk++)
    {
      s = xlfdpat_block_match (blk, string, start_max);
      if (s == NULL)
	return 0;
      start_max -= s - string;
      string = s + blk->len;
    }

  return 1;
}


/***********************************************************************
				Fonts
 ***********************************************************************/

/* Return a pointer to struct font_info of font FONT_IDX of frame F.  */

struct font_info *
x_get_font_info (f, font_idx)
     FRAME_PTR f;
     int font_idx;
{
  return (FRAME_MAC_FONT_TABLE (f) + font_idx);
}

/* the global font name table */
static char **font_name_table = NULL;
static int font_name_table_size = 0;
static int font_name_count = 0;

/* Alist linking font family names to Font Manager font family
   references (which can also be used as QuickDraw font IDs).  We use
   an alist because hash tables are not ready when the terminal frame
   for Mac OS Classic is created.  */
static Lisp_Object fm_font_family_alist;
#if USE_ATSUI
/* Hash table linking font family names to ATSU font IDs.  */
static Lisp_Object atsu_font_id_hash;
/* Alist linking Font Manager style to face attributes.  */
static Lisp_Object fm_style_face_attributes_alist;
extern Lisp_Object QCfamily, QCweight, QCslant, Qnormal, Qbold, Qitalic;
#endif

/* Alist linking character set strings to Mac text encoding and Emacs
   coding system. */
static Lisp_Object Vmac_charset_info_alist;

static Lisp_Object
create_text_encoding_info_alist ()
{
  Lisp_Object result = Qnil, rest;

  for (rest = Vmac_charset_info_alist; CONSP (rest); rest = XCDR (rest))
    {
      Lisp_Object charset_info = XCAR (rest);
      Lisp_Object charset, coding_system, text_encoding;
      Lisp_Object existing_info;

      if (!(CONSP (charset_info)
	    && (charset = XCAR (charset_info),
		STRINGP (charset))
	    && CONSP (XCDR (charset_info))
	    && (text_encoding = XCAR (XCDR (charset_info)),
		INTEGERP (text_encoding))
	    && CONSP (XCDR (XCDR (charset_info)))
	    && (coding_system = XCAR (XCDR (XCDR (charset_info))),
		SYMBOLP (coding_system))))
	continue;

      existing_info = assq_no_quit (text_encoding, result);
      if (NILP (existing_info))
	result = Fcons (list3 (text_encoding, coding_system, charset),
			result);
      else
	if (NILP (Fmember (charset, XCDR (XCDR (existing_info)))))
	  XSETCDR (XCDR (existing_info),
		   Fcons (charset, XCDR (XCDR (existing_info))));
    }

  return result;
}


static void
decode_mac_font_name (name, size, coding_system)
     char *name;
     int size;
     Lisp_Object coding_system;
{
  struct coding_system coding;
  char *buf, *p;

  if (!NILP (coding_system) && !NILP (Fcoding_system_p (coding_system)))
    {
      for (p = name; *p; p++)
	if (!isascii (*p) || iscntrl (*p))
	  break;

      if (*p)
	{
	  setup_coding_system (coding_system, &coding);
	  coding.src_multibyte = 0;
	  coding.dst_multibyte = 1;
	  coding.mode |= CODING_MODE_LAST_BLOCK;
	  coding.dst_bytes = size;
	  coding.destination = (unsigned char *) alloca (coding.dst_bytes);

	  decode_coding_c_string (&coding, name, strlen (name), Qnil);
	  bcopy (coding.destination, name, min (coding.produced, size));
	  name[min (coding.produced, size)] = '\0';
	}
    }

  /* If there's just one occurrence of '-' in the family name, it is
     replaced with '_'.  (More than one occurrence of '-' means a
     "FOUNDRY-FAMILY-CHARSET"-style name.)  */
  p = strchr (name, '-');
  if (p && strchr (p + 1, '-') == NULL)
    *p = '_';

  for (p = name; *p; p++)
    /* On Mac OS X 10.3, tolower also converts non-ASCII characters
       for some locales.  */
    if (isascii (*p))
      *p = tolower (*p);
}


static char *
mac_to_x_fontname (name, size, style, charset)
     const char *name;
     int size;
     Style style;
     char *charset;
{
  Str31 foundry, cs;
  Str255 family;
  char xf[256], *result;
  unsigned char *p;

  if (sscanf (name, "%31[^-]-%255[^-]-%31s", foundry, family, cs) == 3)
    charset = cs;
  else
    {
      strcpy(foundry, "Apple");
      strcpy(family, name);
    }

  sprintf (xf, "%s-%c-normal--%d-%d-%d-%d-m-%d-%s",
	   style & bold ? "bold" : "medium", style & italic ? 'i' : 'r',
	   size, size * 10, size ? 72 : 0, size ? 72 : 0, size * 10, charset);

  result = xmalloc (strlen (foundry) + strlen (family) + strlen (xf) + 3 + 1);
  sprintf (result, "-%s-%s-%s", foundry, family, xf);
  for (p = result; *p; p++)
    /* On Mac OS X 10.3, tolower also converts non-ASCII characters
       for some locales.  */
    if (isascii (*p))
      *p = tolower (*p);
  return result;
}


/* Parse fully-specified and instantiated X11 font spec XF, and store
   the results to FAMILY, *SIZE, *STYLE, and CHARSET.  Return 1 if the
   parsing succeeded, and 0 otherwise.  For FAMILY and CHARSET, the
   caller must allocate at least 256 and 32 bytes respectively.  For
   ordinary Mac fonts, the value stored to FAMILY should just be their
   names, like "monaco", "Taipei", etc.  Fonts converted from the GNU
   intlfonts collection contain their charset designation in their
   names, like "ETL-Fixed-iso8859-1", "ETL-Fixed-koi8-r", etc.  Both
   types of font names are handled accordingly.  */

const int kDefaultFontSize = 12;

static int
parse_x_font_name (xf, family, size, style, charset)
     const char *xf;
     char *family;
     int *size;
     Style *style;
     char *charset;
{
  Str31 foundry, weight;
  int point_size, avgwidth;
  char slant[2], *p;

  if (sscanf (xf, "-%31[^-]-%255[^-]-%31[^-]-%1[^-]-%*[^-]-%*[^-]-%d-%d-%*[^-]-%*[^-]-%*c-%d-%31s",
              foundry, family, weight, slant, size,
	      &point_size, &avgwidth, charset) != 8
      && sscanf (xf, "-%31[^-]-%255[^-]-%31[^-]-%1[^-]-%*[^-]--%d-%d-%*[^-]-%*[^-]-%*c-%d-%31s",
		 foundry, family, weight, slant, size,
		 &point_size, &avgwidth, charset) != 8)
    return 0;

  if (*size == 0)
    {
      if (point_size > 0)
	*size = point_size / 10;
      else if (avgwidth > 0)
	*size = avgwidth / 10;
    }
  if (*size == 0)
    *size = kDefaultFontSize;

  *style = normal;
  if (strcmp (weight, "bold") == 0)
    *style |= bold;
  if (*slant == 'i')
    *style |= italic;

  if (NILP (Fassoc (build_string (charset), Vmac_charset_info_alist)))
    {
      int foundry_len = strlen (foundry), family_len = strlen (family);

      if (foundry_len + family_len + strlen (charset) + 2 < sizeof (Str255))
	{
	  /* Like sprintf (family, "%s-%s-%s", foundry, family, charset),
	     but take overlap into account.  */
	  memmove (family + foundry_len + 1, family, family_len);
	  memcpy (family, foundry, foundry_len);
	  family[foundry_len] = '-';
	  family[foundry_len + 1 + family_len] = '-';
	  strcpy (family + foundry_len + 1 + family_len + 1, charset);
	}
      else
	return 0;
    }

  for (p = family; *p; p++)
    /* On Mac OS X 10.3, tolower also converts non-ASCII characters
       for some locales.  */
    if (isascii (*p))
      *p = tolower (*p);

  return 1;
}


static void
add_font_name_table_entry (char *font_name)
{
  if (font_name_table_size == 0)
    {
      font_name_table_size = 256;
      font_name_table = (char **)
	xmalloc (font_name_table_size * sizeof (char *));
    }
  else if (font_name_count + 1 >= font_name_table_size)
    {
      font_name_table_size *= 2;
      font_name_table = (char **)
	xrealloc (font_name_table,
		  font_name_table_size * sizeof (char *));
    }

  font_name_table[font_name_count++] = font_name;
}

static void
add_mac_font_name (name, size, style, charset)
     const char *name;
     int size;
     Style style;
     const char *charset;
{
  if (size > 0)
    add_font_name_table_entry (mac_to_x_fontname (name, size, style, charset));
  else
    {
      add_font_name_table_entry (mac_to_x_fontname (name, 0, style, charset));
      add_font_name_table_entry (mac_to_x_fontname (name, 0, italic, charset));
      add_font_name_table_entry (mac_to_x_fontname (name, 0, bold, charset));
      add_font_name_table_entry (mac_to_x_fontname (name, 0, italic | bold,
						    charset));
    }
}

#if USE_ATSUI
static FMFontStyle
fm_get_style_from_font (font)
     FMFont font;
{
  OSStatus err;
  FMFontStyle style = normal;
  ByteCount len;
  UInt16 mac_style;
  FMFontFamily font_family;
#define FONT_HEADER_MAC_STYLE_OFFSET (4*4 + 2*2 + 8*2 + 2*4)

  /* FMGetFontFamilyInstanceFromFont returns `normal' as the style of
     some font (e.g., Optima) even if it is `bold'.  */
  err = FMGetFontTable (font, 'head', FONT_HEADER_MAC_STYLE_OFFSET,
			sizeof (mac_style), &mac_style, &len);
  if (err == noErr
      && len >= FONT_HEADER_MAC_STYLE_OFFSET + sizeof (mac_style))
    style = EndianU16_BtoN (mac_style);
  else
    FMGetFontFamilyInstanceFromFont (font, &font_family, &style);

  return style;
}

static ATSUFontID
atsu_find_font_from_family_name (family)
     const char *family;
{
  struct Lisp_Hash_Table *h = XHASH_TABLE (atsu_font_id_hash);
  unsigned hash_code;
  int i;
  Lisp_Object rest, best;
  FMFontStyle min_style, style;

  i = hash_lookup (h, make_unibyte_string (family, strlen (family)),
		   &hash_code);
  if (i < 0)
    return kATSUInvalidFontID;

  rest = HASH_VALUE (h, i);
  if (INTEGERP (rest) || (CONSP (rest) && INTEGERP (XCDR (rest))))
    return cons_to_long (rest);

  rest = Fnreverse (rest);
  best = XCAR (rest);
  rest = XCDR (rest);
  if (!NILP (rest)
      && (min_style = fm_get_style_from_font (cons_to_long (best))) != normal)
    do
      {
	style = fm_get_style_from_font (cons_to_long (XCAR (rest)));
	if (style < min_style)
	  {
	    best = XCAR (rest);
	    if (style == normal)
	      break;
	    else
	      min_style = style;
	  }
	rest = XCDR (rest);
      }
    while (!NILP (rest));

  HASH_VALUE (h, i) = best;
  return cons_to_long (best);
}

static Lisp_Object
fm_style_to_face_attributes (fm_style)
     FMFontStyle fm_style;
{
  Lisp_Object tem;

  fm_style &= (bold | italic);
  tem = assq_no_quit (make_number (fm_style),
		      fm_style_face_attributes_alist);
  if (!NILP (tem))
    return XCDR (tem);

  tem = list4 (QCweight, fm_style & bold ? Qbold : Qnormal,
	       QCslant, fm_style & italic ? Qitalic : Qnormal);
  fm_style_face_attributes_alist =
    Fcons (Fcons (make_number (fm_style), tem),
	   fm_style_face_attributes_alist);

  return tem;
}

static Lisp_Object
atsu_find_font_family_name (font_id)
     ATSUFontID font_id;
{
  OSStatus err;
  ByteCount len;
  Lisp_Object family = Qnil;

  err = ATSUFindFontName (font_id, kFontFamilyName,
			  kFontMacintoshPlatform, kFontNoScript,
			  kFontNoLanguage, 0, NULL, &len, NULL);
  if (err == noErr)
    {
      family = make_uninit_string (len);
      err = ATSUFindFontName (font_id, kFontFamilyName,
			      kFontMacintoshPlatform, kFontNoScript,
			      kFontNoLanguage, len, SDATA (family),
			      NULL, NULL);
    }
  if (err == noErr)
    decode_mac_font_name (SDATA (family), len + 1, Qnil);

  return family;
}

Lisp_Object
mac_atsu_font_face_attributes (font_id)
     ATSUFontID font_id;
{
  Lisp_Object family, style_attrs;

  family = atsu_find_font_family_name (font_id);
  if (NILP (family))
    return Qnil;
  style_attrs = fm_style_to_face_attributes (fm_get_style_from_font (font_id));
  return Fcons (QCfamily, Fcons (family, style_attrs));
}
#endif

/* Sets up the table font_name_table to contain the list of all fonts
   in the system the first time the table is used so that the Resource
   Manager need not be accessed every time this information is
   needed.  */

static void
init_font_name_table ()
{
#if TARGET_API_MAC_CARBON
  FMFontFamilyIterator ffi;
  FMFontFamilyInstanceIterator ffii;
  FMFontFamily ff;
  Lisp_Object text_encoding_info_alist;
  struct gcpro gcpro1;

  text_encoding_info_alist = create_text_encoding_info_alist ();

#if USE_ATSUI
#if USE_CG_TEXT_DRAWING
  init_cg_text_anti_aliasing_threshold ();
#endif
  if (!NILP (assq_no_quit (make_number (kTextEncodingMacUnicode),
			   text_encoding_info_alist)))
    {
      OSStatus err;
      struct Lisp_Hash_Table *h;
      unsigned hash_code;
      ItemCount nfonts, i;
      ATSUFontID *font_ids = NULL;
      Lisp_Object prev_family = Qnil;
      int j;

      atsu_font_id_hash =
	make_hash_table (Qequal, make_number (DEFAULT_HASH_SIZE),
			 make_float (DEFAULT_REHASH_SIZE),
			 make_float (DEFAULT_REHASH_THRESHOLD),
			 Qnil, Qnil, Qnil);
      h = XHASH_TABLE (atsu_font_id_hash);

      err = ATSUFontCount (&nfonts);
      if (err == noErr)
	{
	  font_ids = xmalloc (sizeof (ATSUFontID) * nfonts);
	  err = ATSUGetFontIDs (font_ids, nfonts, NULL);
	}
      if (err == noErr)
	for (i = 0; i < nfonts; i++)
	  {
	    Lisp_Object family;

	    family = atsu_find_font_family_name (font_ids[i]);
	    if (NILP (family) || SREF (family, 0) == '.')
	      continue;
	    if (!NILP (Fequal (prev_family, family)))
	      family = prev_family;
	    else
	      j = hash_lookup (h, family, &hash_code);
	    if (j < 0)
	      {
		add_mac_font_name (SDATA (family), 0, normal, "iso10646-1");
		j = hash_put (h, family, Fcons (long_to_cons (font_ids[i]),
						Qnil), hash_code);
	      }
	    else if (EQ (prev_family, family))
	      HASH_VALUE (h, j) = Fcons (long_to_cons (font_ids[i]),
					 HASH_VALUE (h, j));
	    prev_family = family;
	  }
      if (font_ids)
	xfree (font_ids);
    }
#endif

  /* Create a dummy instance iterator here to avoid creating and
     destroying it in the loop.  */
  if (FMCreateFontFamilyInstanceIterator (0, &ffii) != noErr)
    return;
  /* Create an iterator to enumerate the font families.  */
  if (FMCreateFontFamilyIterator (NULL, NULL, kFMDefaultOptions, &ffi)
      != noErr)
    {
      FMDisposeFontFamilyInstanceIterator (&ffii);
      return;
    }

  GCPRO1 (text_encoding_info_alist);

  while (FMGetNextFontFamily (&ffi, &ff) == noErr)
    {
      Str255 name;
      FMFont font;
      FMFontStyle style;
      FMFontSize size;
      TextEncoding encoding;
      TextEncodingBase sc;
      Lisp_Object text_encoding_info, family;

      if (FMGetFontFamilyName (ff, name) != noErr)
	continue;
      p2cstr (name);
      if (*name == '.')
	continue;

      if (FMGetFontFamilyTextEncoding (ff, &encoding) != noErr)
	continue;
      sc = GetTextEncodingBase (encoding);
      text_encoding_info = assq_no_quit (make_number (sc),
					 text_encoding_info_alist);
      if (NILP (text_encoding_info))
	text_encoding_info = assq_no_quit (make_number (kTextEncodingMacRoman),
					   text_encoding_info_alist);
      decode_mac_font_name (name, sizeof (name),
			    XCAR (XCDR (text_encoding_info)));
      family = build_string (name);
      if (!NILP (Fassoc (family, fm_font_family_alist)))
	continue;
      fm_font_family_alist = Fcons (Fcons (family, make_number (ff)),
				    fm_font_family_alist);

      /* Point the instance iterator at the current font family.  */
      if (FMResetFontFamilyInstanceIterator (ff, &ffii) != noErr)
	continue;

      while (FMGetNextFontFamilyInstance (&ffii, &font, &style, &size)
	     == noErr)
	{
	  Lisp_Object rest = XCDR (XCDR (text_encoding_info));

	  if (size > 0 || style == normal)
	    for (; CONSP (rest); rest = XCDR (rest))
	      add_mac_font_name (name, size, style, SDATA (XCAR (rest)));
	}
    }

  UNGCPRO;

  /* Dispose of the iterators.  */
  FMDisposeFontFamilyIterator (&ffi);
  FMDisposeFontFamilyInstanceIterator (&ffii);
#else  /* !TARGET_API_MAC_CARBON */
  GrafPtr port;
  SInt16 fontnum, old_fontnum;
  int num_mac_fonts = CountResources('FOND');
  int i, j;
  Handle font_handle, font_handle_2;
  short id, scriptcode;
  ResType type;
  Str255 name;
  struct FontAssoc *fat;
  struct AsscEntry *assc_entry;
  Lisp_Object text_encoding_info_alist, text_encoding_info, family;
  struct gcpro gcpro1;

  GetPort (&port);  /* save the current font number used */
  old_fontnum = port->txFont;

  text_encoding_info_alist = create_text_encoding_info_alist ();

  GCPRO1 (text_encoding_info_alist);

  for (i = 1; i <= num_mac_fonts; i++)  /* get all available fonts */
    {
      font_handle = GetIndResource ('FOND', i);
      if (!font_handle)
	continue;

      GetResInfo (font_handle, &id, &type, name);
      GetFNum (name, &fontnum);
      p2cstr (name);
      if (fontnum == 0 || *name == '.')
	continue;

      TextFont (fontnum);
      scriptcode = FontToScript (fontnum);
      text_encoding_info = assq_no_quit (make_number (scriptcode),
					 text_encoding_info_alist);
      if (NILP (text_encoding_info))
	text_encoding_info = assq_no_quit (make_number (smRoman),
					   text_encoding_info_alist);
      decode_mac_font_name (name, sizeof (name),
			    XCAR (XCDR (text_encoding_info)));
      family = build_string (name);
      if (!NILP (Fassoc (family, fm_font_family_alist)))
	continue;
      fm_font_family_alist = Fcons (Fcons (family, make_number (fontnum)),
				    fm_font_family_alist);
      do
	{
	  HLock (font_handle);

	  if (GetResourceSizeOnDisk (font_handle)
	      >= sizeof (struct FamRec))
	    {
	      fat = (struct FontAssoc *) (*font_handle
					  + sizeof (struct FamRec));
	      assc_entry
		= (struct AsscEntry *) (*font_handle
					+ sizeof (struct FamRec)
					+ sizeof (struct FontAssoc));

	      for (j = 0; j <= fat->numAssoc; j++, assc_entry++)
		{
		  Lisp_Object rest = XCDR (XCDR (text_encoding_info));

		  for (; CONSP (rest); rest = XCDR (rest))
		    add_mac_font_name (name, assc_entry->fontSize,
				       assc_entry->fontStyle,
				       SDATA (XCAR (rest)));
		}
	    }

	  HUnlock (font_handle);
	  font_handle_2 = GetNextFOND (font_handle);
	  ReleaseResource (font_handle);
	  font_handle = font_handle_2;
	}
      while (ResError () == noErr && font_handle);
    }

  UNGCPRO;

  TextFont (old_fontnum);
#endif  /* !TARGET_API_MAC_CARBON */
}


void
mac_clear_font_name_table ()
{
  int i;

  for (i = 0; i < font_name_count; i++)
    xfree (font_name_table[i]);
  xfree (font_name_table);
  font_name_table = NULL;
  font_name_table_size = font_name_count = 0;
  fm_font_family_alist = Qnil;
}


enum xlfd_scalable_field_index
  {
    XLFD_SCL_PIXEL_SIZE,
    XLFD_SCL_POINT_SIZE,
    XLFD_SCL_AVGWIDTH,
    XLFD_SCL_LAST
  };

static const int xlfd_scalable_fields[] =
  {
    6,				/* PIXEL_SIZE */
    7,				/* POINT_SIZE */
    11,				/* AVGWIDTH */
    -1
  };

static Lisp_Object
mac_do_list_fonts (pattern, maxnames)
     const char *pattern;
     int maxnames;
{
  int i, n_fonts = 0;
  Lisp_Object font_list = Qnil;
  struct xlfdpat *pat;
  char *scaled;
  const char *ptr;
  int scl_val[XLFD_SCL_LAST], *val;
  const int *field;
  int exact;

  if (font_name_table == NULL)  /* Initialize when first used.  */
    init_font_name_table ();

  for (i = 0; i < XLFD_SCL_LAST; i++)
    scl_val[i] = -1;

  /* If the pattern contains 14 dashes and one of PIXEL_SIZE,
     POINT_SIZE, and AVGWIDTH fields is explicitly specified, scalable
     fonts are scaled according to the specified size.  */
  ptr = pattern;
  i = 0;
  field = xlfd_scalable_fields;
  val = scl_val;
  if (*ptr == '-')
    do
      {
	ptr++;
	if (i == *field)
	  {
	    if ('0' <= *ptr && *ptr <= '9')
	      {
		*val = *ptr++ - '0';
		while ('0' <= *ptr && *ptr <= '9' && *val < 10000)
		  *val = *val * 10 + *ptr++ - '0';
		if (*ptr != '-')
		  *val = -1;
	      }
	    field++;
	    val++;
	  }
	ptr = strchr (ptr, '-');
	i++;
      }
    while (ptr && i < 14);

  if (i == 14 && ptr == NULL)
    {
      if (scl_val[XLFD_SCL_PIXEL_SIZE] < 0)
	scl_val[XLFD_SCL_PIXEL_SIZE] =
	  (scl_val[XLFD_SCL_POINT_SIZE] > 0 ? scl_val[XLFD_SCL_POINT_SIZE] / 10
	   : (scl_val[XLFD_SCL_AVGWIDTH] > 0 ? scl_val[XLFD_SCL_AVGWIDTH] / 10
	      : -1));
      if (scl_val[XLFD_SCL_POINT_SIZE] < 0)
	scl_val[XLFD_SCL_POINT_SIZE] =
	  (scl_val[XLFD_SCL_PIXEL_SIZE] > 0 ? scl_val[XLFD_SCL_PIXEL_SIZE] * 10
	   : (scl_val[XLFD_SCL_AVGWIDTH] > 0 ? scl_val[XLFD_SCL_AVGWIDTH]
	      : -1));
      if (scl_val[XLFD_SCL_AVGWIDTH] < 0)
	scl_val[XLFD_SCL_AVGWIDTH] =
	  (scl_val[XLFD_SCL_PIXEL_SIZE] > 0 ? scl_val[XLFD_SCL_PIXEL_SIZE] * 10
	   : (scl_val[XLFD_SCL_POINT_SIZE] > 0 ? scl_val[XLFD_SCL_POINT_SIZE]
	      : -1));
    }
  else
    scl_val[XLFD_SCL_PIXEL_SIZE] = -1;

  pat = xlfdpat_create (pattern);
  if (pat == NULL)
    return Qnil;

  exact = xlfdpat_exact_p (pat);

  for (i = 0; i < font_name_count; i++)
    {
      if (xlfdpat_match (pat, font_name_table[i]))
	{
	  font_list = Fcons (build_string (font_name_table[i]), font_list);
	  if (exact || (maxnames > 0 && ++n_fonts >= maxnames))
	    break;
	}
      else if (scl_val[XLFD_SCL_PIXEL_SIZE] > 0
	       && (ptr = strstr (font_name_table[i], "-0-0-0-0-m-0-")))
	{
	  int former_len = ptr - font_name_table[i];

	  scaled = xmalloc (strlen (font_name_table[i]) + 20 + 1);
	  memcpy (scaled, font_name_table[i], former_len);
	  sprintf (scaled + former_len,
		   "-%d-%d-72-72-m-%d-%s",
		   scl_val[XLFD_SCL_PIXEL_SIZE],
		   scl_val[XLFD_SCL_POINT_SIZE],
		   scl_val[XLFD_SCL_AVGWIDTH],
		   ptr + sizeof ("-0-0-0-0-m-0-") - 1);

	  if (xlfdpat_match (pat, scaled))
	    {
	      font_list = Fcons (build_string (scaled), font_list);
	      xfree (scaled);
	      if (exact || (maxnames > 0 && ++n_fonts >= maxnames))
		  break;
	    }
	  else
	    xfree (scaled);
	}
    }

  xlfdpat_destroy (pat);

  return font_list;
}

/* Return a list of names of available fonts matching PATTERN on frame F.

   Frame F null means we have not yet created any frame on Mac, and
   consult the first display in x_display_list.  MAXNAMES sets a limit
   on how many fonts to match.  */

Lisp_Object
x_list_fonts (f, pattern, size, maxnames)
     struct frame *f;
     Lisp_Object pattern;
     int size, maxnames;
{
  Lisp_Object list = Qnil, patterns, tem, key;
  struct mac_display_info *dpyinfo
    = f ? FRAME_MAC_DISPLAY_INFO (f) : x_display_list;

  xassert (size <= 0);

  patterns = Fassoc (pattern, Valternate_fontname_alist);
  if (NILP (patterns))
    patterns = Fcons (pattern, Qnil);

  for (; CONSP (patterns); patterns = XCDR (patterns))
    {
      pattern = XCAR (patterns);

      if (!STRINGP (pattern))
        continue;

      tem = XCAR (XCDR (dpyinfo->name_list_element));
      key = Fcons (pattern, make_number (maxnames));

      list = Fassoc (key, tem);
      if (!NILP (list))
	{
	  list = Fcdr_safe (list);
	  /* We have a cashed list.  Don't have to get the list again.  */
	  goto label_cached;
	}

      BLOCK_INPUT;
      list = mac_do_list_fonts (SDATA (pattern), maxnames);
      UNBLOCK_INPUT;

      /* MAC_TODO: add code for matching outline fonts here */

      /* Now store the result in the cache.  */
      XSETCAR (XCDR (dpyinfo->name_list_element),
	       Fcons (Fcons (key, list),
		      XCAR (XCDR (dpyinfo->name_list_element))));

    label_cached:
      if (NILP (list)) continue; /* Try the remaining alternatives.  */
    }

  return list;
}


#if GLYPH_DEBUG

/* Check that FONT is valid on frame F.  It is if it can be found in F's
   font table.  */

static void
x_check_font (f, font)
     struct frame *f;
     XFontStruct *font;
{
  int i;
  struct x_display_info *dpyinfo = FRAME_X_DISPLAY_INFO (f);

  xassert (font != NULL);

  for (i = 0; i < dpyinfo->n_fonts; i++)
    if (dpyinfo->font_table[i].name
	&& font == dpyinfo->font_table[i].font)
      break;

  xassert (i < dpyinfo->n_fonts);
}

#endif /* GLYPH_DEBUG != 0 */

/* Set *W to the minimum width, *H to the minimum font height of FONT.
   Note: There are (broken) X fonts out there with invalid XFontStruct
   min_bounds contents.  For example, handa@etl.go.jp reports that
   "-adobe-courier-medium-r-normal--*-180-*-*-m-*-iso8859-1" fonts
   have font->min_bounds.width == 0.  */

static INLINE void
x_font_min_bounds (font, w, h)
     MacFontStruct *font;
     int *w, *h;
{
  *h = FONT_HEIGHT (font);
  *w = font->min_bounds.width;
}


/* Compute the smallest character width and smallest font height over
   all fonts available on frame F.  Set the members smallest_char_width
   and smallest_font_height in F's x_display_info structure to
   the values computed.  Value is non-zero if smallest_font_height or
   smallest_char_width become smaller than they were before.  */

static int
x_compute_min_glyph_bounds (f)
     struct frame *f;
{
  int i;
  struct mac_display_info *dpyinfo = FRAME_MAC_DISPLAY_INFO (f);
  MacFontStruct *font;
  int old_width = dpyinfo->smallest_char_width;
  int old_height = dpyinfo->smallest_font_height;

  dpyinfo->smallest_font_height = 100000;
  dpyinfo->smallest_char_width = 100000;

  for (i = 0; i < dpyinfo->n_fonts; ++i)
    if (dpyinfo->font_table[i].name)
      {
	struct font_info *fontp = dpyinfo->font_table + i;
	int w, h;

	font = (MacFontStruct *) fontp->font;
	xassert (font != (MacFontStruct *) ~0);
	x_font_min_bounds (font, &w, &h);

	dpyinfo->smallest_font_height = min (dpyinfo->smallest_font_height, h);
	dpyinfo->smallest_char_width = min (dpyinfo->smallest_char_width, w);
      }

  xassert (dpyinfo->smallest_char_width > 0
	   && dpyinfo->smallest_font_height > 0);

  return (dpyinfo->n_fonts == 1
	  || dpyinfo->smallest_char_width < old_width
	  || dpyinfo->smallest_font_height < old_height);
}


/* Determine whether given string is a fully-specified XLFD: all 14
   fields are present, none is '*'.  */

static int
is_fully_specified_xlfd (p)
     const char *p;
{
  int i;
  char *q;

  if (*p != '-')
    return 0;

  for (i = 0; i < 13; i++)
    {
      q = strchr (p + 1, '-');
      if (q == NULL)
        return 0;
      if (q - p == 2 && *(p + 1) == '*')
        return 0;
      p = q;
    }

  if (strchr (p + 1, '-') != NULL)
    return 0;

  if (*(p + 1) == '*' && *(p + 2) == '\0')
    return 0;

  return 1;
}


/* mac_load_query_font creates and returns an internal representation
   for a font in a MacFontStruct struct.  There is really no concept
   corresponding to "loading" a font on the Mac.  But we check its
   existence and find the font number and all other information for it
   and store them in the returned MacFontStruct.  */

static MacFontStruct *
mac_load_query_font (f, fontname)
     struct frame *f;
     char *fontname;
{
  int size;
  char *name;
  Str255 family;
  Str31 charset;
  SInt16 fontnum;
#if USE_ATSUI
  static ATSUFontID font_id;
  ATSUStyle mac_style = NULL;
#endif
  Style fontface;
#if TARGET_API_MAC_CARBON
  TextEncoding encoding;
  int scriptcode;
#else
  short scriptcode;
#endif
  MacFontStruct *font;
  XCharStruct *space_bounds = NULL, *pcm;

  if (is_fully_specified_xlfd (fontname))
    name = fontname;
  else
    {
      Lisp_Object matched_fonts;

      matched_fonts = mac_do_list_fonts (fontname, 1);
      if (NILP (matched_fonts))
	return NULL;
      name = SDATA (XCAR (matched_fonts));
    }

  if (parse_x_font_name (name, family, &size, &fontface, charset) == 0)
    return NULL;

#if USE_ATSUI
  if (strcmp (charset, "iso10646-1") == 0) /* XXX */
    {
      OSStatus err;
      static const ATSUAttributeTag tags[] =
	{kATSUFontTag, kATSUSizeTag,
	 kATSUQDBoldfaceTag, kATSUQDItalicTag};
      static const ByteCount sizes[] =
	{sizeof (ATSUFontID), sizeof (Fixed),
	 sizeof (Boolean), sizeof (Boolean)};
      static Fixed size_fixed;
      static Boolean bold_p, italic_p;
      static const ATSUAttributeValuePtr values[] =
	{&font_id, &size_fixed,
	 &bold_p, &italic_p};
      static const ATSUFontFeatureType types[] =
	{kAllTypographicFeaturesType, kDiacriticsType};
      static const ATSUFontFeatureSelector selectors[] =
	{kAllTypeFeaturesOffSelector, kDecomposeDiacriticsSelector};
      FMFontStyle style;

      font_id = atsu_find_font_from_family_name (family);
      if (font_id == kATSUInvalidFontID)
	return NULL;
      size_fixed = Long2Fix (size);
      bold_p = (fontface & bold) != 0;
      italic_p = (fontface & italic) != 0;
      err = ATSUCreateStyle (&mac_style);
      if (err != noErr)
	return NULL;
      err = ATSUSetFontFeatures (mac_style, sizeof (types) / sizeof (types[0]),
      				 types, selectors);
      if (err != noErr)
	return NULL;
      err = ATSUSetAttributes (mac_style, sizeof (tags) / sizeof (tags[0]),
			       tags, sizes, values);
      if (err != noErr)
	return NULL;
      err = FMGetFontFamilyInstanceFromFont (font_id, &fontnum, &style);
      if (err != noErr)
	fontnum = -1;
      scriptcode = kTextEncodingMacUnicode;
    }
  else
#endif
    {
      Lisp_Object tmp = Fassoc (build_string (family), fm_font_family_alist);

      if (NILP (tmp))
	return NULL;
      fontnum = XINT (XCDR (tmp));
#if TARGET_API_MAC_CARBON
      if (FMGetFontFamilyTextEncoding (fontnum, &encoding) != noErr)
	return NULL;
      scriptcode = GetTextEncodingBase (encoding);
#else
      scriptcode = FontToScript (fontnum);
#endif
    }

  font = (MacFontStruct *) xmalloc (sizeof (struct MacFontStruct));

  font->mac_fontnum = fontnum;
  font->mac_fontsize = size;
  font->mac_fontface = fontface;
  font->mac_scriptcode = scriptcode;
#if USE_ATSUI
  font->mac_style = mac_style;
#if USE_CG_TEXT_DRAWING
  font->cg_font = NULL;
  font->cg_glyphs = NULL;
#endif
#endif

  /* Apple Japanese (SJIS) font is listed as both
     "*-jisx0208.1983-sjis" (Japanese script) and "*-jisx0201.1976-0"
     (Roman script) in init_font_name_table ().  The latter should be
     treated as a one-byte font.  */
  if (scriptcode == smJapanese && strcmp (charset, "jisx0201.1976-0") == 0)
    font->mac_scriptcode = smRoman;

  font->full_name = mac_to_x_fontname (family, size, fontface, charset);

#if USE_ATSUI
  if (font->mac_style)
    {
      OSStatus err;
      UniChar c;

      font->min_byte1 = 0;
      font->max_byte1 = 0xff;
      font->min_char_or_byte2 = 0;
      font->max_char_or_byte2 = 0xff;

      font->bounds.rows = xmalloc (sizeof (XCharStruct *) * 0x100);
      bzero (font->bounds.rows, sizeof (XCharStruct *) * 0x100);
      font->bounds.rows[0] = xmalloc (sizeof (XCharStruct) * 0x100);
      pcm_init (font->bounds.rows[0], 0x100);

#if USE_CG_TEXT_DRAWING
      if (fontnum != -1)
	{
	  FMFontStyle style;
	  ATSFontRef ats_font;

	  err = FMGetFontFromFontFamilyInstance (fontnum, fontface,
						 &font_id, &style);
	  /* Use CG text drawing if italic/bold is not synthesized.  */
	  if (err == noErr && style == fontface)
	    {
	      ats_font = FMGetATSFontRefFromFont (font_id);
	      font->cg_font = CGFontCreateWithPlatformFont (&ats_font);
	    }
	}

      if (font->cg_font)
	{
	  font->cg_glyphs = xmalloc (sizeof (CGGlyph) * 0x100);
	  bzero (font->cg_glyphs, sizeof (CGGlyph) * 0x100);
	}
#endif
      space_bounds = font->bounds.rows[0] + 0x20;
      err = mac_query_char_extents (font->mac_style, 0x20,
				    &font->ascent, &font->descent,
				    space_bounds,
#if USE_CG_TEXT_DRAWING
				    (font->cg_glyphs ? font->cg_glyphs + 0x20
				     : NULL)
#else
				    NULL
#endif
				    );
      if (err != noErr
	  || space_bounds->width <= 0 || FONT_HEIGHT (font) <= 0)
	{
	  mac_unload_font (&one_mac_display_info, font);
	  return NULL;
	}

      pcm = font->bounds.rows[0];
      for (c = 0x21; c <= 0xff; c++)
	{
	  if (c == 0xad)
	    /* Soft hyphen is not supported in ATSUI.  */
	    continue;
	  else if (c == 0x7f)
	    {
#if USE_CG_TEXT_DRAWING
	      if (font->cg_glyphs)
		{
		  c = 0x9f;
		  pcm = NULL;
		  continue;
		}
#endif
	      break;
	    }

	  mac_query_char_extents (font->mac_style, c, NULL, NULL,
				  pcm ? pcm + c : NULL,
#if USE_CG_TEXT_DRAWING
				  (font->cg_glyphs ? font->cg_glyphs + c
				   : NULL)
#else
				    NULL
#endif
				  );

#if USE_CG_TEXT_DRAWING
	  if (font->cg_glyphs && font->cg_glyphs[c] == 0)
	    {
	      /* Don't use CG text drawing if font substitution occurs in
		 ASCII or Latin-1 characters.  */
	      CGFontRelease (font->cg_font);
	      font->cg_font = NULL;
	      xfree (font->cg_glyphs);
	      font->cg_glyphs = NULL;
	      if (pcm == NULL)
		break;
	    }
#endif
	}
    }
  else
#endif
    {
      OSStatus err;
      FontInfo the_fontinfo;
      int is_two_byte_font;

#if USE_CG_DRAWING
      mac_prepare_for_quickdraw (f);
#endif
      SetPortWindowPort (FRAME_MAC_WINDOW (f));

      TextFont (fontnum);
      TextSize (size);
      TextFace (fontface);

      GetFontInfo (&the_fontinfo);

      font->ascent = the_fontinfo.ascent;
      font->descent = the_fontinfo.descent;

      is_two_byte_font = (font->mac_scriptcode == smJapanese
			  || font->mac_scriptcode == smTradChinese
			  || font->mac_scriptcode == smSimpChinese
			  || font->mac_scriptcode == smKorean);

      if (is_two_byte_font)
	{
	  int char_width;

	  font->min_byte1 = 0xa1;
	  font->max_byte1 = 0xfe;
	  font->min_char_or_byte2 = 0xa1;
	  font->max_char_or_byte2 = 0xfe;

	  /* Use the width of an "ideographic space" of that font
	     because the_fontinfo.widMax returns the wrong width for
	     some fonts.  */
	  switch (font->mac_scriptcode)
	    {
	    case smJapanese:
	      font->min_byte1 = 0x81;
	      font->max_byte1 = 0xfc;
	      font->min_char_or_byte2 = 0x40;
	      font->max_char_or_byte2 = 0xfc;
	      char_width = StringWidth("\p\x81\x40");
	      break;
	    case smTradChinese:
	      font->min_char_or_byte2 = 0x40;
	      char_width = StringWidth("\p\xa1\x40");
	      break;
	    case smSimpChinese:
	      char_width = StringWidth("\p\xa1\xa1");
	      break;
	    case smKorean:
	      char_width = StringWidth("\p\xa1\xa1");
	      break;
	    }

	  font->bounds.per_char = NULL;

	  if (fontface & italic)
	    font->max_bounds.rbearing = char_width + 1;
	  else
	    font->max_bounds.rbearing = char_width;
	  font->max_bounds.lbearing = 0;
	  font->max_bounds.width = char_width;
	  font->max_bounds.ascent = the_fontinfo.ascent;
	  font->max_bounds.descent = the_fontinfo.descent;

	  font->min_bounds = font->max_bounds;
	}
      else
	{
	  int c;

	  font->min_byte1 = font->max_byte1 = 0;
	  font->min_char_or_byte2 = 0x20;
	  font->max_char_or_byte2 = 0xff;

	  font->bounds.per_char =
	    xmalloc (sizeof (XCharStruct) * (0xff - 0x20 + 1));
	  bzero (font->bounds.per_char,
		 sizeof (XCharStruct) * (0xff - 0x20 + 1));

	  space_bounds = font->bounds.per_char;
	  err = mac_query_char_extents (NULL, 0x20, &font->ascent,
					&font->descent, space_bounds, NULL);
	  if (err != noErr || space_bounds->width <= 0)
	    {
	      mac_unload_font (&one_mac_display_info, font);
	      return NULL;
	    }

	  for (c = 0x21, pcm = space_bounds + 1; c <= 0xff; c++, pcm++)
	    mac_query_char_extents (NULL, c, NULL, NULL, pcm, NULL);
	}
    }

  if (space_bounds)
    {
      int c;

      font->min_bounds = font->max_bounds = *space_bounds;
      for (c = 0x21, pcm = space_bounds + 1; c <= 0x7f; c++, pcm++)
	if (pcm->width > 0)
	  {
	    font->min_bounds.lbearing = min (font->min_bounds.lbearing,
					     pcm->lbearing);
	    font->min_bounds.rbearing = min (font->min_bounds.rbearing,
					     pcm->rbearing);
	    font->min_bounds.width    = min (font->min_bounds.width,
					     pcm->width);
	    font->min_bounds.ascent   = min (font->min_bounds.ascent,
					     pcm->ascent);
	    font->min_bounds.descent  = min (font->min_bounds.descent,
					     pcm->descent);

	    font->max_bounds.lbearing = max (font->max_bounds.lbearing,
					     pcm->lbearing);
	    font->max_bounds.rbearing = max (font->max_bounds.rbearing,
					     pcm->rbearing);
	    font->max_bounds.width    = max (font->max_bounds.width,
					     pcm->width);
	    font->max_bounds.ascent   = max (font->max_bounds.ascent,
					     pcm->ascent);
	    font->max_bounds.descent  = max (font->max_bounds.descent,
					     pcm->descent);
	  }
      if (
#if USE_ATSUI
	  font->mac_style == NULL &&
#endif
	  font->max_bounds.width == font->min_bounds.width
	  && font->min_bounds.lbearing >= 0
	  && font->max_bounds.rbearing <= font->max_bounds.width)
	{
	  /* Fixed width and no overhangs.  */
	  xfree (font->bounds.per_char);
	  font->bounds.per_char = NULL;
	}
    }

#if !defined (MAC_OS8) || USE_ATSUI
  /* AppKit and WebKit do some adjustment to the heights of Courier,
     Helvetica, and Times.  This only works on the environments where
     srcCopy text transfer mode is never used.  */
  if (
#ifdef MAC_OS8			/* implies USE_ATSUI */
      font->mac_style &&
#endif
      (strcmp (family, "courier") == 0 || strcmp (family, "helvetica") == 0
       || strcmp (family, "times") == 0))
    font->ascent += (font->ascent + font->descent) * .15 + 0.5;
#endif

  return font;
}


void
mac_unload_font (dpyinfo, font)
     struct mac_display_info *dpyinfo;
     XFontStruct *font;
{
  xfree (font->full_name);
#if USE_ATSUI
  if (font->mac_style)
    {
      int i;

      for (i = font->min_byte1; i <= font->max_byte1; i++)
	if (font->bounds.rows[i])
	  xfree (font->bounds.rows[i]);
      xfree (font->bounds.rows);
      ATSUDisposeStyle (font->mac_style);
    }
  else
#endif
    if (font->bounds.per_char)
      xfree (font->bounds.per_char);
#if USE_CG_TEXT_DRAWING
  if (font->cg_font)
    CGFontRelease (font->cg_font);
  if (font->cg_glyphs)
    xfree (font->cg_glyphs);
#endif
  xfree (font);
}


/* Load font named FONTNAME of the size SIZE for frame F, and return a
   pointer to the structure font_info while allocating it dynamically.
   If SIZE is 0, load any size of font.
   If loading is failed, return NULL.  */

struct font_info *
x_load_font (f, fontname, size)
     struct frame *f;
     register char *fontname;
     int size;
{
  struct mac_display_info *dpyinfo = FRAME_MAC_DISPLAY_INFO (f);
  Lisp_Object font_names;

  /* Get a list of all the fonts that match this name.  Once we
     have a list of matching fonts, we compare them against the fonts
     we already have by comparing names.  */
  font_names = x_list_fonts (f, build_string (fontname), size, 1);

  if (!NILP (font_names))
    {
      Lisp_Object tail;
      int i;

      for (i = 0; i < dpyinfo->n_fonts; i++)
	for (tail = font_names; CONSP (tail); tail = XCDR (tail))
	  if (dpyinfo->font_table[i].name
	      && (!strcmp (dpyinfo->font_table[i].name,
			   SDATA (XCAR (tail)))
		  || !strcmp (dpyinfo->font_table[i].full_name,
			      SDATA (XCAR (tail)))))
	    return (dpyinfo->font_table + i);
    }
  else
    return NULL;

  /* Load the font and add it to the table.  */
  {
    struct MacFontStruct *font;
    struct font_info *fontp;
    int i;

    fontname = (char *) SDATA (XCAR (font_names));

    BLOCK_INPUT;
    font = mac_load_query_font (f, fontname);
    UNBLOCK_INPUT;
    if (!font)
      return NULL;

    /* Find a free slot in the font table.  */
    for (i = 0; i < dpyinfo->n_fonts; ++i)
      if (dpyinfo->font_table[i].name == NULL)
	break;

    /* If no free slot found, maybe enlarge the font table.  */
    if (i == dpyinfo->n_fonts
	&& dpyinfo->n_fonts == dpyinfo->font_table_size)
      {
	int sz;
	dpyinfo->font_table_size = max (16, 2 * dpyinfo->font_table_size);
	sz = dpyinfo->font_table_size * sizeof *dpyinfo->font_table;
	dpyinfo->font_table
	  = (struct font_info *) xrealloc (dpyinfo->font_table, sz);
      }

    fontp = dpyinfo->font_table + i;
    if (i == dpyinfo->n_fonts)
      ++dpyinfo->n_fonts;

    /* Now fill in the slots of *FONTP.  */
    BLOCK_INPUT;
    bzero (fontp, sizeof (*fontp));
    fontp->font = font;
    fontp->font_idx = i;
    fontp->charset = -1;	/* fs_load_font sets it.  */
    fontp->name = (char *) xmalloc (strlen (fontname) + 1);
    bcopy (fontname, fontp->name, strlen (fontname) + 1);

    if (font->min_bounds.width == font->max_bounds.width)
      {
	/* Fixed width font.  */
	fontp->average_width = fontp->space_width = font->min_bounds.width;
      }
    else
      {
	XChar2b char2b;
	XCharStruct *pcm;

	char2b.byte1 = 0x00, char2b.byte2 = 0x20;
	pcm = mac_per_char_metric (font, &char2b, 0);
	if (pcm)
	  fontp->space_width = pcm->width;
	else
	  fontp->space_width = FONT_WIDTH (font);

	if (pcm)
	  {
	    int width = pcm->width;
	    for (char2b.byte2 = 33; char2b.byte2 <= 126; char2b.byte2++)
	      if ((pcm = mac_per_char_metric (font, &char2b, 0)) != NULL)
		width += pcm->width;
	    fontp->average_width = width / 95;
	  }
	else
	  fontp->average_width = FONT_WIDTH (font);
      }

    fontp->full_name = (char *) xmalloc (strlen (font->full_name) + 1);
    bcopy (font->full_name, fontp->full_name, strlen (font->full_name) + 1);

    fontp->size = font->max_bounds.width;
    fontp->height = FONT_HEIGHT (font);
    {
      /* For some font, ascent and descent in max_bounds field is
	 larger than the above value.  */
      int max_height = font->max_bounds.ascent + font->max_bounds.descent;
      if (max_height > fontp->height)
	fontp->height = max_height;
    }

    /* MAC_TODO: The script encoding is irrelevant in unicode? */
    /* The slot `encoding' specifies how to map a character
       code-points (0x20..0x7F or 0x2020..0x7F7F) of each charset to
       the font code-points (0:0x20..0x7F, 1:0xA0..0xFF), or
       (0:0x2020..0x7F7F, 1:0xA0A0..0xFFFF, 3:0x20A0..0x7FFF,
       2:0xA020..0xFF7F).  For the moment, we don't know which charset
       uses this font.  So, we set information in fontp->encoding_type
       which is never used by any charset.  If mapping can't be
       decided, set FONT_ENCODING_NOT_DECIDED.  */
    if (font->mac_scriptcode == smJapanese)
      fontp->encoding_type = 4;
    else
      {
        fontp->encoding_type
           = (font->max_byte1 == 0
	      /* 1-byte font */
	      ? (font->min_char_or_byte2 < 0x80
	         ? (font->max_char_or_byte2 < 0x80
	            ? 0		/* 0x20..0x7F */
	            : FONT_ENCODING_NOT_DECIDED) /* 0x20..0xFF */
	         : 1)		/* 0xA0..0xFF */
	      /* 2-byte font */
	      : (font->min_byte1 < 0x80
	         ? (font->max_byte1 < 0x80
	            ? (font->min_char_or_byte2 < 0x80
		       ? (font->max_char_or_byte2 < 0x80
		          ? 0		/* 0x2020..0x7F7F */
		          : FONT_ENCODING_NOT_DECIDED) /* 0x2020..0x7FFF */
		       : 3)		/* 0x20A0..0x7FFF */
	            : FONT_ENCODING_NOT_DECIDED) /* 0x20??..0xA0?? */
	         : (font->min_char_or_byte2 < 0x80
	            ? (font->max_char_or_byte2 < 0x80
		       ? 2		/* 0xA020..0xFF7F */
		       : FONT_ENCODING_NOT_DECIDED) /* 0xA020..0xFFFF */
	            : 1)));		/* 0xA0A0..0xFFFF */
      }

#if 0 /* MAC_TODO: fill these out with more reasonably values */
    fontp->baseline_offset
      = (XGetFontProperty (font, dpyinfo->Xatom_MULE_BASELINE_OFFSET, &value)
	 ? (long) value : 0);
    fontp->relative_compose
      = (XGetFontProperty (font, dpyinfo->Xatom_MULE_RELATIVE_COMPOSE, &value)
	 ? (long) value : 0);
    fontp->default_ascent
      = (XGetFontProperty (font, dpyinfo->Xatom_MULE_DEFAULT_ASCENT, &value)
	 ? (long) value : 0);
#else
    fontp->baseline_offset = 0;
    fontp->relative_compose = 0;
    fontp->default_ascent = 0;
#endif

    /* Set global flag fonts_changed_p to non-zero if the font loaded
       has a character with a smaller width than any other character
       before, or if the font loaded has a smaller height than any
       other font loaded before.  If this happens, it will make a
       glyph matrix reallocation necessary.  */
    fonts_changed_p |= x_compute_min_glyph_bounds (f);
    UNBLOCK_INPUT;
    return fontp;
  }
}


/* Return a pointer to struct font_info of a font named FONTNAME for
   frame F.  If no such font is loaded, return NULL.  */

struct font_info *
x_query_font (f, fontname)
     struct frame *f;
     register char *fontname;
{
  struct mac_display_info *dpyinfo = FRAME_MAC_DISPLAY_INFO (f);
  int i;

  for (i = 0; i < dpyinfo->n_fonts; i++)
    if (dpyinfo->font_table[i].name
	&& (!xstricmp (dpyinfo->font_table[i].name, fontname)
	    || !xstricmp (dpyinfo->font_table[i].full_name, fontname)))
      return (dpyinfo->font_table + i);
  return NULL;
}


/* Find a CCL program for a font specified by FONTP, and set the member
 `encoder' of the structure.  */

void
x_find_ccl_program (fontp)
     struct font_info *fontp;
{
  Lisp_Object list, elt;

  for (list = Vfont_ccl_encoder_alist; CONSP (list); list = XCDR (list))
    {
      elt = XCAR (list);
      if (CONSP (elt)
	  && STRINGP (XCAR (elt))
	  && (fast_c_string_match_ignore_case (XCAR (elt), fontp->name)
	      >= 0))
	break;
    }
  if (! NILP (list))
    {
      struct ccl_program *ccl
	= (struct ccl_program *) xmalloc (sizeof (struct ccl_program));

      if (setup_ccl_program (ccl, XCDR (elt)) < 0)
	xfree (ccl);
      else
	fontp->font_encoder = ccl;
    }
}

#if USE_MAC_FONT_PANEL
/* Whether Font Panel has been shown before.  The first call to font
   panel functions (FPIsFontPanelVisible, SetFontInfoForSelection) is
   slow.  This variable is used for deferring such a call as much as
   possible.  */
static int font_panel_shown_p = 0;

extern Lisp_Object Qfont;
static Lisp_Object Qpanel_closed, Qselection;

static OSStatus mac_store_event_ref_as_apple_event P_ ((AEEventClass, AEEventID,
							Lisp_Object,
							Lisp_Object,
							EventRef, UInt32,
							const EventParamName *,
							const EventParamType *));

int
mac_font_panel_visible_p ()
{
  return font_panel_shown_p && FPIsFontPanelVisible ();
}

static pascal OSStatus
mac_handle_font_event (next_handler, event, data)
     EventHandlerCallRef next_handler;
     EventRef event;
     void *data;
{
  OSStatus result, err;
  Lisp_Object id_key;
  int num_params;
  const EventParamName *names;
  const EventParamType *types;
  static const EventParamName names_sel[] = {kEventParamATSUFontID,
					     kEventParamATSUFontSize,
					     kEventParamFMFontFamily,
					     kEventParamFMFontStyle,
					     kEventParamFMFontSize,
					     kEventParamFontColor};
  static const EventParamType types_sel[] = {typeATSUFontID,
					     typeATSUSize,
					     typeFMFontFamily,
					     typeFMFontStyle,
					     typeFMFontSize,
					     typeFontColor};

  result = CallNextEventHandler (next_handler, event);
  if (result != eventNotHandledErr)
    return result;

  switch (GetEventKind (event))
    {
    case kEventFontPanelClosed:
      id_key = Qpanel_closed;
      num_params = 0;
      names = NULL;
      types = NULL;
      break;

    case kEventFontSelection:
      id_key = Qselection;
      num_params = sizeof (names_sel) / sizeof (names_sel[0]);
      names = names_sel;
      types = types_sel;
      break;
    }

  err = mac_store_event_ref_as_apple_event (0, 0, Qfont, id_key,
					    event, num_params,
					    names, types);
  if (err == noErr)
    result = noErr;

  return result;
}

OSStatus
mac_show_hide_font_panel ()
{
  if (!font_panel_shown_p)
    {
      OSStatus err;

      static const EventTypeSpec specs[] =
	{{kEventClassFont, kEventFontPanelClosed},
	 {kEventClassFont, kEventFontSelection}};

      err = InstallApplicationEventHandler (mac_handle_font_event,
					    GetEventTypeCount (specs),
					    specs, NULL, NULL);
      if (err != noErr)
	return err;

      font_panel_shown_p = 1;
    }

  return FPShowHideFontPanel ();
}

OSStatus
mac_set_font_info_for_selection (f, face_id, c)
     struct frame *f;
     int face_id, c;
{
  OSStatus err;
  EventTargetRef target = NULL;
  XFontStruct *font = NULL;

  if (!mac_font_panel_visible_p ())
    return noErr;

  if (f)
    {
      target = GetWindowEventTarget (FRAME_MAC_WINDOW (f));

      if (FRAME_FACE_CACHE (f) && CHAR_VALID_P (c, 0))
	{
	  struct face *face;

	  face_id = FACE_FOR_CHAR (f, FACE_FROM_ID (f, face_id), c);
	  face = FACE_FROM_ID (f, face_id);
	  font = face->font;
	}
    }

  if (font == NULL)
    err = SetFontInfoForSelection (kFontSelectionATSUIType, 0, NULL, target);
  else
    {
      if (font->mac_fontnum != -1)
	{
	  FontSelectionQDStyle qd_style;

	  qd_style.version = kFontSelectionQDStyleVersionZero;
	  qd_style.instance.fontFamily = font->mac_fontnum;
	  qd_style.instance.fontStyle = font->mac_fontface;
	  qd_style.size = font->mac_fontsize;
	  qd_style.hasColor = false;

	  err = SetFontInfoForSelection (kFontSelectionQDType,
					 1, &qd_style, target);
	}
      else
	err = SetFontInfoForSelection (kFontSelectionATSUIType,
				       1, &font->mac_style, target);
    }

  return err;
}
#endif


/* The Mac Event loop code */

#if !TARGET_API_MAC_CARBON
#include <Events.h>
#include <Quickdraw.h>
#include <Balloons.h>
#include <Devices.h>
#include <Fonts.h>
#include <Gestalt.h>
#include <Menus.h>
#include <Processes.h>
#include <Sound.h>
#include <ToolUtils.h>
#include <TextUtils.h>
#include <Dialogs.h>
#include <Script.h>
#include <Types.h>
#include <Resources.h>

#if __MWERKS__
#include <unix.h>
#endif
#endif /* ! TARGET_API_MAC_CARBON */

#define M_APPLE 234
#define I_ABOUT 1

#define DEFAULT_NUM_COLS 80

#define MIN_DOC_SIZE 64
#define MAX_DOC_SIZE 32767

#define EXTRA_STACK_ALLOC (256 * 1024)

#define ARGV_STRING_LIST_ID 129
#define ABOUT_ALERT_ID	128
#define RAM_TOO_LARGE_ALERT_ID 129

/* Contains the string "reverse", which is a constant for mouse button emu.*/
Lisp_Object Qreverse;


/* Modifier associated with the control key, or nil to ignore. */
Lisp_Object Vmac_control_modifier;

/* Modifier associated with the option key, or nil to ignore. */
Lisp_Object Vmac_option_modifier;

/* Modifier associated with the command key, or nil to ignore. */
Lisp_Object Vmac_command_modifier;

/* Modifier associated with the function key, or nil to ignore. */
Lisp_Object Vmac_function_modifier;

/* True if the option and command modifiers should be used to emulate
   a three button mouse */
Lisp_Object Vmac_emulate_three_button_mouse;

#if TARGET_API_MAC_CARBON
/* Non-zero if the mouse wheel button (i.e. button 4) should map to
   mouse-2, instead of mouse-3.  */
int mac_wheel_button_is_mouse_2;

/* If non-zero, the Mac "Command" key is passed on to the Mac Toolbox
   for processing before Emacs sees it.  */
int mac_pass_command_to_system;

/* If non-zero, the Mac "Control" key is passed on to the Mac Toolbox
   for processing before Emacs sees it.  */
int mac_pass_control_to_system;
#endif

/* Points to the variable `inev' in the function XTread_socket.  It is
   used for passing an input event to the function back from
   Carbon/Apple event handlers.  */
static struct input_event *read_socket_inev = NULL;

/* Whether or not the screen configuration has changed.  */
static int mac_screen_config_changed = 0;

Point saved_menu_event_location;

/* Apple Events */
#if TARGET_API_MAC_CARBON
static Lisp_Object Qhi_command;
#ifdef MAC_OSX
extern Lisp_Object Qwindow;
static Lisp_Object Qtoolbar_switch_mode;
#endif
#if USE_MAC_TSM
static TSMDocumentID tsm_document_id;
Lisp_Object Qtext_input;
Lisp_Object Qupdate_active_input_area, Qunicode_for_key_event;
Lisp_Object Vmac_ts_active_input_overlay, Vmac_ts_active_input_buf;
extern Lisp_Object Qbefore_string;
static Lisp_Object Vmac_ts_script_language_on_focus;
static Lisp_Object saved_ts_script_language_on_focus;
static ScriptLanguageRecord saved_ts_language;
static Component saved_ts_component;
#endif
#endif	/* TARGET_API_MAC_CARBON */
extern int mac_ready_for_apple_events;
extern Lisp_Object Qundefined;
extern void init_apple_event_handler P_ ((void));
extern void mac_find_apple_event_spec P_ ((AEEventClass, AEEventID,
					   Lisp_Object *, Lisp_Object *,
					   Lisp_Object *));
extern OSErr init_coercion_handler P_ ((void));

/* Drag and Drop */
extern OSErr install_drag_handler P_ ((WindowRef));
extern void remove_drag_handler P_ ((WindowRef));

#if TARGET_API_MAC_CARBON
/* Showing help echo string during menu tracking  */
extern OSStatus install_menu_target_item_handler P_ ((void));

#ifdef MAC_OSX
extern OSStatus install_service_handler ();
Lisp_Object Qservice, Qpaste, Qperform;
Lisp_Object Qmouse_drag_overlay;
#endif
#endif

extern void init_emacs_passwd_dir ();
extern int emacs_main (int, char **, char **);

extern void initialize_applescript();
extern void terminate_applescript();

/* Table for translating Mac keycode to X keysym values.  Contributed
   by Sudhir Shenoy.
   Mapping for special keys is now identical to that in Apple X11
   except `clear' (-> <clear>) on the KeyPad, `enter' (-> <kp-enter>)
   on the right of the Cmd key on laptops, and fn + `enter' (->
   <linefeed>). */
static const unsigned char keycode_to_xkeysym_table[] = {
  /*0x00*/ 0, 0, 0, 0, 0, 0, 0, 0, 0, 0, 0, 0, 0, 0, 0, 0,
  /*0x10*/ 0, 0, 0, 0, 0, 0, 0, 0, 0, 0, 0, 0, 0, 0, 0, 0,
  /*0x20*/ 0, 0, 0, 0, 0x0d /*return*/, 0, 0, 0, 0, 0, 0, 0, 0, 0, 0, 0,

  /*0x30*/ 0x09 /*tab*/, 0 /*0x0020 space*/, 0, 0x08 /*backspace*/,
  /*0x34*/ 0x8d /*enter on laptops*/, 0x1b /*escape*/, 0, 0,
  /*0x38*/ 0, 0, 0, 0,
  /*0x3C*/ 0, 0, 0, 0,

  /*0x40*/ 0, 0xae /*kp-decimal*/, 0, 0xaa /*kp-multiply*/,
  /*0x44*/ 0, 0xab /*kp-add*/, 0, 0x0b /*clear*/,
  /*0x48*/ 0, 0, 0, 0xaf /*kp-divide*/,
  /*0x4C*/ 0x8d /*kp-enter*/, 0, 0xad /*kp-subtract*/, 0,

  /*0x50*/ 0, 0xbd /*kp-equal*/, 0xb0 /*kp-0*/, 0xb1 /*kp-1*/,
  /*0x54*/ 0xb2 /*kp-2*/, 0xb3 /*kp-3*/, 0xb4 /*kp-4*/, 0xb5 /*kp-5*/,
  /*0x58*/ 0xb6 /*kp-6*/, 0xb7 /*kp-7*/, 0, 0xb8 /*kp-8*/,
  /*0x5C*/ 0xb9 /*kp-9*/, 0, 0, 0,

  /*0x60*/ 0xc2 /*f5*/, 0xc3 /*f6*/, 0xc4 /*f7*/, 0xc0 /*f3*/,
  /*0x64*/ 0xc5 /*f8*/, 0xc6 /*f9*/, 0, 0xc8 /*f11*/,
  /*0x68*/ 0, 0xca /*f13*/, 0xcd /*f16*/, 0xcb /*f14*/,
  /*0x6C*/ 0, 0xc7 /*f10*/, 0x0a /*fn+enter on laptops*/, 0xc9 /*f12*/,

  /*0x70*/ 0, 0xcc /*f15*/, 0x6a /*help*/, 0x50 /*home*/,
  /*0x74*/ 0x55 /*pgup*/, 0xff /*delete*/, 0xc1 /*f4*/, 0x57 /*end*/,
  /*0x78*/ 0xbf /*f2*/, 0x56 /*pgdown*/, 0xbe /*f1*/, 0x51 /*left*/,
  /*0x7C*/ 0x53 /*right*/, 0x54 /*down*/, 0x52 /*up*/, 0
};

#ifdef MAC_OSX
/* Table for translating Mac keycode with the laptop `fn' key to that
   without it.  Destination symbols in comments are keys on US
   keyboard, and they may not be the same on other types of keyboards.
   If the destination is identical to the source (f1 ... f12), it
   doesn't map `fn' key to a modifier.  */
static const unsigned char fn_keycode_to_keycode_table[] = {
  /*0x00*/ 0, 0, 0, 0, 0, 0, 0, 0, 0, 0, 0, 0, 0, 0, 0, 0,
  /*0x10*/ 0, 0, 0, 0, 0, 0, 0, 0, 0, 0, 0, 0, 0, 0, 0, 0,
  /*0x20*/ 0, 0, 0, 0, 0, 0, 0, 0, 0, 0, 0, 0, 0, 0, 0, 0,

  /*0x30*/ 0, 0, 0, 0,
  /*0x34*/ 0, 0, 0, 0,
  /*0x38*/ 0, 0, 0, 0,
  /*0x3C*/ 0, 0, 0, 0,

  /*0x40*/ 0, 0x2f /*kp-decimal -> '.'*/, 0, 0x23 /*kp-multiply -> 'p'*/,
  /*0x44*/ 0, 0x2c /*kp-add -> '/'*/, 0, 0x16 /*clear -> '6'*/,
  /*0x48*/ 0, 0, 0, 0x1d /*kp-/ -> '0'*/,
  /*0x4C*/ 0x24 /*kp-enter -> return*/, 0, 0x29 /*kp-subtract -> ';'*/, 0,

  /*0x50*/ 0, 0x1b /*kp-equal -> '-'*/, 0x2e /*kp-0 -> 'm'*/, 0x26 /*kp-1 -> 'j'*/,
  /*0x54*/ 0x28 /*kp-2 -> 'k'*/, 0x25 /*kp-3 -> 'l'*/, 0x20 /*kp-4 -> 'u'*/, 0x22 /*kp-5 ->'i'*/,
  /*0x58*/ 0x1f /*kp-6 -> 'o'*/, 0x1a /*kp-7 -> '7'*/, 0, 0x1c /*kp-8 -> '8'*/,
  /*0x5C*/ 0x19 /*kp-9 -> '9'*/, 0, 0, 0,

  /*0x60*/ 0x60 /*f5 = f5*/, 0x61 /*f6 = f6*/, 0x62 /*f7 = f7*/, 0x63 /*f3 = f3*/,
  /*0x64*/ 0x64 /*f8 = f8*/, 0x65 /*f9 = f9*/, 0, 0x67 /*f11 = f11*/,
  /*0x68*/ 0, 0, 0, 0,
  /*0x6C*/ 0, 0x6d /*f10 = f10*/, 0, 0x6f /*f12 = f12*/,

  /*0x70*/ 0, 0, 0, 0x7b /*home -> left*/,
  /*0x74*/ 0x7e /*pgup -> up*/, 0x33 /*delete -> backspace*/, 0x76 /*f4 = f4*/, 0x7c /*end -> right*/,
  /*0x78*/ 0x78 /*f2 = f2*/, 0x7d /*pgdown -> down*/, 0x7a /*f1 = f1*/, 0,
  /*0x7C*/ 0, 0, 0, 0
};
#endif	/* MAC_OSX */

static int
#if TARGET_API_MAC_CARBON
mac_to_emacs_modifiers (UInt32 mods)
#else
mac_to_emacs_modifiers (EventModifiers mods)
#endif
{
  unsigned int result = 0;
  if (mods & shiftKey)
    result |= shift_modifier;

  /* Deactivated to simplify configuration:
     if Vmac_option_modifier is non-NIL, we fully process the Option
     key. Otherwise, we only process it if an additional Ctrl or Command
     is pressed. That way the system may convert the character to a
     composed one.
     if ((mods & optionKey) &&
      (( !NILP(Vmac_option_modifier) ||
      ((mods & cmdKey) || (mods & controlKey))))) */

  if (!NILP (Vmac_option_modifier) && (mods & optionKey)) {
    Lisp_Object val = Fget(Vmac_option_modifier, Qmodifier_value);
    if (INTEGERP(val))
      result |= XUINT(val);
  }
  if (!NILP (Vmac_command_modifier) && (mods & cmdKey)) {
    Lisp_Object val = Fget(Vmac_command_modifier, Qmodifier_value);
    if (INTEGERP(val))
      result |= XUINT(val);
  }
  if (!NILP (Vmac_control_modifier) && (mods & controlKey)) {
    Lisp_Object val = Fget(Vmac_control_modifier, Qmodifier_value);
    if (INTEGERP(val))
      result |= XUINT(val);
  }

#ifdef MAC_OSX
  if (!NILP (Vmac_function_modifier) && (mods & kEventKeyModifierFnMask)) {
    Lisp_Object val = Fget(Vmac_function_modifier, Qmodifier_value);
    if (INTEGERP(val))
      result |= XUINT(val);
  }
#endif

  return result;
}

static UInt32
mac_mapped_modifiers (modifiers)
     UInt32 modifiers;
{
  UInt32 mapped_modifiers_all =
    (NILP (Vmac_control_modifier) ? 0 : controlKey)
    | (NILP (Vmac_option_modifier) ? 0 : optionKey)
    | (NILP (Vmac_command_modifier) ? 0 : cmdKey);

#ifdef MAC_OSX
  mapped_modifiers_all |=
    (NILP (Vmac_function_modifier) ? 0 : kEventKeyModifierFnMask);
#endif

  return mapped_modifiers_all & modifiers;
}

static int
mac_get_emulated_btn ( UInt32 modifiers )
{
  int result = 0;
  if (!NILP (Vmac_emulate_three_button_mouse)) {
    int cmdIs3 = !EQ (Vmac_emulate_three_button_mouse, Qreverse);
    if (modifiers & cmdKey)
      result = cmdIs3 ? 2 : 1;
    else if (modifiers & optionKey)
      result = cmdIs3 ? 1 : 2;
  }
  return result;
}

#ifdef MAC_OSX
void
mac_get_selected_range (w, range)
     struct window *w;
     CFRange *range;
{
  Lisp_Object overlay = find_symbol_value (Qmouse_drag_overlay);
  struct buffer *b = XBUFFER (w->buffer);
  int begv = BUF_BEGV (b), zv = BUF_ZV (b);
  int start, end;

  if (OVERLAYP (overlay)
      && EQ (Foverlay_buffer (overlay), w->buffer)
      && (start = XINT (Foverlay_start (overlay)),
	  end = XINT (Foverlay_end (overlay)),
	  start != end))
    ;
  else
    {
      if (w == XWINDOW (selected_window) && b == current_buffer)
	start = PT;
      else
	start = marker_position (w->pointm);

      if (NILP (Vtransient_mark_mode) || NILP (b->mark_active))
	end = start;
      else
	{
	  int mark_pos = marker_position (b->mark);

	  if (start <= mark_pos)
	    end = mark_pos;
	  else
	    {
	      end = start;
	      start = mark_pos;
	    }
	}
    }

  if (start != end)
    {
      if (start < begv)
	start = begv;
      else if (start > zv)
	start = zv;

      if (end < begv)
	end = begv;
      else if (end > zv)
	end = zv;
    }

  range->location = start - begv;
  range->length = end - start;
}

/* Store the text of the buffer BUF from START to END as Unicode
   characters in CHARACTERS.  Return non-zero if successful.  */

int
mac_store_buffer_text_to_unicode_chars (buf, start, end, characters)
     struct buffer *buf;
     int start, end;
     UniChar *characters;
{
  int start_byte, end_byte, char_count, byte_count;
  struct coding_system coding;
  unsigned char *dst = (unsigned char *) characters;

  start_byte = buf_charpos_to_bytepos (buf, start);
  end_byte = buf_charpos_to_bytepos (buf, end);
  char_count = end - start;
  byte_count = end_byte - start_byte;

  if (setup_coding_system (
#ifdef WORDS_BIG_ENDIAN
			   intern ("utf-16be")
#else
			   intern ("utf-16le")
#endif
			   , &coding) < 0)
    return 0;

  coding.src_multibyte = !NILP (buf->enable_multibyte_characters);
  coding.dst_multibyte = 0;
  coding.mode |= CODING_MODE_LAST_BLOCK;
  coding.composing = COMPOSITION_DISABLED;

  if (BUF_GPT_BYTE (buf) <= start_byte || end_byte <= BUF_GPT_BYTE (buf))
    encode_coding (&coding, BUF_BYTE_ADDRESS (buf, start_byte), dst,
		   byte_count, char_count * sizeof (UniChar));
  else
    {
      int first_byte_count = BUF_GPT_BYTE (buf) - start_byte;

      encode_coding (&coding, BUF_BYTE_ADDRESS (buf, start_byte), dst,
		     first_byte_count, char_count * sizeof (UniChar));
      if (coding.result == CODING_FINISH_NORMAL)
	encode_coding (&coding,
		       BUF_BYTE_ADDRESS (buf, start_byte + first_byte_count),
		       dst + coding.produced,
		       byte_count - first_byte_count,
		       char_count * sizeof (UniChar) - coding.produced);
    }

  if (coding.result != CODING_FINISH_NORMAL)
    return 0;

  return 1;
}

void
mac_ax_selected_text_range (f, range)
     struct frame *f;
     CFRange *range;
{
  mac_get_selected_range (XWINDOW (f->selected_window), range);
}

#if MAC_OS_X_VERSION_MAX_ALLOWED >= 1030
unsigned int
mac_ax_number_of_characters (f)
     struct frame *f;
{
  struct buffer *b = XBUFFER (XWINDOW (f->selected_window)->buffer);

  return BUF_ZV (b) - BUF_BEGV (b);
}
#endif
#endif

#if USE_MAC_TSM
OSStatus
mac_restore_keyboard_input_source ()
{
  OSStatus err = noErr;
  ScriptLanguageRecord slrec, *slptr = NULL;

  if (EQ (Vmac_ts_script_language_on_focus, Qt)
      && EQ (saved_ts_script_language_on_focus, Qt))
    slptr = &saved_ts_language;
  else if (CONSP (Vmac_ts_script_language_on_focus)
	   && INTEGERP (XCAR (Vmac_ts_script_language_on_focus))
	   && INTEGERP (XCDR (Vmac_ts_script_language_on_focus))
	   && CONSP (saved_ts_script_language_on_focus)
	   && EQ (XCAR (saved_ts_script_language_on_focus),
		  XCAR (Vmac_ts_script_language_on_focus))
	   && EQ (XCDR (saved_ts_script_language_on_focus),
		  XCDR (Vmac_ts_script_language_on_focus)))
    {
      slrec.fScript = XINT (XCAR (Vmac_ts_script_language_on_focus));
      slrec.fLanguage = XINT (XCDR (Vmac_ts_script_language_on_focus));
      slptr = &slrec;
    }

  if (slptr)
    {
#if MAC_OS_X_VERSION_MAX_ALLOWED >= 1020
      err = SetDefaultInputMethodOfClass (saved_ts_component, slptr,
					  kKeyboardInputMethodClass);
#else
      err = SetDefaultInputMethod (saved_ts_component, slptr);
#endif
      if (err == noErr)
	err = SetTextServiceLanguage (slptr);

      /* Seems to be needed on Mac OS X 10.2.  */
      if (err == noErr)
	KeyScript (slptr->fScript | smKeyForceKeyScriptMask);
    }

  return err;
}

void
mac_save_keyboard_input_source ()
{
  OSStatus err;
  ScriptLanguageRecord slrec, *slptr = NULL;

  saved_ts_script_language_on_focus = Vmac_ts_script_language_on_focus;

  if (EQ (Vmac_ts_script_language_on_focus, Qt))
    {
      err = GetTextServiceLanguage (&saved_ts_language);
      if (err == noErr)
	slptr = &saved_ts_language;
    }
  else if (CONSP (Vmac_ts_script_language_on_focus)
	   && INTEGERP (XCAR (Vmac_ts_script_language_on_focus))
	   && INTEGERP (XCDR (Vmac_ts_script_language_on_focus)))
    {
      slrec.fScript = XINT (XCAR (Vmac_ts_script_language_on_focus));
      slrec.fLanguage = XINT (XCDR (Vmac_ts_script_language_on_focus));
      slptr = &slrec;
    }

  if (slptr)
    {
#if MAC_OS_X_VERSION_MAX_ALLOWED >= 1020
      GetDefaultInputMethodOfClass (&saved_ts_component, slptr,
				    kKeyboardInputMethodClass);
#else
      GetDefaultInputMethod (&saved_ts_component, slptr);
#endif
    }
}
#endif

#if TARGET_API_MAC_CARBON
/***** Code to handle C-g testing  *****/
extern int quit_char;
extern int make_ctrl_char P_ ((int));

int
mac_quit_char_key_p (modifiers, key_code)
     UInt32 modifiers, key_code;
{
  UInt32 char_code;
  unsigned long some_state = 0;
  Ptr kchr_ptr = (Ptr) GetScriptManagerVariable (smKCHRCache);
  int c, emacs_modifiers;

  /* Mask off modifier keys that are mapped to some Emacs modifiers.  */
  key_code |= (modifiers & ~(mac_mapped_modifiers (modifiers)));
  char_code = KeyTranslate (kchr_ptr, key_code, &some_state);
  if (char_code & ~0xff)
    return 0;

  emacs_modifiers = mac_to_emacs_modifiers (modifiers);
  if (emacs_modifiers & ctrl_modifier)
    c = make_ctrl_char (char_code);

  c |= (emacs_modifiers
	& (meta_modifier | alt_modifier
	   | hyper_modifier | super_modifier));

  return c == quit_char;
}
#endif

#if TARGET_API_MAC_CARBON
/* Obtains the event modifiers from the event ref and then calls
   mac_to_emacs_modifiers.  */
static int
mac_event_to_emacs_modifiers (EventRef eventRef)
{
  UInt32 mods = 0, class;

  GetEventParameter (eventRef, kEventParamKeyModifiers, typeUInt32, NULL,
		    sizeof (UInt32), NULL, &mods);
  class = GetEventClass (eventRef);
  if (!NILP (Vmac_emulate_three_button_mouse) &&
      (class == kEventClassMouse || class == kEventClassCommand))
    {
      mods &= ~(optionKey | cmdKey);
    }
  return mac_to_emacs_modifiers (mods);
}

/* Given an event ref, return the code to use for the mouse button
   code in the emacs input_event.  */
static int
mac_get_mouse_btn (EventRef ref)
{
  EventMouseButton result = kEventMouseButtonPrimary;
  GetEventParameter (ref, kEventParamMouseButton, typeMouseButton, NULL,
		    sizeof (EventMouseButton), NULL, &result);
  switch (result)
    {
    case kEventMouseButtonPrimary:
      if (NILP (Vmac_emulate_three_button_mouse))
	return 0;
      else {
	UInt32 mods = 0;
	GetEventParameter (ref, kEventParamKeyModifiers, typeUInt32, NULL,
			   sizeof (UInt32), NULL, &mods);
	return mac_get_emulated_btn(mods);
      }
    case kEventMouseButtonSecondary:
      return mac_wheel_button_is_mouse_2 ? 2 : 1;
    case kEventMouseButtonTertiary:
    case 4:  /* 4 is the number for the mouse wheel button */
      return mac_wheel_button_is_mouse_2 ? 1 : 2;
    default:
      return 0;
    }
}

/* Normally, ConvertEventRefToEventRecord will correctly handle all
   events.  However the click of the mouse wheel is not converted to a
   mouseDown or mouseUp event.  Likewise for dead key events.  This
   calls ConvertEventRefToEventRecord, but then checks to see if it is
   a mouse up/down, or a dead key Carbon event that has not been
   converted, and if so, converts it by hand (to be picked up in the
   XTread_socket loop).  */
static Boolean mac_convert_event_ref (EventRef eventRef, EventRecord *eventRec)
{
  OSStatus err;
  Boolean result = ConvertEventRefToEventRecord (eventRef, eventRec);
  EventKind action;

  if (result)
    return result;

  switch (GetEventClass (eventRef))
    {
    case kEventClassMouse:
      switch (GetEventKind (eventRef))
	{
	case kEventMouseDown:
	  eventRec->what = mouseDown;
	  result = 1;
	  break;

	case kEventMouseUp:
	  eventRec->what = mouseUp;
	  result = 1;
	  break;

	default:
	  break;
	}
      break;

    case kEventClassKeyboard:
      switch (GetEventKind (eventRef))
	{
	case kEventRawKeyDown:
	  action = keyDown;
	  goto keystroke_common;
	case kEventRawKeyRepeat:
	  action = autoKey;
	  goto keystroke_common;
	case kEventRawKeyUp:
	  action = keyUp;
	keystroke_common:
	  {
	    unsigned char char_codes;
	    UInt32 key_code;

	    err = GetEventParameter (eventRef, kEventParamKeyMacCharCodes,
				     typeChar, NULL, sizeof (char),
				     NULL, &char_codes);
	    if (err == noErr)
	      err = GetEventParameter (eventRef, kEventParamKeyCode,
				       typeUInt32, NULL, sizeof (UInt32),
				       NULL, &key_code);
	    if (err == noErr)
	      {
		eventRec->what = action;
		eventRec->message = char_codes | ((key_code & 0xff) << 8);
		result = 1;
	      }
	  }
	  break;

	default:
	  break;
	}
      break;

    default:
      break;
    }

  if (result)
    {
      /* Need where and when.  */
      UInt32 mods = 0;

      GetEventParameter (eventRef, kEventParamMouseLocation, typeQDPoint,
			 NULL, sizeof (Point), NULL, &eventRec->where);
      /* Use two step process because new event modifiers are 32-bit
	 and old are 16-bit.  Currently, only loss is NumLock & Fn. */
      GetEventParameter (eventRef, kEventParamKeyModifiers, typeUInt32,
			 NULL, sizeof (UInt32), NULL, &mods);
      eventRec->modifiers = mods;

      eventRec->when = EventTimeToTicks (GetEventTime (eventRef));
    }

  return result;
}

#endif

#ifdef MAC_OS8
static void
do_get_menus (void)
{
  Handle menubar_handle;
  MenuRef menu;

  menubar_handle = GetNewMBar (128);
  if(menubar_handle == NULL)
    abort ();
  SetMenuBar (menubar_handle);
  DrawMenuBar ();

#if !TARGET_API_MAC_CARBON
  menu = GetMenuRef (M_APPLE);
  if (menu != NULL)
    AppendResMenu (menu, 'DRVR');
  else
    abort ();
#endif
}


static void
do_init_managers (void)
{
#if !TARGET_API_MAC_CARBON
  InitGraf (&qd.thePort);
  InitFonts ();
  FlushEvents (everyEvent, 0);
  InitWindows ();
  InitMenus ();
  TEInit ();
  InitDialogs (NULL);
#endif /* !TARGET_API_MAC_CARBON */
  InitCursor ();

#if !TARGET_API_MAC_CARBON
  /* set up some extra stack space for use by emacs */
  SetApplLimit ((Ptr) ((long) GetApplLimit () - EXTRA_STACK_ALLOC));

  /* MaxApplZone must be called for AppleScript to execute more
     complicated scripts */
  MaxApplZone ();
  MoreMasters ();
#endif /* !TARGET_API_MAC_CARBON */
}

static void
do_check_ram_size (void)
{
  SInt32 physical_ram_size, logical_ram_size;

  if (Gestalt (gestaltPhysicalRAMSize, &physical_ram_size) != noErr
      || Gestalt (gestaltLogicalRAMSize, &logical_ram_size) != noErr
      || physical_ram_size > (1 << VALBITS)
      || logical_ram_size > (1 << VALBITS))
    {
      StopAlert (RAM_TOO_LARGE_ALERT_ID, NULL);
      exit (1);
    }
}
#endif /* MAC_OS8 */

static void
do_window_update (WindowRef win)
{
  struct frame *f = mac_window_to_frame (win);

  BeginUpdate (win);

  /* The tooltip has been drawn already.  Avoid the SET_FRAME_GARBAGED
     below.  */
  if (win != tip_window)
    {
      if (f->async_visible == 0)
        {
	  /* Update events may occur when a frame gets iconified.  */
#if 0
          f->async_visible = 1;
          f->async_iconified = 0;
          SET_FRAME_GARBAGED (f);
#endif
        }
      else
	{
	  Rect r;
#if TARGET_API_MAC_CARBON
	  RgnHandle region = NewRgn ();

	  GetPortVisibleRegion (GetWindowPort (win), region);
	  GetRegionBounds (region, &r);
	  expose_frame (f, r.left, r.top, r.right - r.left, r.bottom - r.top);
#if USE_CG_DRAWING
	  mac_prepare_for_quickdraw (f);
#endif
	  UpdateControls (win, region);
	  DisposeRgn (region);
#else
	  r = (*win->visRgn)->rgnBBox;
	  expose_frame (f, r.left, r.top, r.right - r.left, r.bottom - r.top);
	  UpdateControls (win, win->visRgn);
#endif
	}
    }

  EndUpdate (win);
}

static int
is_emacs_window (WindowRef win)
{
  Lisp_Object tail, frame;

  if (!win)
    return 0;

  FOR_EACH_FRAME (tail, frame)
    if (FRAME_MAC_P (XFRAME (frame)))
      if (FRAME_MAC_WINDOW (XFRAME (frame)) == win)
	return 1;

  return 0;
}

#if USE_MAC_TSM
static OSStatus
mac_tsm_resume ()
{
  OSStatus err;
  ScriptLanguageRecord slrec, *slptr = NULL;

  err = ActivateTSMDocument (tsm_document_id);

  if (err == noErr)
    {
      if (EQ (Vmac_ts_script_language_on_focus, Qt)
	  && EQ (saved_ts_script_language_on_focus, Qt))
	slptr = &saved_ts_language;
      else if (CONSP (Vmac_ts_script_language_on_focus)
	       && INTEGERP (XCAR (Vmac_ts_script_language_on_focus))
	       && INTEGERP (XCDR (Vmac_ts_script_language_on_focus))
	       && CONSP (saved_ts_script_language_on_focus)
	       && EQ (XCAR (saved_ts_script_language_on_focus),
		      XCAR (Vmac_ts_script_language_on_focus))
	       && EQ (XCDR (saved_ts_script_language_on_focus),
		      XCDR (Vmac_ts_script_language_on_focus)))
	{
	  slrec.fScript = XINT (XCAR (Vmac_ts_script_language_on_focus));
	  slrec.fLanguage = XINT (XCDR (Vmac_ts_script_language_on_focus));
	  slptr = &slrec;
	}
    }

  if (slptr)
    {
#if MAC_OS_X_VERSION_MAX_ALLOWED >= 1020
      err = SetDefaultInputMethodOfClass (saved_ts_component, slptr,
					  kKeyboardInputMethodClass);
#else
      err = SetDefaultInputMethod (saved_ts_component, slptr);
#endif
      if (err == noErr)
	err = SetTextServiceLanguage (slptr);

      /* Seems to be needed on Mac OS X 10.2.  */
      if (err == noErr)
	KeyScript (slptr->fScript | smKeyForceKeyScriptMask);
    }

  return err;
}

static OSStatus
mac_tsm_suspend ()
{
  OSStatus err;
  ScriptLanguageRecord slrec, *slptr = NULL;

  saved_ts_script_language_on_focus = Vmac_ts_script_language_on_focus;

  if (EQ (Vmac_ts_script_language_on_focus, Qt))
    {
      err = GetTextServiceLanguage (&saved_ts_language);
      if (err == noErr)
	slptr = &saved_ts_language;
    }
  else if (CONSP (Vmac_ts_script_language_on_focus)
	   && INTEGERP (XCAR (Vmac_ts_script_language_on_focus))
	   && INTEGERP (XCDR (Vmac_ts_script_language_on_focus)))
    {
      slrec.fScript = XINT (XCAR (Vmac_ts_script_language_on_focus));
      slrec.fLanguage = XINT (XCDR (Vmac_ts_script_language_on_focus));
      slptr = &slrec;
    }

  if (slptr)
    {
#if MAC_OS_X_VERSION_MAX_ALLOWED >= 1020
      GetDefaultInputMethodOfClass (&saved_ts_component, slptr,
				    kKeyboardInputMethodClass);
#else
      GetDefaultInputMethod (&saved_ts_component, slptr);
#endif
    }

  err = DeactivateTSMDocument (tsm_document_id);

  return err;
}
#endif

#if !TARGET_API_MAC_CARBON
void
do_apple_menu (SInt16 menu_item)
{
  Str255 item_name;
  SInt16 da_driver_refnum;

  if (menu_item == I_ABOUT)
    NoteAlert (ABOUT_ALERT_ID, NULL);
  else
    {
      GetMenuItemText (GetMenuRef (M_APPLE), menu_item, item_name);
      da_driver_refnum = OpenDeskAcc (item_name);
    }
}
#endif /* !TARGET_API_MAC_CARBON */

/* Handle drags in size box.  Based on code contributed by Ben
   Mesander and IM - Window Manager A.  */

static void
do_grow_window (w, e)
     WindowRef w;
     const EventRecord *e;
{
  Rect limit_rect;
  int rows, columns, width, height;
  struct frame *f = mac_window_to_frame (w);
  XSizeHints *size_hints = FRAME_SIZE_HINTS (f);
  int min_width = MIN_DOC_SIZE, min_height = MIN_DOC_SIZE;
#if TARGET_API_MAC_CARBON
  Rect new_rect;
#else
  long grow_size;
#endif

  if (size_hints->flags & PMinSize)
    {
      min_width  = size_hints->min_width;
      min_height = size_hints->min_height;
    }
  SetRect (&limit_rect, min_width, min_height, MAX_DOC_SIZE, MAX_DOC_SIZE);

#if TARGET_API_MAC_CARBON
  if (!ResizeWindow (w, e->where, &limit_rect, &new_rect))
    return;
  height = new_rect.bottom - new_rect.top;
  width = new_rect.right - new_rect.left;
#else
  grow_size = GrowWindow (w, e->where, &limit_rect);
  /* see if it really changed size */
  if (grow_size == 0)
    return;
  height = HiWord (grow_size);
  width = LoWord (grow_size);
#endif

  if (width != FRAME_PIXEL_WIDTH (f)
      || height != FRAME_PIXEL_HEIGHT (f))
    {
      rows = FRAME_PIXEL_HEIGHT_TO_TEXT_LINES (f, height);
      columns = FRAME_PIXEL_WIDTH_TO_TEXT_COLS (f, width);

      x_set_window_size (f, 0, columns, rows);
    }
}


#if TARGET_API_MAC_CARBON
static Point
mac_get_ideal_size (f)
     struct frame *f;
{
  struct mac_display_info *dpyinfo = FRAME_MAC_DISPLAY_INFO (f);
  WindowRef w = FRAME_MAC_WINDOW (f);
  Point ideal_size;
  Rect standard_rect;
  int height, width, columns, rows;

  ideal_size.h = FRAME_TEXT_COLS_TO_PIXEL_WIDTH (f, DEFAULT_NUM_COLS);
  ideal_size.v = dpyinfo->height;
  IsWindowInStandardState (w, &ideal_size, &standard_rect);
  /* Adjust the standard size according to character boundaries.  */
  width = standard_rect.right - standard_rect.left;
  height = standard_rect.bottom - standard_rect.top;
  columns = FRAME_PIXEL_WIDTH_TO_TEXT_COLS (f, width);
  rows = FRAME_PIXEL_HEIGHT_TO_TEXT_LINES (f, height);
  ideal_size.h = FRAME_TEXT_COLS_TO_PIXEL_WIDTH (f, columns);
  ideal_size.v = FRAME_TEXT_LINES_TO_PIXEL_HEIGHT (f, rows);

  return ideal_size;
}
#endif

/* Handle clicks in zoom box.  Calculation of "standard state" based
   on code in IM - Window Manager A and code contributed by Ben
   Mesander.  The standard state of an Emacs window is 80-characters
   wide (DEFAULT_NUM_COLS) and as tall as will fit on the screen.  */

static void
do_zoom_window (WindowRef w, int zoom_in_or_out)
{
  Rect zoom_rect, port_rect;
  int width, height;
  struct frame *f = mac_window_to_frame (w);
#if TARGET_API_MAC_CARBON
  Point ideal_size = mac_get_ideal_size (f);

  GetWindowBounds (w, kWindowContentRgn, &port_rect);
  if (IsWindowInStandardState (w, &ideal_size, &zoom_rect)
      && port_rect.left == zoom_rect.left
      && port_rect.top == zoom_rect.top)
    zoom_in_or_out = inZoomIn;
  else
    zoom_in_or_out = inZoomOut;

#ifdef MAC_OS8
  mac_clear_window (f);
#endif
  ZoomWindowIdeal (w, zoom_in_or_out, &ideal_size);
#else /* not TARGET_API_MAC_CARBON */
  GrafPtr save_port;
  Point top_left;
  int w_title_height, rows;
  struct mac_display_info *dpyinfo = FRAME_MAC_DISPLAY_INFO (f);

  GetPort (&save_port);

  SetPortWindowPort (w);

  /* Clear window to avoid flicker.  */
  EraseRect (&(w->portRect));
  if (zoom_in_or_out == inZoomOut)
    {
      SetPt (&top_left, w->portRect.left, w->portRect.top);
      LocalToGlobal (&top_left);

      /* calculate height of window's title bar */
      w_title_height = top_left.v - 1
	- (**((WindowPeek) w)->strucRgn).rgnBBox.top + GetMBarHeight ();

      /* get maximum height of window into zoom_rect.bottom - zoom_rect.top */
      zoom_rect = qd.screenBits.bounds;
      zoom_rect.top += w_title_height;
      InsetRect (&zoom_rect, 8, 4);  /* not too tight */

      zoom_rect.right = zoom_rect.left
	+ FRAME_TEXT_COLS_TO_PIXEL_WIDTH (f, DEFAULT_NUM_COLS);

      /* Adjust the standard size according to character boundaries.  */
      rows = FRAME_PIXEL_HEIGHT_TO_TEXT_LINES (f, zoom_rect.bottom - zoom_rect.top);
      zoom_rect.bottom =
	zoom_rect.top + FRAME_TEXT_LINES_TO_PIXEL_HEIGHT (f, rows);

      (**((WStateDataHandle) ((WindowPeek) w)->dataHandle)).stdState
	= zoom_rect;
    }

  ZoomWindow (w, zoom_in_or_out, f == mac_focus_frame (dpyinfo));

  SetPort (save_port);
#endif /* not TARGET_API_MAC_CARBON */

#if !TARGET_API_MAC_CARBON
  /* retrieve window size and update application values */
  port_rect = w->portRect;
  height = port_rect.bottom - port_rect.top;
  width = port_rect.right - port_rect.left;

  mac_handle_size_change (f, width, height);
  mac_handle_origin_change (f);
#endif
}

static void
mac_set_unicode_keystroke_event (code, buf)
     UniChar code;
     struct input_event *buf;
{
  int charset_id, c1, c2;

  if (code < 0x80)
    {
      buf->kind = ASCII_KEYSTROKE_EVENT;
      buf->code = code;
    }
  else if (code < 0x100)
    {
      if (code < 0xA0)
	charset_id = CHARSET_8_BIT_CONTROL;
      else
	charset_id = charset_latin_iso8859_1;
      buf->kind = MULTIBYTE_CHAR_KEYSTROKE_EVENT;
      buf->code = MAKE_CHAR (charset_id, code, 0);
    }
  else
    {
      if (code < 0x2500)
	charset_id = charset_mule_unicode_0100_24ff,
	  code -= 0x100;
      else if (code < 0x33FF)
	charset_id = charset_mule_unicode_2500_33ff,
	  code -= 0x2500;
      else if (code >= 0xE000)
	charset_id = charset_mule_unicode_e000_ffff,
	  code -= 0xE000;
      c1 = (code / 96) + 32, c2 = (code % 96) + 32;
      buf->kind = MULTIBYTE_CHAR_KEYSTROKE_EVENT;
      buf->code = MAKE_CHAR (charset_id, c1, c2);
    }
}

static void
do_keystroke (action, char_code, key_code, modifiers, timestamp, buf)
     EventKind action;
     unsigned char char_code;
     UInt32 key_code, modifiers;
     unsigned long timestamp;
     struct input_event *buf;
{
  static SInt16 last_key_script = -1;
  SInt16 current_key_script = GetScriptManagerVariable (smKeyScript);
  UInt32 mapped_modifiers = mac_mapped_modifiers (modifiers);

#ifdef MAC_OSX
  if (mapped_modifiers & kEventKeyModifierFnMask
      && key_code <= 0x7f
      && fn_keycode_to_keycode_table[key_code])
    key_code = fn_keycode_to_keycode_table[key_code];
#endif

  if (key_code <= 0x7f && keycode_to_xkeysym_table[key_code])
    {
      buf->kind = NON_ASCII_KEYSTROKE_EVENT;
      buf->code = 0xff00 | keycode_to_xkeysym_table[key_code];
#ifdef MAC_OSX
      if (modifiers & kEventKeyModifierFnMask
	  && key_code <= 0x7f
	  && fn_keycode_to_keycode_table[key_code] == key_code)
	modifiers &= ~kEventKeyModifierFnMask;
#endif
    }
  else if (mapped_modifiers)
    {
      /* translate the keycode back to determine the original key */
#ifdef MAC_OSX
      UCKeyboardLayout *uchr_ptr = NULL;
#if MAC_OS_X_VERSION_MAX_ALLOWED >= 1020
      OSStatus err;
      KeyboardLayoutRef layout;

      err = KLGetCurrentKeyboardLayout (&layout);
      if (err == noErr)
	err = KLGetKeyboardLayoutProperty (layout, kKLuchrData,
					   (const void **) &uchr_ptr);
#else
      static SInt16 last_key_layout_id = 0;
      static Handle uchr_handle = (Handle)-1;
      SInt16 current_key_layout_id =
	GetScriptVariable (current_key_script, smScriptKeys);

      if (uchr_handle == (Handle)-1
	  || last_key_layout_id != current_key_layout_id)
	{
	  uchr_handle = GetResource ('uchr', current_key_layout_id);
	  last_key_layout_id = current_key_layout_id;
	}
      if (uchr_handle)
	uchr_ptr = (UCKeyboardLayout *)*uchr_handle;
#endif

      if (uchr_ptr)
	{
	  OSStatus status;
	  UInt16 key_action = action - keyDown;
	  UInt32 modifier_key_state = (modifiers & ~mapped_modifiers) >> 8;
	  UInt32 keyboard_type = LMGetKbdType ();
	  SInt32 dead_key_state = 0;
	  UniChar code;
	  UniCharCount actual_length;

	  status = UCKeyTranslate (uchr_ptr, key_code, key_action,
				   modifier_key_state, keyboard_type,
				   kUCKeyTranslateNoDeadKeysMask,
				   &dead_key_state,
				   1, &actual_length, &code);
	  if (status == noErr && actual_length == 1)
	    mac_set_unicode_keystroke_event (code, buf);
	}
#endif	/* MAC_OSX */

      if (buf->kind == NO_EVENT)
	{
	  /* This code comes from Keyboard Resource, Appendix C of IM
	     - Text.  This is necessary since shift is ignored in KCHR
	     table translation when option or command is pressed.  It
	     also does not translate correctly control-shift chars
	     like C-% so mask off shift here also.  */
	  /* Mask off modifier keys that are mapped to some Emacs
	     modifiers.  */
	  int new_modifiers = modifiers & ~mapped_modifiers;
	  /* set high byte of keycode to modifier high byte*/
	  int new_key_code = key_code | new_modifiers;
	  Ptr kchr_ptr = (Ptr) GetScriptManagerVariable (smKCHRCache);
	  unsigned long some_state = 0;
	  UInt32 new_char_code;

	  new_char_code = KeyTranslate (kchr_ptr, new_key_code, &some_state);
	  if (new_char_code == 0)
	    /* Seems like a dead key.  Append up-stroke.  */
	    new_char_code = KeyTranslate (kchr_ptr, new_key_code | 0x80,
					  &some_state);
	  if (new_char_code)
	    {
	      buf->kind = ASCII_KEYSTROKE_EVENT;
	      buf->code = new_char_code & 0xff;
	    }
	}
    }

  if (buf->kind == NO_EVENT)
    {
      buf->kind = ASCII_KEYSTROKE_EVENT;
      buf->code = char_code;
    }

  buf->modifiers = mac_to_emacs_modifiers (modifiers);
  buf->modifiers |= (extra_keyboard_modifiers
		     & (meta_modifier | alt_modifier
			| hyper_modifier | super_modifier));

#if TARGET_API_MAC_CARBON
  if (buf->kind == ASCII_KEYSTROKE_EVENT
      && buf->code >= 0x80 && buf->modifiers)
    {
      OSStatus err;
      TextEncoding encoding = kTextEncodingMacRoman;
      TextToUnicodeInfo ttu_info;

      UpgradeScriptInfoToTextEncoding (current_key_script,
				       kTextLanguageDontCare,
				       kTextRegionDontCare,
				       NULL, &encoding);
      err = CreateTextToUnicodeInfoByEncoding (encoding, &ttu_info);
      if (err == noErr)
	{
	  UniChar code;
	  Str255 pstr;
	  ByteCount unicode_len;

	  pstr[0] = 1;
	  pstr[1] = buf->code;
	  err = ConvertFromPStringToUnicode (ttu_info, pstr,
					     sizeof (UniChar),
					     &unicode_len, &code);
	  if (err == noErr && unicode_len == sizeof (UniChar))
	    mac_set_unicode_keystroke_event (code, buf);
	  DisposeTextToUnicodeInfo (&ttu_info);
	}
    }
#endif

  if (buf->kind == ASCII_KEYSTROKE_EVENT
      && buf->code >= 0x80
      && last_key_script != current_key_script)
    {
      struct input_event event;

      EVENT_INIT (event);
      event.kind = LANGUAGE_CHANGE_EVENT;
      event.arg = Qnil;
      event.code = current_key_script;
      event.timestamp = timestamp;
      kbd_buffer_store_event (&event);
      last_key_script = current_key_script;
    }
}

void
mac_store_apple_event (class, id, desc)
     Lisp_Object class, id;
     const AEDesc *desc;
{
  struct input_event buf;

  EVENT_INIT (buf);

  buf.kind = MAC_APPLE_EVENT;
  buf.x = class;
  buf.y = id;
  XSETFRAME (buf.frame_or_window,
	     mac_focus_frame (&one_mac_display_info));
  /* Now that Lisp object allocations are protected by BLOCK_INPUT, it
     is safe to use them during read_socket_hook.  */
  buf.arg = mac_aedesc_to_lisp (desc);
  kbd_buffer_store_event (&buf);
}

#if TARGET_API_MAC_CARBON
static OSStatus
mac_store_event_ref_as_apple_event (class, id, class_key, id_key,
				    event, num_params, names, types)
     AEEventClass class;
     AEEventID id;
     Lisp_Object class_key, id_key;
     EventRef event;
     UInt32 num_params;
     const EventParamName *names;
     const EventParamType *types;
{
  OSStatus err = eventNotHandledErr;
  Lisp_Object binding;

  mac_find_apple_event_spec (class, id, &class_key, &id_key, &binding);
  if (!NILP (binding) && !EQ (binding, Qundefined))
    {
      if (INTEGERP (binding))
	err = XINT (binding);
      else
	{
	  AppleEvent apple_event;
	  err = create_apple_event_from_event_ref (event, num_params,
						   names, types,
						   &apple_event);
	  if (err == noErr)
	    {
	      mac_store_apple_event (class_key, id_key, &apple_event);
	      AEDisposeDesc (&apple_event);
	      mac_wakeup_from_rne ();
	    }
	}
    }

  return err;
}

void
mac_store_drag_event (window, mouse_pos, modifiers, desc)
     WindowRef window;
     Point mouse_pos;
     SInt16 modifiers;
     const AEDesc *desc;
{
  struct input_event buf;

  EVENT_INIT (buf);

  buf.kind = DRAG_N_DROP_EVENT;
  buf.modifiers = mac_to_emacs_modifiers (modifiers);
  buf.timestamp = TickCount () * (1000 / 60);
  XSETINT (buf.x, mouse_pos.h);
  XSETINT (buf.y, mouse_pos.v);
  XSETFRAME (buf.frame_or_window, mac_window_to_frame (window));
  buf.arg = mac_aedesc_to_lisp (desc);
  kbd_buffer_store_event (&buf);
}

#ifdef MAC_OSX
OSStatus
mac_store_service_event (event)
     EventRef event;
{
  OSStatus err;
  Lisp_Object id_key;
  int num_params;
  const EventParamName *names;
  const EventParamType *types;
  static const EventParamName names_pfm[] =
    {kEventParamServiceMessageName, kEventParamServiceUserData};
  static const EventParamType types_pfm[] =
    {typeCFStringRef, typeCFStringRef};

  switch (GetEventKind (event))
    {
    case kEventServicePaste:
      id_key = Qpaste;
      num_params = 0;
      names = NULL;
      types = NULL;
      break;

    case kEventServicePerform:
      id_key = Qperform;
      num_params = sizeof (names_pfm) / sizeof (names_pfm[0]);
      names = names_pfm;
      types = types_pfm;
      break;

    default:
      abort ();
    }

  err = mac_store_event_ref_as_apple_event (0, 0, Qservice, id_key,
					    event, num_params,
					    names, types);

  return err;
}
#endif	/* MAC_OSX */

static pascal OSStatus
mac_handle_window_event (next_handler, event, data)
     EventHandlerCallRef next_handler;
     EventRef event;
     void *data;
{
  WindowRef wp;
  OSStatus err, result = eventNotHandledErr;
  struct frame *f;
  UInt32 attributes;
  XSizeHints *size_hints;

  err = GetEventParameter (event, kEventParamDirectObject, typeWindowRef,
			   NULL, sizeof (WindowRef), NULL, &wp);
  if (err != noErr)
    return eventNotHandledErr;

  f = mac_window_to_frame (wp);
  switch (GetEventKind (event))
    {
      /* -- window refresh events -- */

    case kEventWindowUpdate:
      result = CallNextEventHandler (next_handler, event);
      if (result != eventNotHandledErr)
	break;

      do_window_update (wp);
      result = noErr;
      break;

      /* -- window state change events -- */

    case kEventWindowShowing:
      size_hints = FRAME_SIZE_HINTS (f);
      if (!(size_hints->flags & (USPosition | PPosition)))
	{
	  struct frame *sf = SELECTED_FRAME ();

	  if (!(FRAME_MAC_P (sf) && sf->async_visible))
	    RepositionWindow (wp, NULL, kWindowCenterOnMainScreen);
	  else
	    {
	      RepositionWindow (wp, FRAME_MAC_WINDOW (sf),
#if MAC_OS_X_VERSION_MAX_ALLOWED >= 1020
				kWindowCascadeStartAtParentWindowScreen
#else
				kWindowCascadeOnParentWindowScreen
#endif
				);
#if USE_MAC_TOOLBAR
	      /* This is a workaround.  RepositionWindow fails to put
		 a window at the cascading position when its parent
		 window has a Carbon HIToolbar.  */
	      if ((f->left_pos == sf->left_pos
		   && f->top_pos == sf->top_pos)
		  || (f->left_pos == sf->left_pos + 10 * 2
		      && f->top_pos == sf->top_pos + 32 * 2))
		MoveWindowStructure (wp, sf->left_pos + 10, sf->top_pos + 32);
#endif
	    }
	  result = noErr;
	}
      break;

    case kEventWindowHiding:
      /* Before unmapping the window, update the WM_SIZE_HINTS
	 property to claim that the current position of the window is
	 user-specified, rather than program-specified, so that when
	 the window is mapped again, it will be placed at the same
	 location, without forcing the user to position it by hand
	 again (they have already done that once for this window.)  */
      x_wm_set_size_hint (f, (long) 0, 1);
      result = noErr;
      break;

    case kEventWindowShown:
    case kEventWindowHidden:
    case kEventWindowCollapsed:
    case kEventWindowExpanded:
      mac_handle_visibility_change (f);
      result = noErr;
      break;

    case kEventWindowBoundsChanging:
      result = CallNextEventHandler (next_handler, event);
      if (result != eventNotHandledErr)
	break;

      err = GetEventParameter (event, kEventParamAttributes, typeUInt32,
			       NULL, sizeof (UInt32), NULL, &attributes);
      if (err != noErr)
	break;

      size_hints = FRAME_SIZE_HINTS (f);
      if ((attributes & kWindowBoundsChangeUserResize)
	  && ((size_hints->flags & (PResizeInc | PBaseSize | PMinSize))
	      == (PResizeInc | PBaseSize | PMinSize)))
	{
	  Rect bounds;
	  int width, height;

	  err = GetEventParameter (event, kEventParamCurrentBounds,
				   typeQDRectangle, NULL, sizeof (Rect),
				   NULL, &bounds);
	  if (err != noErr)
	    break;

	  width = bounds.right - bounds.left;
	  height = bounds.bottom - bounds.top;

	  if (width < size_hints->min_width)
	    width = size_hints->min_width;
	  else
	    width = size_hints->base_width
	      + (int) ((width - size_hints->base_width)
		       / (float) size_hints->width_inc + .5)
	      * size_hints->width_inc;

	  if (height < size_hints->min_height)
	    height = size_hints->min_height;
	  else
	    height = size_hints->base_height
	      + (int) ((height - size_hints->base_height)
		       / (float) size_hints->height_inc + .5)
	      * size_hints->height_inc;

	  bounds.right = bounds.left + width;
	  bounds.bottom = bounds.top + height;
	  SetEventParameter (event, kEventParamCurrentBounds,
			     typeQDRectangle, sizeof (Rect), &bounds);
	  result = noErr;
	}
      break;

    case kEventWindowBoundsChanged:
      err = GetEventParameter (event, kEventParamAttributes, typeUInt32,
			       NULL, sizeof (UInt32), NULL, &attributes);
      if (err != noErr)
	break;

      if (attributes & kWindowBoundsChangeSizeChanged)
	{
	  Rect bounds;

	  err = GetEventParameter (event, kEventParamCurrentBounds,
				   typeQDRectangle, NULL, sizeof (Rect),
				   NULL, &bounds);
	  if (err == noErr)
	    {
	      int width, height;

	      width = bounds.right - bounds.left;
	      height = bounds.bottom - bounds.top;
	      mac_handle_size_change (f, width, height);
	      mac_wakeup_from_rne ();
	    }
	}

      if (attributes & kWindowBoundsChangeOriginChanged)
	mac_handle_origin_change (f);

      result = noErr;
      break;

      /* -- window action events -- */

    case kEventWindowClose:
      {
	struct input_event buf;

	EVENT_INIT (buf);
	buf.kind = DELETE_WINDOW_EVENT;
	XSETFRAME (buf.frame_or_window, f);
	buf.arg = Qnil;
	kbd_buffer_store_event (&buf);
      }
      result = noErr;
      break;

    case kEventWindowGetIdealSize:
      result = CallNextEventHandler (next_handler, event);
      if (result != eventNotHandledErr)
	break;

      {
	Point ideal_size = mac_get_ideal_size (f);

	err = SetEventParameter (event, kEventParamDimensions,
				 typeQDPoint, sizeof (Point), &ideal_size);
	if (err == noErr)
	  result = noErr;
      }
      break;

#ifdef MAC_OSX
    case kEventWindowToolbarSwitchMode:
      {
	static const EventParamName names[] = {kEventParamDirectObject,
					       kEventParamWindowMouseLocation,
					       kEventParamKeyModifiers,
					       kEventParamMouseButton,
					       kEventParamClickCount,
					       kEventParamMouseChord};
	static const EventParamType types[] = {typeWindowRef,
					       typeQDPoint,
					       typeUInt32,
					       typeMouseButton,
					       typeUInt32,
					       typeUInt32};
	int num_params = sizeof (names) / sizeof (names[0]);

	err = mac_store_event_ref_as_apple_event (0, 0,
						  Qwindow,
						  Qtoolbar_switch_mode,
						  event, num_params,
						  names, types);
      }
      if (err == noErr)
	result = noErr;
      break;
#endif

#if USE_MAC_TSM
      /* -- window focus events -- */

    case kEventWindowFocusAcquired:
      err = mac_tsm_resume ();
      if (err == noErr)
	result = noErr;
      break;

    case kEventWindowFocusRelinquish:
      err = mac_tsm_suspend ();
      if (err == noErr)
	result = noErr;
      break;
#endif

    default:
      abort ();
    }

  return result;
}

static pascal OSStatus
mac_handle_application_event (next_handler, event, data)
     EventHandlerCallRef next_handler;
     EventRef event;
     void *data;
{
  OSStatus err, result = eventNotHandledErr;

  switch (GetEventKind (event))
    {
#if USE_MAC_TSM
    case kEventAppActivated:
      err = mac_tsm_resume ();
      break;

    case kEventAppDeactivated:
      err = mac_tsm_suspend ();
      break;
#endif

    default:
      abort ();
    }

  if (err == noErr)
    result = noErr;

  return result;
}

static pascal OSStatus
mac_handle_keyboard_event (next_handler, event, data)
     EventHandlerCallRef next_handler;
     EventRef event;
     void *data;
{
  OSStatus err, result = eventNotHandledErr;
  UInt32 event_kind, key_code, modifiers;
  unsigned char char_code;

  event_kind = GetEventKind (event);
  switch (event_kind)
    {
    case kEventRawKeyDown:
    case kEventRawKeyRepeat:
    case kEventRawKeyUp:
      /* When using Carbon Events, we need to pass raw keyboard events
	 to the TSM ourselves.  If TSM handles it, it will pass back
	 noErr, otherwise it will pass back "eventNotHandledErr" and
	 we can process it normally.  */
      result = CallNextEventHandler (next_handler, event);
      if (result != eventNotHandledErr)
	break;

      if (read_socket_inev == NULL)
	break;

#if USE_MAC_TSM
      if (read_socket_inev->kind != NO_EVENT)
	{
	  result = noErr;
	  break;
	}
#endif

      if (event_kind == kEventRawKeyUp)
	break;

      err = GetEventParameter (event, kEventParamKeyMacCharCodes,
			       typeChar, NULL,
			       sizeof (char), NULL, &char_code);
      if (err != noErr)
	break;

      err = GetEventParameter (event, kEventParamKeyCode,
			       typeUInt32, NULL,
			       sizeof (UInt32), NULL, &key_code);
      if (err != noErr)
	break;

      err = GetEventParameter (event, kEventParamKeyModifiers,
			       typeUInt32, NULL,
			       sizeof (UInt32), NULL, &modifiers);
      if (err != noErr)
	break;

      do_keystroke ((event_kind == kEventRawKeyDown ? keyDown : autoKey),
		    char_code, key_code, modifiers,
		    ((unsigned long)
		     (GetEventTime (event) / kEventDurationMillisecond)),
		    read_socket_inev);
      result = noErr;
      break;

    default:
      abort ();
    }

  return result;
}

static pascal OSStatus
mac_handle_command_event (next_handler, event, data)
     EventHandlerCallRef next_handler;
     EventRef event;
     void *data;
{
  OSStatus err, result = eventNotHandledErr;
  HICommand command;
  static const EventParamName names[] =
    {kEventParamDirectObject, kEventParamKeyModifiers};
  static const EventParamType types[] =
    {typeHICommand, typeUInt32};
  int num_params = sizeof (names) / sizeof (names[0]);

  err = GetEventParameter (event, kEventParamDirectObject, typeHICommand,
			   NULL, sizeof (HICommand), NULL, &command);
  if (err != noErr)
    return eventNotHandledErr;

  switch (GetEventKind (event))
    {
    case kEventCommandProcess:
      result = CallNextEventHandler (next_handler, event);
      if (result != eventNotHandledErr)
	break;

      err = GetEventParameter (event, kEventParamDirectObject,
			       typeHICommand, NULL,
			       sizeof (HICommand), NULL, &command);

      if (err != noErr || command.commandID == 0)
	break;

      /* A HI command event is mapped to an Apple event whose event
	 class symbol is `hi-command' and event ID is its command
	 ID.  */
      err = mac_store_event_ref_as_apple_event (0, command.commandID,
						Qhi_command, Qnil,
						event, num_params,
						names, types);
      if (err == noErr)
	result = noErr;
      break;

    default:
      abort ();
    }

  return result;
}

static pascal OSStatus
mac_handle_mouse_event (next_handler, event, data)
     EventHandlerCallRef next_handler;
     EventRef event;
     void *data;
{
  OSStatus err, result = eventNotHandledErr;

  switch (GetEventKind (event))
    {
    case kEventMouseWheelMoved:
      {
	WindowRef wp;
	struct frame *f;
	EventMouseWheelAxis axis;
	SInt32 delta;
	Point point;

	result = CallNextEventHandler (next_handler, event);
	if (result != eventNotHandledErr || read_socket_inev == NULL)
	  break;

	f = mac_focus_frame (&one_mac_display_info);

	err = GetEventParameter (event, kEventParamWindowRef, typeWindowRef,
				 NULL, sizeof (WindowRef), NULL, &wp);
	if (err != noErr
	    || wp != FRAME_MAC_WINDOW (f))
	  break;

	err = GetEventParameter (event, kEventParamMouseWheelAxis,
				 typeMouseWheelAxis, NULL,
				 sizeof (EventMouseWheelAxis), NULL, &axis);
	if (err != noErr || axis != kEventMouseWheelAxisY)
	  break;

	err = GetEventParameter (event, kEventParamMouseLocation,
				 typeQDPoint, NULL, sizeof (Point),
				 NULL, &point);
	if (err != noErr)
	  break;

	point.h -= f->left_pos + FRAME_OUTER_TO_INNER_DIFF_X (f);
	point.v -= f->top_pos + FRAME_OUTER_TO_INNER_DIFF_Y (f);
	if (point.h < 0 || point.v < 0
	    || EQ (window_from_coordinates (f, point.h, point.v, 0, 0, 0, 1),
		   f->tool_bar_window))
	  break;

	err = GetEventParameter (event, kEventParamMouseWheelDelta,
				 typeSInt32, NULL, sizeof (SInt32),
				 NULL, &delta);
	if (err != noErr)
	  break;

	read_socket_inev->kind = WHEEL_EVENT;
	read_socket_inev->code = 0;
	read_socket_inev->modifiers =
	  (mac_event_to_emacs_modifiers (event)
	   | ((delta < 0) ? down_modifier : up_modifier));
	XSETINT (read_socket_inev->x, point.h);
	XSETINT (read_socket_inev->y, point.v);
	XSETFRAME (read_socket_inev->frame_or_window, f);

	result = noErr;
      }
      break;

    default:
      abort ();
    }

  return result;
}

#if USE_MAC_TSM
static pascal OSStatus
mac_handle_text_input_event (next_handler, event, data)
     EventHandlerCallRef next_handler;
     EventRef event;
     void *data;
{
  OSStatus err, result;
  Lisp_Object id_key = Qnil;
  int num_params;
  const EventParamName *names;
  const EventParamType *types;
  static UInt32 seqno_uaia = 0;
  static const EventParamName names_uaia[] =
    {kEventParamTextInputSendComponentInstance,
     kEventParamTextInputSendRefCon,
     kEventParamTextInputSendSLRec,
     kEventParamTextInputSendFixLen,
     kEventParamTextInputSendText,
     kEventParamTextInputSendUpdateRng,
     kEventParamTextInputSendHiliteRng,
     kEventParamTextInputSendClauseRng,
     kEventParamTextInputSendPinRng,
     kEventParamTextInputSendTextServiceEncoding,
     kEventParamTextInputSendTextServiceMacEncoding,
     EVENT_PARAM_TEXT_INPUT_SEQUENCE_NUMBER};
  static const EventParamType types_uaia[] =
    {typeComponentInstance,
     typeLongInteger,
     typeIntlWritingCode,
     typeLongInteger,
#ifdef MAC_OSX
     typeUnicodeText,
#else
     typeChar,
#endif
     typeTextRangeArray,
     typeTextRangeArray,
     typeOffsetArray,
     typeTextRange,
     typeUInt32,
     typeUInt32,
     typeUInt32};
  static const EventParamName names_ufke[] =
    {kEventParamTextInputSendComponentInstance,
     kEventParamTextInputSendRefCon,
     kEventParamTextInputSendSLRec,
     kEventParamTextInputSendText};
  static const EventParamType types_ufke[] =
    {typeComponentInstance,
     typeLongInteger,
     typeIntlWritingCode,
     typeUnicodeText};

  result = CallNextEventHandler (next_handler, event);
  if (result != eventNotHandledErr)
    return result;

  switch (GetEventKind (event))
    {
    case kEventTextInputUpdateActiveInputArea:
      id_key = Qupdate_active_input_area;
      num_params = sizeof (names_uaia) / sizeof (names_uaia[0]);
      names = names_uaia;
      types = types_uaia;
      SetEventParameter (event, EVENT_PARAM_TEXT_INPUT_SEQUENCE_NUMBER,
			 typeUInt32, sizeof (UInt32), &seqno_uaia);
      seqno_uaia++;
      result = noErr;
      break;

    case kEventTextInputUnicodeForKeyEvent:
      {
	EventRef kbd_event;
	UInt32 actual_size, modifiers;

	err = GetEventParameter (event, kEventParamTextInputSendKeyboardEvent,
				 typeEventRef, NULL, sizeof (EventRef), NULL,
				 &kbd_event);
	if (err == noErr)
	  err = GetEventParameter (kbd_event, kEventParamKeyModifiers,
				   typeUInt32, NULL,
				   sizeof (UInt32), NULL, &modifiers);
	if (err == noErr && mac_mapped_modifiers (modifiers))
	  /* There're mapped modifier keys.  Process it in
	     do_keystroke.  */
	  break;
	if (err == noErr)
	  err = GetEventParameter (kbd_event, kEventParamKeyUnicodes,
				   typeUnicodeText, NULL, 0, &actual_size,
				   NULL);
	if (err == noErr && actual_size == sizeof (UniChar))
	  {
	    UniChar code;

	    err = GetEventParameter (kbd_event, kEventParamKeyUnicodes,
				     typeUnicodeText, NULL,
				     sizeof (UniChar), NULL, &code);
	    if (err == noErr && code < 0x80)
	      {
		/* ASCII character.  Process it in do_keystroke.  */
		if (read_socket_inev && code >= 0x20 && code <= 0x7e)
		  {
		    UInt32 key_code;

		    err = GetEventParameter (kbd_event, kEventParamKeyCode,
					     typeUInt32, NULL, sizeof (UInt32),
					     NULL, &key_code);
		    if (!(err == noErr && key_code <= 0x7f
			  && keycode_to_xkeysym_table [key_code]))
		      {
			struct frame *f =
			  mac_focus_frame (&one_mac_display_info);

			read_socket_inev->kind = ASCII_KEYSTROKE_EVENT;
			read_socket_inev->code = code;
			read_socket_inev->modifiers =
			  mac_to_emacs_modifiers (modifiers);
			read_socket_inev->modifiers |=
			  (extra_keyboard_modifiers
			   & (meta_modifier | alt_modifier
			      | hyper_modifier | super_modifier));
			XSETFRAME (read_socket_inev->frame_or_window, f);
		      }
		  }
		break;
	      }
	  }
	if (err == noErr)
	  {
	    /* Non-ASCII keystrokes without mapped modifiers are
	       processed at the Lisp level.  */
	    id_key = Qunicode_for_key_event;
	    num_params = sizeof (names_ufke) / sizeof (names_ufke[0]);
	    names = names_ufke;
	    types = types_ufke;
	    result = noErr;
	  }
      }
      break;

    case kEventTextInputOffsetToPos:
      {
	struct frame *f;
	struct window *w;
	Point p;

	if (!OVERLAYP (Vmac_ts_active_input_overlay))
	  break;

	/* Strictly speaking, this is not always correct because
	   previous events may change some states about display.  */
	if (!NILP (Foverlay_get (Vmac_ts_active_input_overlay, Qbefore_string)))
	  {
	    /* Active input area is displayed around the current point.  */
	    f = SELECTED_FRAME ();
	    w = XWINDOW (f->selected_window);
	  }
	else if (WINDOWP (echo_area_window))
	  {
	    /* Active input area is displayed in the echo area.  */
	    w = XWINDOW (echo_area_window);
	    f = WINDOW_XFRAME (w);
	  }
	else
	  break;

	p.h = (WINDOW_TO_FRAME_PIXEL_X (w, w->cursor.x)
	       + WINDOW_LEFT_FRINGE_WIDTH (w)
	       + f->left_pos + FRAME_OUTER_TO_INNER_DIFF_X (f));
	p.v = (WINDOW_TO_FRAME_PIXEL_Y (w, w->cursor.y)
	       + FONT_BASE (FRAME_FONT (f))
	       + f->top_pos + FRAME_OUTER_TO_INNER_DIFF_Y (f));
	err = SetEventParameter (event, kEventParamTextInputReplyPoint,
				 typeQDPoint, sizeof (typeQDPoint), &p);
	if (err == noErr)
	  result = noErr;
      }
      break;

    default:
      abort ();
    }

  if (!NILP (id_key))
    err = mac_store_event_ref_as_apple_event (0, 0, Qtext_input, id_key,
					      event, num_params,
					      names, types);
  return result;
}
#endif
#endif	/* TARGET_API_MAC_CARBON */


OSStatus
install_window_handler (window)
     WindowRef window;
{
  OSStatus err = noErr;

#if TARGET_API_MAC_CARBON
  if (err == noErr)
    {
      static const EventTypeSpec specs[] =
	{
	  /* -- window refresh events -- */
	  {kEventClassWindow, kEventWindowUpdate},
	  /* -- window state change events -- */
	  {kEventClassWindow, kEventWindowShowing},
	  {kEventClassWindow, kEventWindowHiding},
	  {kEventClassWindow, kEventWindowShown},
	  {kEventClassWindow, kEventWindowHidden},
	  {kEventClassWindow, kEventWindowCollapsed},
	  {kEventClassWindow, kEventWindowExpanded},
	  {kEventClassWindow, kEventWindowBoundsChanging},
	  {kEventClassWindow, kEventWindowBoundsChanged},
	  /* -- window action events -- */
	  {kEventClassWindow, kEventWindowClose},
	  {kEventClassWindow, kEventWindowGetIdealSize},
#ifdef MAC_OSX
	  {kEventClassWindow, kEventWindowToolbarSwitchMode},
#endif
#if USE_MAC_TSM
	  /* -- window focus events -- */
	  {kEventClassWindow, kEventWindowFocusAcquired},
	  {kEventClassWindow, kEventWindowFocusRelinquish},
#endif
	};
      static EventHandlerUPP handle_window_eventUPP = NULL;

      if (handle_window_eventUPP == NULL)
	handle_window_eventUPP = NewEventHandlerUPP (mac_handle_window_event);

      err = InstallWindowEventHandler (window, handle_window_eventUPP,
				       GetEventTypeCount (specs),
				       specs, NULL, NULL);
    }
#endif

  if (err == noErr)
    err = install_drag_handler (window);

  return err;
}

void
remove_window_handler (window)
     WindowRef window;
{
  remove_drag_handler (window);
}

#if TARGET_API_MAC_CARBON
static OSStatus
install_application_handler ()
{
  OSStatus err = noErr;

  if (err == noErr)
    {
      static const EventTypeSpec specs[] = {
#if USE_MAC_TSM
	{kEventClassApplication, kEventAppActivated},
	{kEventClassApplication, kEventAppDeactivated},
#endif
      };

      err = InstallApplicationEventHandler (NewEventHandlerUPP
					    (mac_handle_application_event),
					    GetEventTypeCount (specs),
					    specs, NULL, NULL);
    }

  if (err == noErr)
    {
      static const EventTypeSpec specs[] =
	{{kEventClassKeyboard, kEventRawKeyDown},
	 {kEventClassKeyboard, kEventRawKeyRepeat},
	 {kEventClassKeyboard, kEventRawKeyUp}};

      err = InstallApplicationEventHandler (NewEventHandlerUPP
					    (mac_handle_keyboard_event),
					    GetEventTypeCount (specs),
					    specs, NULL, NULL);
    }

  if (err == noErr)
    {
      static const EventTypeSpec specs[] =
	{{kEventClassCommand, kEventCommandProcess}};

      err = InstallApplicationEventHandler (NewEventHandlerUPP
					    (mac_handle_command_event),
					    GetEventTypeCount (specs),
					    specs, NULL, NULL);
    }

  if (err == noErr)
    {
      static const EventTypeSpec specs[] =
	{{kEventClassMouse, kEventMouseWheelMoved}};

      err = InstallApplicationEventHandler (NewEventHandlerUPP
					    (mac_handle_mouse_event),
					    GetEventTypeCount (specs),
					    specs, NULL, NULL);
    }

#if USE_MAC_TSM
  if (err == noErr)
    {
      static const EventTypeSpec spec[] =
	{{kEventClassTextInput, kEventTextInputUpdateActiveInputArea},
	 {kEventClassTextInput, kEventTextInputUnicodeForKeyEvent},
	 {kEventClassTextInput, kEventTextInputOffsetToPos}};

      err = InstallApplicationEventHandler (NewEventHandlerUPP
					    (mac_handle_text_input_event),
					    GetEventTypeCount (spec),
					    spec, NULL, NULL);
    }
#endif

  if (err == noErr)
    err = install_menu_target_item_handler ();

#ifdef MAC_OSX
  if (err == noErr)
    err = install_service_handler ();
#endif

  return err;
}
#endif

static pascal void
mac_handle_dm_notification (event)
     AppleEvent *event;
{
  mac_screen_config_changed = 1;
}

#if MAC_OS_X_VERSION_MAX_ALLOWED >= 1030
static void
mac_handle_cg_display_reconfig (display, flags, user_info)
     CGDirectDisplayID display;
     CGDisplayChangeSummaryFlags flags;
     void *user_info;
{
  mac_screen_config_changed = 1;
}
#endif

static OSErr
init_dm_notification_handler ()
{
  OSErr err = noErr;

#if MAC_OS_X_VERSION_MAX_ALLOWED >= 1030
#if MAC_OS_X_VERSION_MIN_REQUIRED == 1020
  if (CGDisplayRegisterReconfigurationCallback != NULL)
#endif
    {
      CGDisplayRegisterReconfigurationCallback (mac_handle_cg_display_reconfig,
						NULL);
    }
#if MAC_OS_X_VERSION_MIN_REQUIRED == 1020
  else		/* CGDisplayRegisterReconfigurationCallback == NULL */
#endif
#endif	/* MAC_OS_X_VERSION_MAX_ALLOWED >= 1030 */
#if MAC_OS_X_VERSION_MAX_ALLOWED < 1030 || MAC_OS_X_VERSION_MIN_REQUIRED == 1020
    {
      static DMNotificationUPP handle_dm_notificationUPP = NULL;
      ProcessSerialNumber psn;

      if (handle_dm_notificationUPP == NULL)
	handle_dm_notificationUPP =
	  NewDMNotificationUPP (mac_handle_dm_notification);

      err = GetCurrentProcess (&psn);
      if (err == noErr)
	err = DMRegisterNotifyProc (handle_dm_notificationUPP, &psn);
    }
#endif

  return err;
}

static void
mac_get_screen_info (dpyinfo)
     struct mac_display_info *dpyinfo;
{
#ifdef MAC_OSX
  /* HasDepth returns true if it is possible to have a 32 bit display,
     but this may not be what is actually used.  Mac OSX can do better.  */
  dpyinfo->color_p = CGDisplaySamplesPerPixel (kCGDirectMainDisplay) > 1;
  dpyinfo->n_planes = CGDisplayBitsPerPixel (kCGDirectMainDisplay);
  {
    CGDisplayErr err;
    CGDisplayCount ndisps;
    CGDirectDisplayID *displays;

    err = CGGetActiveDisplayList (0, NULL, &ndisps);
    if (err == noErr)
      {
	displays = alloca (sizeof (CGDirectDisplayID) * ndisps);
	err = CGGetActiveDisplayList (ndisps, displays, &ndisps);
      }
    if (err == noErr)
      {
	CGRect bounds = CGRectZero;

	while (ndisps-- > 0)
	  bounds = CGRectUnion (bounds, CGDisplayBounds (displays[ndisps]));
	dpyinfo->height = CGRectGetHeight (bounds);
	dpyinfo->width = CGRectGetWidth (bounds);
      }
    else
      {
	dpyinfo->height = CGDisplayPixelsHigh (kCGDirectMainDisplay);
	dpyinfo->width = CGDisplayPixelsWide (kCGDirectMainDisplay);
      }
  }
#else  /* !MAC_OSX */
  {
    GDHandle gdh = GetMainDevice ();
    Rect rect = (**gdh).gdRect;

    dpyinfo->color_p = TestDeviceAttribute (gdh, gdDevType);
    for (dpyinfo->n_planes = 32; dpyinfo->n_planes > 0; dpyinfo->n_planes >>= 1)
      if (HasDepth (gdh, dpyinfo->n_planes, gdDevType, dpyinfo->color_p))
	break;

    for (gdh = DMGetFirstScreenDevice (dmOnlyActiveDisplays); gdh;
	 gdh = DMGetNextScreenDevice (gdh, dmOnlyActiveDisplays))
      UnionRect (&rect, &(**gdh).gdRect, &rect);

    dpyinfo->height = rect.bottom - rect.top;
    dpyinfo->width = rect.right - rect.left;
  }
#endif  /* !MAC_OSX */
}


#if __profile__
void
profiler_exit_proc ()
{
  ProfilerDump ("\pEmacs.prof");
  ProfilerTerm ();
}
#endif

/* These few functions implement Emacs as a normal Mac application
   (almost): set up the heap and the Toolbox, handle necessary system
   events plus a few simple menu events.  They also set up Emacs's
   access to functions defined in the rest of this file.  Emacs uses
   function hooks to perform all its terminal I/O.  A complete list of
   these functions appear in termhooks.h.  For what they do, read the
   comments there and see also w32term.c and xterm.c.  What's
   noticeably missing here is the event loop, which is normally
   present in most Mac application.  After performing the necessary
   Mac initializations, main passes off control to emacs_main
   (corresponding to main in emacs.c).  Emacs_main calls XTread_socket
   (defined further below) to read input.  This is where
   WaitNextEvent/ReceiveNextEvent is called to process Mac events.  */

#ifdef MAC_OS8
#undef main
int
main (void)
{
#if __profile__  /* is the profiler on? */
  if (ProfilerInit(collectDetailed, bestTimeBase, 5000, 200))
    exit(1);
#endif

#if __MWERKS__
  /* set creator and type for files created by MSL */
  _fcreator = MAC_EMACS_CREATOR_CODE;
  _ftype = 'TEXT';
#endif

  do_init_managers ();

  do_get_menus ();

#ifndef USE_LSB_TAG
  do_check_ram_size ();
#endif

  init_emacs_passwd_dir ();

  init_environ ();

  init_coercion_handler ();

  initialize_applescript ();

  init_apple_event_handler ();

  init_dm_notification_handler ();

  {
    char **argv;
    int argc = 0;

    /* set up argv array from STR# resource */
    get_string_list (&argv, ARGV_STRING_LIST_ID);
    while (argv[argc])
      argc++;

    /* free up AppleScript resources on exit */
    atexit (terminate_applescript);

#if __profile__  /* is the profiler on? */
    atexit (profiler_exit_proc);
#endif

    /* 3rd param "envp" never used in emacs_main */
    (void) emacs_main (argc, argv, 0);
  }

  /* Never reached - real exit in Fkill_emacs */
  return 0;
}
#endif

#if !TARGET_API_MAC_CARBON
static RgnHandle mouse_region = NULL;

Boolean
mac_wait_next_event (er, sleep_time, dequeue)
     EventRecord *er;
     UInt32 sleep_time;
     Boolean dequeue;
{
  static EventRecord er_buf = {nullEvent};
  UInt32 target_tick, current_tick;
  EventMask event_mask;

  if (mouse_region == NULL)
    mouse_region = NewRgn ();

  event_mask = everyEvent;
  if (!mac_ready_for_apple_events)
    event_mask -= highLevelEventMask;

  current_tick = TickCount ();
  target_tick = current_tick + sleep_time;

  if (er_buf.what == nullEvent)
    while (!WaitNextEvent (event_mask, &er_buf,
			   target_tick - current_tick, mouse_region))
      {
	current_tick = TickCount ();
	if (target_tick <= current_tick)
	  return false;
      }

  *er = er_buf;
  if (dequeue)
    er_buf.what = nullEvent;
  return true;
}
#endif /* not TARGET_API_MAC_CARBON */

#if TARGET_API_MAC_CARBON
OSStatus
mac_post_mouse_moved_event ()
{
  EventRef event = NULL;
  OSStatus err;

  err = CreateEvent (NULL, kEventClassMouse, kEventMouseMoved, 0,
		     kEventAttributeNone, &event);
  if (err == noErr)
    {
      Point mouse_pos;

      GetGlobalMouse (&mouse_pos);
      err = SetEventParameter (event, kEventParamMouseLocation, typeQDPoint,
			       sizeof (Point), &mouse_pos);
    }
  if (err == noErr)
    {
      UInt32 modifiers = GetCurrentKeyModifiers ();

      err = SetEventParameter (event, kEventParamKeyModifiers, typeUInt32,
			       sizeof (UInt32), &modifiers);
    }
  if (err == noErr)
    err = PostEventToQueue (GetCurrentEventQueue (), event,
			    kEventPriorityStandard);
  if (event)
    ReleaseEvent (event);

  return err;
}
#endif

/* Emacs calls this whenever it wants to read an input event from the
   user. */
int
XTread_socket (sd, expected, hold_quit)
     int sd, expected;
     struct input_event *hold_quit;
{
  struct input_event inev;
  int count = 0;
#if TARGET_API_MAC_CARBON
  EventRef eventRef;
  EventTargetRef toolbox_dispatcher;
#endif
  EventRecord er;
  struct mac_display_info *dpyinfo = &one_mac_display_info;

  if (interrupt_input_blocked)
    {
      interrupt_input_pending = 1;
      return -1;
    }

  interrupt_input_pending = 0;
  BLOCK_INPUT;

  /* So people can tell when we have read the available input.  */
  input_signal_count++;

  ++handling_signal;

#if TARGET_API_MAC_CARBON
  toolbox_dispatcher = GetEventDispatcherTarget ();

  while (
#if USE_CG_DRAWING
	 mac_prepare_for_quickdraw (NULL),
#endif
	 !ReceiveNextEvent (0, NULL, kEventDurationNoWait,
			    kEventRemoveFromQueue, &eventRef))
#else /* !TARGET_API_MAC_CARBON */
  while (mac_wait_next_event (&er, 0, true))
#endif /* !TARGET_API_MAC_CARBON */
    {
      int do_help = 0;
      struct frame *f;
      unsigned long timestamp;

      EVENT_INIT (inev);
      inev.kind = NO_EVENT;
      inev.arg = Qnil;

#if TARGET_API_MAC_CARBON
      timestamp = GetEventTime (eventRef) / kEventDurationMillisecond;

      if (!mac_convert_event_ref (eventRef, &er))
	goto OTHER;
#else  /* !TARGET_API_MAC_CARBON */
      timestamp = er.when * (1000 / 60); /* ticks to milliseconds */
#endif  /* !TARGET_API_MAC_CARBON */

      switch (er.what)
	{
	case mouseDown:
	case mouseUp:
	  {
	    WindowRef window_ptr;
	    ControlPartCode part_code;
	    int tool_bar_p = 0;

#if TARGET_API_MAC_CARBON
	    OSStatus err;

	    /* This is needed to send mouse events like aqua window
	       buttons to the correct handler.  */
	    read_socket_inev = &inev;
	    err = SendEventToEventTarget (eventRef, toolbox_dispatcher);
	    read_socket_inev = NULL;
	    if (err != eventNotHandledErr)
	      break;
#endif
	    last_mouse_glyph_frame = 0;

	    if (dpyinfo->grabbed && last_mouse_frame
		&& FRAME_LIVE_P (last_mouse_frame))
	      {
		window_ptr = FRAME_MAC_WINDOW (last_mouse_frame);
		part_code = inContent;
	      }
	    else
	      {
		part_code = FindWindow (er.where, &window_ptr);
		if (tip_window && window_ptr == tip_window)
		  {
		    HideWindow (tip_window);
		    part_code = FindWindow (er.where, &window_ptr);
		  }
	      }

	    if (er.what != mouseDown &&
		(part_code != inContent	|| dpyinfo->grabbed == 0))
	      break;

	    switch (part_code)
	      {
	      case inMenuBar:
		f = mac_focus_frame (dpyinfo);
		saved_menu_event_location = er.where;
		inev.kind = MENU_BAR_ACTIVATE_EVENT;
		XSETFRAME (inev.frame_or_window, f);
		break;

	      case inContent:
		if (
#if TARGET_API_MAC_CARBON
		    FrontNonFloatingWindow ()
#else
		    FrontWindow ()
#endif
		    != window_ptr
		    || (mac_window_to_frame (window_ptr)
			!= dpyinfo->x_focus_frame))
		  SelectWindow (window_ptr);
		else
		  {
		    ControlPartCode control_part_code;
		    ControlRef ch;
		    Point mouse_loc;
#ifdef MAC_OSX
		    ControlKind control_kind;
#endif

		    f = mac_window_to_frame (window_ptr);
		    /* convert to local coordinates of new window */
		    mouse_loc.h = (er.where.h
				   - (f->left_pos
				      + FRAME_OUTER_TO_INNER_DIFF_X (f)));
		    mouse_loc.v = (er.where.v
				   - (f->top_pos
				      + FRAME_OUTER_TO_INNER_DIFF_Y (f)));
#if TARGET_API_MAC_CARBON
		    ch = FindControlUnderMouse (mouse_loc, window_ptr,
						&control_part_code);
#ifdef MAC_OSX
		    if (ch)
		      GetControlKind (ch, &control_kind);
#endif
#else
		    control_part_code = FindControl (mouse_loc, window_ptr,
						     &ch);
#endif

#if TARGET_API_MAC_CARBON
		    inev.code = mac_get_mouse_btn (eventRef);
		    inev.modifiers = mac_event_to_emacs_modifiers (eventRef);
#else
		    inev.code = mac_get_emulated_btn (er.modifiers);
		    inev.modifiers = mac_to_emacs_modifiers (er.modifiers);
#endif
		    XSETINT (inev.x, mouse_loc.h);
		    XSETINT (inev.y, mouse_loc.v);

		    if ((dpyinfo->grabbed && tracked_scroll_bar)
			|| (ch != 0
#ifndef USE_TOOLKIT_SCROLL_BARS
			    /* control_part_code becomes kControlNoPart if
			       a progress indicator is clicked.  */
			    && control_part_code != kControlNoPart
#else  /* USE_TOOLKIT_SCROLL_BARS */
#ifdef MAC_OSX
			    && control_kind.kind == kControlKindScrollBar
#endif	/* MAC_OSX */
#endif	/* USE_TOOLKIT_SCROLL_BARS */
			    ))
		      {
			struct scroll_bar *bar;

			if (dpyinfo->grabbed && tracked_scroll_bar)
			  {
			    bar = tracked_scroll_bar;
#ifndef USE_TOOLKIT_SCROLL_BARS
			    control_part_code = kControlIndicatorPart;
#endif
			  }
			else
			  bar = (struct scroll_bar *) GetControlReference (ch);
#ifdef USE_TOOLKIT_SCROLL_BARS
			/* Make the "Ctrl-Mouse-2 splits window" work
			   for toolkit scroll bars.  */
			if (inev.modifiers & ctrl_modifier)
			  x_scroll_bar_handle_click (bar, control_part_code,
						     &er, &inev);
			else if (er.what == mouseDown)
			  x_scroll_bar_handle_press (bar, control_part_code,
						     mouse_loc, &inev);
			else
			  x_scroll_bar_handle_release (bar, &inev);
#else  /* not USE_TOOLKIT_SCROLL_BARS */
			x_scroll_bar_handle_click (bar, control_part_code,
						   &er, &inev);
			if (er.what == mouseDown
			    && control_part_code == kControlIndicatorPart)
			  tracked_scroll_bar = bar;
			else
			  tracked_scroll_bar = NULL;
#endif  /* not USE_TOOLKIT_SCROLL_BARS */
		      }
		    else
		      {
			Lisp_Object window;
			int x = mouse_loc.h;
			int y = mouse_loc.v;

			window = window_from_coordinates (f, x, y, 0, 0, 0, 1);
			if (EQ (window, f->tool_bar_window))
			  {
			    if (er.what == mouseDown)
			      handle_tool_bar_click (f, x, y, 1, 0);
			    else
			      handle_tool_bar_click (f, x, y, 0,
						     inev.modifiers);
			    tool_bar_p = 1;
			  }
			else
			  {
			    XSETFRAME (inev.frame_or_window, f);
			    inev.kind = MOUSE_CLICK_EVENT;
			  }
		      }

		    if (er.what == mouseDown)
		      {
			dpyinfo->grabbed |= (1 << inev.code);
			last_mouse_frame = f;

			if (!tool_bar_p)
			  last_tool_bar_item = -1;
		      }
		    else
		      {
			if ((dpyinfo->grabbed & (1 << inev.code)) == 0)
			  /* If a button is released though it was not
			     previously pressed, that would be because
			     of multi-button emulation.  */
			  dpyinfo->grabbed = 0;
			else
			  dpyinfo->grabbed &= ~(1 << inev.code);
		      }

		    /* Ignore any mouse motion that happened before
		       this event; any subsequent mouse-movement Emacs
		       events should reflect only motion after the
		       ButtonPress.  */
		    if (f != 0)
		      f->mouse_moved = 0;

#ifdef USE_TOOLKIT_SCROLL_BARS
		    if (inev.kind == MOUSE_CLICK_EVENT
			|| (inev.kind == SCROLL_BAR_CLICK_EVENT
			    && (inev.modifiers & ctrl_modifier)))
#endif
		      switch (er.what)
			{
			case mouseDown:
			  inev.modifiers |= down_modifier;
			  break;
			case mouseUp:
			  inev.modifiers |= up_modifier;
			  break;
			}
		  }
		break;

	      case inDrag:
#if TARGET_API_MAC_CARBON
	      case inProxyIcon:
		if (IsWindowPathSelectClick (window_ptr, &er))
		  {
		    WindowPathSelect (window_ptr, NULL, NULL);
		    break;
		  }
		if (part_code == inProxyIcon
		    && (TrackWindowProxyDrag (window_ptr, er.where)
			!= errUserWantsToDragWindow))
		  break;
		DragWindow (window_ptr, er.where, NULL);
#else /* not TARGET_API_MAC_CARBON */
		DragWindow (window_ptr, er.where, &qd.screenBits.bounds);
		/* Update the frame parameters.  */
		{
		  struct frame *f = mac_window_to_frame (window_ptr);

		  if (f && !f->async_iconified)
		    mac_handle_origin_change (f);
		}
#endif /* not TARGET_API_MAC_CARBON */
		break;

	      case inGoAway:
		if (TrackGoAway (window_ptr, er.where))
		  {
		    inev.kind = DELETE_WINDOW_EVENT;
		    XSETFRAME (inev.frame_or_window,
			       mac_window_to_frame (window_ptr));
		  }
		break;

		/* window resize handling added --ben */
	      case inGrow:
		do_grow_window (window_ptr, &er);
		break;

		/* window zoom handling added --ben */
	      case inZoomIn:
	      case inZoomOut:
		if (TrackBox (window_ptr, er.where, part_code))
		  do_zoom_window (window_ptr, part_code);
		break;

#if USE_MAC_TOOLBAR
	      case inStructure:
		{
		  OSStatus err;
		  HIViewRef ch;

		  err = HIViewGetViewForMouseEvent (HIViewGetRoot (window_ptr),
						    eventRef, &ch);
		  /* This doesn't work on Mac OS X 10.2.  */
		  if (err == noErr)
		    HIViewClick (ch, eventRef);
		}
		break;
#endif	/* USE_MAC_TOOLBAR */

	      default:
		break;
	      }
	  }
	  break;

#if !TARGET_API_MAC_CARBON
	case updateEvt:
	  do_window_update ((WindowRef) er.message);
	  break;
#endif

	case osEvt:
	  switch ((er.message >> 24) & 0x000000FF)
	    {
	    case mouseMovedMessage:
#if !TARGET_API_MAC_CARBON
	      SetRectRgn (mouse_region, er.where.h, er.where.v,
			  er.where.h + 1, er.where.v + 1);
#endif
	      previous_help_echo_string = help_echo_string;
	      help_echo_string = Qnil;

	      if (dpyinfo->grabbed && last_mouse_frame
		  && FRAME_LIVE_P (last_mouse_frame))
		f = last_mouse_frame;
	      else
		f = dpyinfo->x_focus_frame;

	      if (dpyinfo->mouse_face_hidden)
		{
		  dpyinfo->mouse_face_hidden = 0;
		  clear_mouse_face (dpyinfo);
		}

	      if (f)
		{
		  WindowRef wp = FRAME_MAC_WINDOW (f);
		  Point mouse_pos;

		  mouse_pos.h = (er.where.h
				 - (f->left_pos
				    + FRAME_OUTER_TO_INNER_DIFF_X (f)));
		  mouse_pos.v = (er.where.v
				 - (f->top_pos
				    + FRAME_OUTER_TO_INNER_DIFF_Y (f)));
		  if (dpyinfo->grabbed && tracked_scroll_bar)
#ifdef USE_TOOLKIT_SCROLL_BARS
		    x_scroll_bar_handle_drag (wp, tracked_scroll_bar,
					      mouse_pos, &inev);
#else /* not USE_TOOLKIT_SCROLL_BARS */
		    x_scroll_bar_note_movement (tracked_scroll_bar,
						mouse_pos.v
						- XINT (tracked_scroll_bar->top),
						er.when * (1000 / 60));
#endif /* not USE_TOOLKIT_SCROLL_BARS */
		  else
		    {
		      /* Generate SELECT_WINDOW_EVENTs when needed.  */
		      if (!NILP (Vmouse_autoselect_window))
			{
			  Lisp_Object window;

			  window = window_from_coordinates (f,
							    mouse_pos.h,
							    mouse_pos.v,
							    0, 0, 0, 0);

			  /* Window will be selected only when it is
			     not selected now and last mouse movement
			     event was not in it.  Minibuffer window
			     will be selected only when it is active.  */
			  if (WINDOWP (window)
			      && !EQ (window, last_window)
			      && !EQ (window, selected_window)
			      /* For click-to-focus window managers
			         create event iff we don't leave the
			         selected frame.  */
			      && (focus_follows_mouse
				  || (EQ (XWINDOW (window)->frame,
					  XWINDOW (selected_window)->frame))))
			    {
			      inev.kind = SELECT_WINDOW_EVENT;
			      inev.frame_or_window = window;
			    }

			  last_window=window;
			}
		      if (!note_mouse_movement (f, &mouse_pos))
			help_echo_string = previous_help_echo_string;
#if USE_MAC_TOOLBAR
		      else
			mac_tool_bar_note_mouse_movement (f, eventRef);
#endif
		    }
		}

	      /* If the contents of the global variable
		 help_echo_string has changed, generate a
		 HELP_EVENT.  */
	      if (!NILP (help_echo_string) || !NILP (previous_help_echo_string))
		do_help = 1;
	      break;

	    default:
	      goto OTHER;
	    }
	  break;

	case activateEvt:
	  {
	    WindowRef window_ptr = (WindowRef) er.message;
	    OSErr err;
	    ControlRef root_control;

	    if (window_ptr == tip_window)
	      {
		HideWindow (tip_window);
		break;
	      }

	    if (!is_emacs_window (window_ptr))
	      goto OTHER;

	    f = mac_window_to_frame (window_ptr);

	    if ((er.modifiers & activeFlag) != 0)
	      {
		/* A window has been activated */
		Point mouse_loc;

		err = GetRootControl (FRAME_MAC_WINDOW (f), &root_control);
		if (err == noErr)
		  ActivateControl (root_control);

		x_detect_focus_change (dpyinfo, &er, &inev);

		mouse_loc.h = (er.where.h
			       - (f->left_pos
				  + FRAME_OUTER_TO_INNER_DIFF_X (f)));
		mouse_loc.v = (er.where.v
			       - (f->top_pos
				  + FRAME_OUTER_TO_INNER_DIFF_Y (f)));
		/* Window-activated event counts as mouse movement,
		   so update things that depend on mouse position.  */
		note_mouse_movement (f, &mouse_loc);
	      }
	    else
	      {
		/* A window has been deactivated */
		err = GetRootControl (FRAME_MAC_WINDOW (f), &root_control);
		if (err == noErr)
		  DeactivateControl (root_control);

#ifdef USE_TOOLKIT_SCROLL_BARS
		if (dpyinfo->grabbed && tracked_scroll_bar)
		  {
		    struct input_event event;

		    EVENT_INIT (event);
		    event.kind = NO_EVENT;
		    x_scroll_bar_handle_release (tracked_scroll_bar, &event);
		    if (event.kind != NO_EVENT)
		      {
			event.timestamp = timestamp;
			kbd_buffer_store_event_hold (&event, hold_quit);
			count++;
		      }
		  }
#endif
		dpyinfo->grabbed = 0;

		x_detect_focus_change (dpyinfo, &er, &inev);

		if (f == dpyinfo->mouse_face_mouse_frame)
		  {
		    /* If we move outside the frame, then we're
		       certainly no longer on any text in the
		       frame.  */
		    clear_mouse_face (dpyinfo);
		    dpyinfo->mouse_face_mouse_frame = 0;
		  }

		/* Generate a nil HELP_EVENT to cancel a help-echo.
		   Do it only if there's something to cancel.
		   Otherwise, the startup message is cleared when the
		   mouse leaves the frame.  */
		if (any_help_event_p)
		  do_help = -1;
	      }
	  }
	  break;

	case keyDown:
	case keyUp:
	case autoKey:
	  ObscureCursor ();

	  f = mac_focus_frame (dpyinfo);
	  XSETFRAME (inev.frame_or_window, f);

	  /* If mouse-highlight is an integer, input clears out mouse
	     highlighting.  */
	  if (!dpyinfo->mouse_face_hidden && INTEGERP (Vmouse_highlight)
	      && !EQ (f->tool_bar_window, dpyinfo->mouse_face_window))
	    {
	      clear_mouse_face (dpyinfo);
	      dpyinfo->mouse_face_hidden = 1;
	    }

	  {
	    UInt32 modifiers = er.modifiers, mapped_modifiers;

#ifdef MAC_OSX
	    GetEventParameter (eventRef, kEventParamKeyModifiers,
			       typeUInt32, NULL,
			       sizeof (UInt32), NULL, &modifiers);
#endif
	    mapped_modifiers = mac_mapped_modifiers (modifiers);

#if TARGET_API_MAC_CARBON
	    if (!(mapped_modifiers
		  & ~(mac_pass_command_to_system ? cmdKey : 0)
		  & ~(mac_pass_control_to_system ? controlKey : 0)))
	      goto OTHER;
	    else
#endif
	      if (er.what != keyUp)
		do_keystroke (er.what, er.message & charCodeMask,
			      (er.message & keyCodeMask) >> 8,
			      modifiers, timestamp, &inev);
	  }
	  break;

	case kHighLevelEvent:
	  AEProcessAppleEvent (&er);
	  break;

	default:
	OTHER:
#if TARGET_API_MAC_CARBON
	  {
	    OSStatus err;

	    read_socket_inev = &inev;
	    err = SendEventToEventTarget (eventRef, toolbox_dispatcher);
	    read_socket_inev = NULL;
	  }
#endif
	  break;
	}
#if TARGET_API_MAC_CARBON
      ReleaseEvent (eventRef);
#endif

      if (inev.kind != NO_EVENT)
	{
	  inev.timestamp = timestamp;
	  kbd_buffer_store_event_hold (&inev, hold_quit);
	  count++;
	}

      if (do_help
	  && !(hold_quit && hold_quit->kind != NO_EVENT))
	{
	  Lisp_Object frame;

	  if (f)
	    XSETFRAME (frame, f);
	  else
	    frame = Qnil;

	  if (do_help > 0)
	    {
	      any_help_event_p = 1;
	      gen_help_event (help_echo_string, frame, help_echo_window,
			      help_echo_object, help_echo_pos);
	    }
	  else
	    {
	      help_echo_string = Qnil;
	      gen_help_event (Qnil, frame, Qnil, Qnil, 0);
	    }
	  count++;
	}
    }

  /* If the focus was just given to an autoraising frame,
     raise it now.  */
  /* ??? This ought to be able to handle more than one such frame.  */
  if (pending_autoraise_frame)
    {
      x_raise_frame (pending_autoraise_frame);
      pending_autoraise_frame = 0;
    }

  if (mac_screen_config_changed)
    {
      mac_get_screen_info (dpyinfo);
      mac_screen_config_changed = 0;
    }

#if !TARGET_API_MAC_CARBON
  /* Check which frames are still visible.  We do this here because
     there doesn't seem to be any direct notification from the Window
     Manager that the visibility of a window has changed (at least,
     not in all cases).  */
  {
    Lisp_Object tail, frame;

    FOR_EACH_FRAME (tail, frame)
      {
	struct frame *f = XFRAME (frame);

	/* The tooltip has been drawn already.  Avoid the
	   SET_FRAME_GARBAGED in mac_handle_visibility_change.  */
	if (EQ (frame, tip_frame))
	  continue;

	if (FRAME_MAC_P (f))
	  mac_handle_visibility_change (f);
      }
  }
#endif

  --handling_signal;
  UNBLOCK_INPUT;
  return count;
}


/* Need to override CodeWarrior's input function so no conversion is
   done on newlines Otherwise compiled functions in .elc files will be
   read incorrectly.  Defined in ...:MSL C:MSL
   Common:Source:buffer_io.c.  */
#ifdef __MWERKS__
void
__convert_to_newlines (unsigned char * p, size_t * n)
{
#pragma unused(p,n)
}

void
__convert_from_newlines (unsigned char * p, size_t * n)
{
#pragma unused(p,n)
}
#endif

#ifdef MAC_OS8
void
make_mac_terminal_frame (struct frame *f)
{
  Lisp_Object frame;
  Rect r;

  XSETFRAME (frame, f);

  f->output_method = output_mac;
  f->output_data.mac = (struct mac_output *)
    xmalloc (sizeof (struct mac_output));
  bzero (f->output_data.mac, sizeof (struct mac_output));

  XSETFRAME (FRAME_KBOARD (f)->Vdefault_minibuffer_frame, f);

  FRAME_COLS (f) = 96;
  FRAME_LINES (f) = 4;

  FRAME_CAN_HAVE_SCROLL_BARS (f) = 1;
  FRAME_VERTICAL_SCROLL_BAR_TYPE (f) = vertical_scroll_bar_right;

  FRAME_DESIRED_CURSOR (f) = FILLED_BOX_CURSOR;

  f->output_data.mac->cursor_pixel = 0;
  f->output_data.mac->border_pixel = 0x00ff00;
  f->output_data.mac->mouse_pixel = 0xff00ff;
  f->output_data.mac->cursor_foreground_pixel = 0x0000ff;

  f->output_data.mac->text_cursor = kThemeIBeamCursor;
  f->output_data.mac->nontext_cursor = kThemeArrowCursor;
  f->output_data.mac->modeline_cursor = kThemeArrowCursor;
  f->output_data.mac->hand_cursor = kThemePointingHandCursor;
  f->output_data.mac->hourglass_cursor = kThemeWatchCursor;
  f->output_data.mac->horizontal_drag_cursor = kThemeResizeLeftRightCursor;

  FRAME_FONTSET (f) = -1;
  f->output_data.mac->explicit_parent = 0;
  f->left_pos = 8;
  f->top_pos = 32;
  f->border_width = 0;

  f->internal_border_width = 0;

  f->auto_raise = 1;
  f->auto_lower = 1;

  f->new_text_cols = 0;
  f->new_text_lines = 0;

  SetRect (&r, f->left_pos, f->top_pos,
           f->left_pos + FRAME_PIXEL_WIDTH (f),
           f->top_pos + FRAME_PIXEL_HEIGHT (f));

  BLOCK_INPUT;

  if (!(FRAME_MAC_WINDOW (f) =
	NewCWindow (NULL, &r, "\p", true, dBoxProc,
		    (WindowRef) -1, 1, (long) f->output_data.mac)))
    abort ();
  /* so that update events can find this mac_output struct */
  f->output_data.mac->mFP = f;  /* point back to emacs frame */

  UNBLOCK_INPUT;

  x_make_gc (f);

  /* Need to be initialized for unshow_buffer in window.c.  */
  selected_window = f->selected_window;

  Fmodify_frame_parameters (frame,
                            Fcons (Fcons (Qfont,
                                          build_string ("-*-monaco-medium-r-*--*-90-*-*-*-*-mac-roman")), Qnil));
  Fmodify_frame_parameters (frame,
                            Fcons (Fcons (Qforeground_color,
                                          build_string ("black")), Qnil));
  Fmodify_frame_parameters (frame,
                            Fcons (Fcons (Qbackground_color,
                                          build_string ("white")), Qnil));
}
#endif


/***********************************************************************
			    Initialization
 ***********************************************************************/

static int mac_initialized = 0;

static XrmDatabase
mac_make_rdb (xrm_option)
     const char *xrm_option;
{
  XrmDatabase database;

  database = xrm_get_preference_database (NULL);
  if (xrm_option)
    xrm_merge_string_database (database, xrm_option);

  return database;
}

struct mac_display_info *
mac_term_init (display_name, xrm_option, resource_name)
     Lisp_Object display_name;
     char *xrm_option;
     char *resource_name;
{
  struct mac_display_info *dpyinfo;
  struct terminal *terminal;

  BLOCK_INPUT;

  if (!mac_initialized)
    {
      mac_initialize ();
      mac_initialized = 1;
    }

  if (x_display_list)
    error ("Sorry, this version can only handle one display");

  dpyinfo = &one_mac_display_info;
  bzero (dpyinfo, sizeof (*dpyinfo));

  terminal = mac_create_terminal (dpyinfo);

  /* Set the name of the terminal. */
  terminal->name = (char *) xmalloc (SBYTES (display_name) + 1);
  strncpy (terminal->name, SDATA (display_name), SBYTES (display_name));
  terminal->name[SBYTES (display_name)] = 0;

#ifdef MAC_OSX
  dpyinfo->mac_id_name
    = (char *) xmalloc (SCHARS (Vinvocation_name)
			+ SCHARS (Vsystem_name)
			+ 2);
  sprintf (dpyinfo->mac_id_name, "%s@%s",
	   SDATA (Vinvocation_name), SDATA (Vsystem_name));
#else
  dpyinfo->mac_id_name = (char *) xmalloc (strlen ("Mac Display") + 1);
  strcpy (dpyinfo->mac_id_name, "Mac Display");
#endif

  dpyinfo->reference_count = 0;
  dpyinfo->resx = 72.0;
  dpyinfo->resy = 72.0;

  mac_get_screen_info (dpyinfo);

  dpyinfo->grabbed = 0;
  dpyinfo->root_window = NULL;
  dpyinfo->terminal->image_cache = make_image_cache ();

  dpyinfo->mouse_face_beg_row = dpyinfo->mouse_face_beg_col = -1;
  dpyinfo->mouse_face_end_row = dpyinfo->mouse_face_end_col = -1;
  dpyinfo->mouse_face_face_id = DEFAULT_FACE_ID;
  dpyinfo->mouse_face_window = Qnil;
  dpyinfo->mouse_face_overlay = Qnil;
  dpyinfo->mouse_face_hidden = 0;

  dpyinfo->xrdb = mac_make_rdb (xrm_option);

  /* Put this display on the chain.  */
  dpyinfo->next = x_display_list;
  x_display_list = dpyinfo;

  /* Put it on x_display_name_list.  */
  x_display_name_list = Fcons (Fcons (display_name,
				      Fcons (Qnil, dpyinfo->xrdb)),
                               x_display_name_list);
  dpyinfo->name_list_element = XCAR (x_display_name_list);

  /* FIXME: Untested.
     Add the default keyboard. */
  add_keyboard_wait_descriptor (0);

#if USE_CG_DRAWING
  mac_init_fringe (terminal->rif);
#endif

  UNBLOCK_INPUT;

  return dpyinfo;
}

/* Get rid of display DPYINFO, assuming all frames are already gone.  */

void
x_delete_display (dpyinfo)
     struct mac_display_info *dpyinfo;
{
  int i;

  /* Discard this display from x_display_name_list and x_display_list.
     We can't use Fdelq because that can quit.  */
  if (! NILP (x_display_name_list)
      && EQ (XCAR (x_display_name_list), dpyinfo->name_list_element))
    x_display_name_list = XCDR (x_display_name_list);
  else
    {
      Lisp_Object tail;

      tail = x_display_name_list;
      while (CONSP (tail) && CONSP (XCDR (tail)))
	{
	  if (EQ (XCAR (XCDR (tail)), dpyinfo->name_list_element))
	    {
	      XSETCDR (tail, XCDR (XCDR (tail)));
	      break;
	    }
	  tail = XCDR (tail);
	}
    }

  if (x_display_list == dpyinfo)
    x_display_list = dpyinfo->next;
  else
    {
      struct x_display_info *tail;

      for (tail = x_display_list; tail; tail = tail->next)
	if (tail->next == dpyinfo)
	  tail->next = tail->next->next;
    }

  /* Free the font names in the font table.  */
  for (i = 0; i < dpyinfo->n_fonts; i++)
    if (dpyinfo->font_table[i].name)
      {
	if (dpyinfo->font_table[i].name != dpyinfo->font_table[i].full_name)
	  xfree (dpyinfo->font_table[i].full_name);
	xfree (dpyinfo->font_table[i].name);
      }

  if (dpyinfo->font_table)
    {
      if (dpyinfo->font_table->font_encoder)
	xfree (dpyinfo->font_table->font_encoder);
      xfree (dpyinfo->font_table);
    }
  if (dpyinfo->mac_id_name)
    xfree (dpyinfo->mac_id_name);

  if (x_display_list == 0)
    {
      mac_clear_font_name_table ();
      bzero (dpyinfo, sizeof (*dpyinfo));
    }
}


static void
init_menu_bar ()
{
#ifdef MAC_OSX
  OSStatus err;
  MenuRef menu;
  MenuItemIndex menu_index;

  err = GetIndMenuItemWithCommandID (NULL, kHICommandQuit, 1,
				     &menu, &menu_index);
  if (err == noErr)
    SetMenuItemCommandKey (menu, menu_index, false, 0);
  EnableMenuCommand (NULL, kHICommandPreferences);
  err = GetIndMenuItemWithCommandID (NULL, kHICommandPreferences, 1,
				     &menu, &menu_index);
  if (err == noErr)
    {
      SetMenuItemCommandKey (menu, menu_index, false, 0);
      InsertMenuItemTextWithCFString (menu, NULL,
				      0, kMenuItemAttrSeparator, 0);
      InsertMenuItemTextWithCFString (menu, CFSTR ("About Emacs"),
				      0, 0, kHICommandAbout);
    }
#else	/* !MAC_OSX */
#if TARGET_API_MAC_CARBON
  SetMenuItemCommandID (GetMenuRef (M_APPLE), I_ABOUT, kHICommandAbout);
#endif
#endif
}

#if USE_MAC_TSM
static void
init_tsm ()
{
#ifdef MAC_OSX
  static InterfaceTypeList types = {kUnicodeDocument};
#else
  static InterfaceTypeList types = {kTextService};
#endif

  NewTSMDocument (sizeof (types) / sizeof (types[0]), types,
		  &tsm_document_id, 0);
}
#endif

/* Set up use of X before we make the first connection.  */

extern frame_parm_handler mac_frame_parm_handlers[];

static struct redisplay_interface x_redisplay_interface =
{
  mac_frame_parm_handlers,
  x_produce_glyphs,
  x_write_glyphs,
  x_insert_glyphs,
  x_clear_end_of_line,
  x_scroll_run,
  x_after_update_window_line,
  x_update_window_begin,
  x_update_window_end,
  x_cursor_to,
  x_flush,
#if USE_CG_DRAWING
  mac_flush_display_optional,
#else
  0, /* flush_display_optional */
#endif
  x_clear_window_mouse_face,
  x_get_glyph_overhangs,
  x_fix_overlapping_area,
  x_draw_fringe_bitmap,
#if USE_CG_DRAWING
  mac_define_fringe_bitmap,
  mac_destroy_fringe_bitmap,
#else
  0, /* define_fringe_bitmap */
  0, /* destroy_fringe_bitmap */
#endif
  mac_per_char_metric,
  mac_encode_char,
  mac_compute_glyph_string_overhangs,
  x_draw_glyph_string,
  mac_define_frame_cursor,
  mac_clear_frame_area,
  mac_draw_window_cursor,
  mac_draw_vertical_window_border,
  mac_shift_glyphs_for_insert
};

static struct terminal *
mac_create_terminal (struct mac_display_info *dpyinfo)
{
  struct terminal *terminal;
  
  terminal = create_terminal ();

  terminal->type = output_mac;
  terminal->display_info.mac = dpyinfo;
  dpyinfo->terminal = terminal;

  terminal->clear_frame_hook = x_clear_frame;
  terminal->ins_del_lines_hook = x_ins_del_lines;
  terminal->delete_glyphs_hook = x_delete_glyphs;
  terminal->ring_bell_hook = XTring_bell;
  terminal->reset_terminal_modes_hook = XTreset_terminal_modes;
  terminal->set_terminal_modes_hook = XTset_terminal_modes;
  terminal->update_begin_hook = x_update_begin;
  terminal->update_end_hook = x_update_end;
  terminal->set_terminal_window_hook = XTset_terminal_window;
  terminal->read_socket_hook = XTread_socket;
  terminal->frame_up_to_date_hook = XTframe_up_to_date;
  terminal->mouse_position_hook = XTmouse_position;
  terminal->frame_rehighlight_hook = XTframe_rehighlight;
  terminal->frame_raise_lower_hook = XTframe_raise_lower;
  /* terminal->fullscreen_hook = XTfullscreen_hook; */
  terminal->set_vertical_scroll_bar_hook = XTset_vertical_scroll_bar;
  terminal->condemn_scroll_bars_hook = XTcondemn_scroll_bars;
  terminal->redeem_scroll_bar_hook = XTredeem_scroll_bar;
  terminal->judge_scroll_bars_hook = XTjudge_scroll_bars;
  terminal->delete_frame_hook = x_destroy_window;
  /* terminal->delete_terminal_hook = x_delete_terminal; */

  terminal->rif = &x_redisplay_interface;
#if 0
  TTY_SCROLL_REGION_OK (CURTTY ()) = 1; /* we'll scroll partial frames */
  TTY_CHAR_INS_DEL_OK (CURTTY ()) = 1;
  TTY_LINE_INS_DEL_OK (CURTTY ()) = 1; /* we'll just blt 'em */
  TTY_FAST_CLEAR_END_OF_LINE (CURTTY ()) = 1; /* X does this well */
  TTY_MEMORY_BELOW_FRAME (CURTTY ()) = 0; /* we don't remember what
                                                         scrolls off the
                                                         bottom */
#else
  terminal->scroll_region_ok = 1;    /* We'll scroll partial frames. */
  terminal->char_ins_del_ok = 1;
  terminal->line_ins_del_ok = 1;         /* We'll just blt 'em. */
  terminal->fast_clear_end_of_line = 1;  /* X does this well. */
  terminal->memory_below_frame = 0;   /* We don't remember what scrolls
                                        off the bottom. */

#endif

  /* FIXME: This keyboard setup is 100% untested, just copied from
     w32_create_terminal in order to set window-system now that it's
     a keyboard object.  */
  /* We don't yet support separate terminals on Mac, so don't try to share
     keyboards between virtual terminals that are on the same physical
     terminal like X does.  */
  terminal->kboard = (KBOARD *) xmalloc (sizeof (KBOARD));
  init_kboard (terminal->kboard);
  terminal->kboard->Vwindow_system = intern ("mac");
  terminal->kboard->next_kboard = all_kboards;
  all_kboards = terminal->kboard;
  /* Don't let the initial kboard remain current longer than necessary.
     That would cause problems if a file loaded on startup tries to
     prompt in the mini-buffer.  */
  if (current_kboard == initial_kboard)
    current_kboard = terminal->kboard;
  terminal->kboard->reference_count++;

  return terminal;
}

static void
mac_initialize ()
{

  baud_rate = 19200;

  last_tool_bar_item = -1;
  any_help_event_p = 0;

  /* Try to use interrupt input; if we can't, then start polling.  */
  Fset_input_interrupt_mode (Qt);

  BLOCK_INPUT;

#if TARGET_API_MAC_CARBON

  install_application_handler ();

  init_menu_bar ();

#if USE_MAC_TSM
  init_tsm ();
#endif

#ifdef MAC_OSX
  init_coercion_handler ();

  init_apple_event_handler ();

  init_dm_notification_handler ();

  if (!inhibit_window_system)
    {
      static const ProcessSerialNumber psn = {0, kCurrentProcess};

      SetFrontProcess (&psn);
    }
#endif
#endif

#if USE_CG_DRAWING
  init_cg_color ();
#endif

  UNBLOCK_INPUT;

}


void
syms_of_macterm ()
{
#if 0
  staticpro (&x_error_message_string);
  x_error_message_string = Qnil;
#endif

  Qcontrol = intern ("control");	staticpro (&Qcontrol);
  Qmeta    = intern ("meta");		staticpro (&Qmeta);
  Qalt     = intern ("alt");		staticpro (&Qalt);
  Qhyper   = intern ("hyper");		staticpro (&Qhyper);
  Qsuper   = intern ("super");		staticpro (&Qsuper);
  Qmodifier_value = intern ("modifier-value");
  staticpro (&Qmodifier_value);

  Fput (Qcontrol, Qmodifier_value, make_number (ctrl_modifier));
  Fput (Qmeta,    Qmodifier_value, make_number (meta_modifier));
  Fput (Qalt,     Qmodifier_value, make_number (alt_modifier));
  Fput (Qhyper,   Qmodifier_value, make_number (hyper_modifier));
  Fput (Qsuper,   Qmodifier_value, make_number (super_modifier));

#if TARGET_API_MAC_CARBON
  Qhi_command   = intern ("hi-command");    staticpro (&Qhi_command);
#ifdef MAC_OSX
  Qtoolbar_switch_mode = intern ("toolbar-switch-mode");
  staticpro (&Qtoolbar_switch_mode);
#if USE_MAC_FONT_PANEL
  Qpanel_closed = intern ("panel-closed");  staticpro (&Qpanel_closed);
  Qselection    = intern ("selection");     staticpro (&Qselection);
#endif

  Qservice     = intern ("service");	  staticpro (&Qservice);
  Qpaste       = intern ("paste");	  staticpro (&Qpaste);
  Qperform     = intern ("perform");	  staticpro (&Qperform);

  Qmouse_drag_overlay = intern ("mouse-drag-overlay");
  staticpro (&Qmouse_drag_overlay);
#endif
#if USE_MAC_TSM
  Qtext_input = intern ("text-input");	staticpro (&Qtext_input);
  Qupdate_active_input_area = intern ("update-active-input-area");
  staticpro (&Qupdate_active_input_area);
  Qunicode_for_key_event = intern ("unicode-for-key-event");
  staticpro (&Qunicode_for_key_event);
#endif
#endif

#ifdef MAC_OSX
  Fprovide (intern ("mac-carbon"), Qnil);
#endif

  staticpro (&Qreverse);
  Qreverse = intern ("reverse");

  staticpro (&x_display_name_list);
  x_display_name_list = Qnil;

  staticpro (&last_mouse_scroll_bar);
  last_mouse_scroll_bar = Qnil;

  staticpro (&fm_font_family_alist);
  fm_font_family_alist = Qnil;

#if USE_ATSUI
  staticpro (&atsu_font_id_hash);
  atsu_font_id_hash = Qnil;

  staticpro (&fm_style_face_attributes_alist);
  fm_style_face_attributes_alist = Qnil;
#endif

#if USE_MAC_TSM
  staticpro (&saved_ts_script_language_on_focus);
  saved_ts_script_language_on_focus = Qnil;
#endif

  /* We don't yet support this, but defining this here avoids whining
     from cus-start.el and other places, like "M-x set-variable".  */
  DEFVAR_BOOL ("x-use-underline-position-properties",
	       &x_use_underline_position_properties,
     doc: /* *Non-nil means make use of UNDERLINE_POSITION font properties.
A value of nil means ignore them.  If you encounter fonts with bogus
UNDERLINE_POSITION font properties, for example 7x13 on XFree prior
to 4.1, set this to nil.

NOTE: Not supported on Mac yet.  */);
  x_use_underline_position_properties = 0;

  DEFVAR_BOOL ("x-underline-at-descent-line",
	       &x_underline_at_descent_line,
     doc: /* *Non-nil means to draw the underline at the same place as the descent line.
A value of nil means to draw the underline according to the value of the
variable `x-use-underline-position-properties', which is usually at the
baseline level.  The default value is nil.  */);
  x_underline_at_descent_line = 0;

  DEFVAR_LISP ("x-toolkit-scroll-bars", &Vx_toolkit_scroll_bars,
    doc: /* If not nil, Emacs uses toolkit scroll bars.  */);
#ifdef USE_TOOLKIT_SCROLL_BARS
  Vx_toolkit_scroll_bars = Qt;
#else
  Vx_toolkit_scroll_bars = Qnil;
#endif

  staticpro (&last_mouse_motion_frame);
  last_mouse_motion_frame = Qnil;

/* Variables to configure modifier key assignment.  */

  DEFVAR_LISP ("mac-control-modifier", &Vmac_control_modifier,
    doc: /* *Modifier key assumed when the Mac control key is pressed.
The value can be `control', `meta', `alt', `hyper', or `super' for the
respective modifier.  The default is `control'.  */);
  Vmac_control_modifier = Qcontrol;

  DEFVAR_LISP ("mac-option-modifier", &Vmac_option_modifier,
    doc: /* *Modifier key assumed when the Mac alt/option key is pressed.
The value can be `control', `meta', `alt', `hyper', or `super' for the
respective modifier.  If the value is nil then the key will act as the
normal Mac control modifier, and the option key can be used to compose
characters depending on the chosen Mac keyboard setting.  */);
  Vmac_option_modifier = Qnil;

  DEFVAR_LISP ("mac-command-modifier", &Vmac_command_modifier,
    doc: /* *Modifier key assumed when the Mac command key is pressed.
The value can be `control', `meta', `alt', `hyper', or `super' for the
respective modifier.  The default is `meta'.  */);
  Vmac_command_modifier = Qmeta;

  DEFVAR_LISP ("mac-function-modifier", &Vmac_function_modifier,
    doc: /* *Modifier key assumed when the Mac function key is pressed.
The value can be `control', `meta', `alt', `hyper', or `super' for the
respective modifier.  Note that remapping the function key may lead to
unexpected results for some keys on non-US/GB keyboards.  */);
  Vmac_function_modifier = Qnil;

  DEFVAR_LISP ("mac-emulate-three-button-mouse",
	       &Vmac_emulate_three_button_mouse,
    doc: /* *Specify a way of three button mouse emulation.
The value can be nil, t, or the symbol `reverse'.
A value of nil means that no emulation should be done and the modifiers
should be placed on the mouse-1 event.
t means that when the option-key is held down while pressing the mouse
button, the click will register as mouse-2 and while the command-key
is held down, the click will register as mouse-3.
The symbol `reverse' means that the option-key will register for
mouse-3 and the command-key will register for mouse-2.  */);
  Vmac_emulate_three_button_mouse = Qnil;

#if TARGET_API_MAC_CARBON
  DEFVAR_BOOL ("mac-wheel-button-is-mouse-2", &mac_wheel_button_is_mouse_2,
    doc: /* *Non-nil if the wheel button is mouse-2 and the right click mouse-3.
Otherwise, the right click will be treated as mouse-2 and the wheel
button will be mouse-3.  */);
  mac_wheel_button_is_mouse_2 = 1;

  DEFVAR_BOOL ("mac-pass-command-to-system", &mac_pass_command_to_system,
    doc: /* *Non-nil if command key presses are passed on to the Mac Toolbox.  */);
  mac_pass_command_to_system = 1;

  DEFVAR_BOOL ("mac-pass-control-to-system", &mac_pass_control_to_system,
    doc: /* *Non-nil if control key presses are passed on to the Mac Toolbox.  */);
  mac_pass_control_to_system = 1;

#endif

  DEFVAR_BOOL ("mac-allow-anti-aliasing", &mac_use_core_graphics,
    doc: /* *If non-nil, allow anti-aliasing.
The text will be rendered using Core Graphics text rendering which
may anti-alias the text.  */);
#if USE_CG_DRAWING
  mac_use_core_graphics = 1;
#else
  mac_use_core_graphics = 0;
#endif

  /* Register an entry for `mac-roman' so that it can be used when
     creating the terminal frame on Mac OS 9 before loading
     term/mac-win.elc.  */
  DEFVAR_LISP ("mac-charset-info-alist", &Vmac_charset_info_alist,
    doc: /* Alist of Emacs character sets vs text encodings and coding systems.
Each entry should be of the form:

   (CHARSET-NAME TEXT-ENCODING CODING-SYSTEM)

where CHARSET-NAME is a string used in font names to identify the
charset, TEXT-ENCODING is a TextEncodingBase value in Mac, and
CODING_SYSTEM is a coding system corresponding to TEXT-ENCODING.  */);
  Vmac_charset_info_alist =
    Fcons (list3 (build_string ("mac-roman"),
		  make_number (smRoman), Qnil), Qnil);

#if USE_MAC_TSM
  DEFVAR_LISP ("mac-ts-active-input-overlay", &Vmac_ts_active_input_overlay,
    doc: /* Overlay used to display Mac TSM active input area.  */);
  Vmac_ts_active_input_overlay = Qnil;

  DEFVAR_LISP ("mac-ts-active-input-buf", &Vmac_ts_active_input_buf,
    doc: /* Byte sequence of the current Mac TSM active input area.  */);
  /* `empty_string' is not ready yet on Mac OS Classic.  */
  Vmac_ts_active_input_buf = build_string ("");

  DEFVAR_LISP ("mac-ts-script-language-on-focus", &Vmac_ts_script_language_on_focus,
    doc: /* *How to change Mac TSM script/language when a frame gets focus.
If the value is t, the input script and language are restored to those
used in the last focus frame.  If the value is a pair of integers, the
input script and language codes, which are defined in the Script
Manager, are set to its car and cdr parts, respectively.  Otherwise,
Emacs doesn't set them and thus follows the system default behavior.  */);
  Vmac_ts_script_language_on_focus = Qnil;
#endif
}

/* arch-tag: f2259165-4454-4c04-a029-a133c8af7b5b
   (do not change this comment) */<|MERGE_RESOLUTION|>--- conflicted
+++ resolved
@@ -336,7 +336,7 @@
 static int max_fringe_bmp = 0;
 static CGImageRef *fringe_bmp = 0;
 
-static CGColorSpaceRef mac_cg_color_space_rgb;
+CGColorSpaceRef mac_cg_color_space_rgb;
 #if MAC_OS_X_VERSION_MAX_ALLOWED >= 1030
 static CGColorRef mac_cg_color_black;
 #endif
@@ -509,8 +509,6 @@
      GC gc;
      int x1, y1, x2, y2;
 {
-<<<<<<< HEAD
-=======
 #if USE_MAC_IMAGE_IO
   CGContextRef context;
   XImagePtr ximg = p;
@@ -553,7 +551,6 @@
   CGContextStrokePath (context);
   CGContextRelease (context);
 #else
->>>>>>> 092a8af3
   CGrafPtr old_port;
   GDHandle old_gdh;
 
@@ -583,6 +580,7 @@
   UnlockPixels (GetGWorldPixMap (p));
 
   SetGWorld (old_port, old_gdh);
+#endif
 }
 
 
@@ -794,6 +792,17 @@
      unsigned int width, height;
      unsigned int depth;
 {
+#if USE_MAC_IMAGE_IO
+  XImagePtr ximg;
+
+  ximg = xmalloc (sizeof (*ximg));
+  ximg->width = width;
+  ximg->height = height;
+  ximg->bits_per_pixel = depth == 1 ? 8 : 32;
+  ximg->bytes_per_line = width * (ximg->bits_per_pixel / 8);
+  ximg->data = xmalloc (ximg->bytes_per_line * height);
+  return ximg;
+#else
   Pixmap pixmap;
   Rect r;
   QDErr err;
@@ -814,6 +823,7 @@
   if (err != noErr)
     return NULL;
   return pixmap;
+#endif
 }
 
 
@@ -828,8 +838,6 @@
 {
   Pixmap pixmap;
   BitMap bitmap;
-<<<<<<< HEAD
-=======
 #if USE_MAC_IMAGE_IO
   CGDataProviderRef provider;
   CGImageRef image_mask;
@@ -862,7 +870,6 @@
   CGContextRelease (context);
   CGImageRelease (image_mask);
 #else
->>>>>>> 092a8af3
   CGrafPtr old_port;
   GDHandle old_gdh;
   static GC gc = NULL;
@@ -891,6 +898,7 @@
 #endif /* not TARGET_API_MAC_CARBON */
   UnlockPixels (GetGWorldPixMap (pixmap));
   SetGWorld (old_port, old_gdh);
+#endif
   mac_free_bitmap (&bitmap);
 
   return pixmap;
@@ -902,7 +910,16 @@
      Display *display;
      Pixmap pixmap;
 {
+#if USE_MAC_IMAGE_IO
+  if (pixmap)
+    {
+      if (pixmap->data)
+	xfree (pixmap->data);
+      xfree (pixmap);
+    }
+#else
   DisposeGWorld (pixmap);
+#endif
 }
 
 
