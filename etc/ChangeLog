--- conflicted
+++ resolved
@@ -1,4 +1,7 @@
-<<<<<<< HEAD
+2014-06-28  Glenn Morris  <rgm@gnu.org>
+
+	* publicsuffix.txt: Update from source.
+
 2014-06-24  Eli Barzilay  <eli@barzilay.org>
 
 	* NEWS: calculator.el user-visible changes.
@@ -6,11 +9,6 @@
 2014-06-15  Michael Albinus  <michael.albinus@gmx.de>
 
 	* NEWS: New Tramp method "nc".
-=======
-2014-06-27  Glenn Morris  <rgm@gnu.org>
-
-	* publicsuffix.txt: Update from source.
->>>>>>> b084415e
 
 2014-06-08  Leo Liu  <sdl.web@gmail.com>
 
