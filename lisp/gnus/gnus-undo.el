;;; gnus-undo.el --- minor mode for undoing in Gnus  -*- lexical-binding: t; -*-

;; Copyright (C) 1996-2021 Free Software Foundation, Inc.

;; Author: Lars Magne Ingebrigtsen <larsi@gnus.org>
;; Keywords: news

;; This file is part of GNU Emacs.

;; GNU Emacs is free software: you can redistribute it and/or modify
;; it under the terms of the GNU General Public License as published by
;; the Free Software Foundation, either version 3 of the License, or
;; (at your option) any later version.

;; GNU Emacs is distributed in the hope that it will be useful,
;; but WITHOUT ANY WARRANTY; without even the implied warranty of
;; MERCHANTABILITY or FITNESS FOR A PARTICULAR PURPOSE.  See the
;; GNU General Public License for more details.

;; You should have received a copy of the GNU General Public License
;; along with GNU Emacs.  If not, see <https://www.gnu.org/licenses/>.

;;; Commentary:

;; This package allows arbitrary undoing in Gnus buffers.  As all the
;; Gnus buffers aren't very text-oriented (what is in the buffers is
;; just some arbitrary representation of the actual data), normal Emacs
;; undoing doesn't work at all for Gnus.
;;
;; This package works by letting Gnus register functions for reversing
;; actions, and then calling these functions when the user pushes the
;; `undo' key.  As with normal `undo', there it is possible to set
;; undo boundaries and so on.
;;
;; Internally, the undo sequence is represented by the
;; `gnus-undo-actions' list, where each element is a list of functions
;; to be called, in sequence, to undo some action.  (An "action" is a
;; collection of functions.)
;;
;; For instance, a function for killing a group will call
;; `gnus-undo-register' with a function that un-kills the group.  This
;; package will put that function into an action.

;;; Code:

(require 'gnus-util)
(require 'gnus)

(defgroup gnus-undo nil
  "Undoing in Gnus buffers."
  :group 'gnus)

(defcustom gnus-undo-limit 2000
  "The number of undoable actions recorded."
  :type 'integer)

(defcustom gnus-undo-mode nil
  ;; FIXME: This is a buffer-local minor mode which requires running
  ;; code upon activation/deactivation, so defining it as a defcustom
  ;; doesn't seem very useful: setting it to non-nil via Customize
  ;; probably won't do the right thing.
  "Minor mode for undoing in Gnus buffers."
  :type 'boolean)

(defcustom gnus-undo-mode-hook nil
  "Hook called in all `gnus-undo-mode' buffers."
  :type 'hook)

;;; Internal variables.

(defvar gnus-undo-actions nil)
(defvar gnus-undo-boundary t)
(defvar gnus-undo-last nil)
(defvar gnus-undo-boundary-inhibit nil)

;;; Minor mode definition.

<<<<<<< HEAD
(defvar-keymap gnus-undo-mode-map
  "\M-\C-_" #'gnus-undo
  "\C-_" #'gnus-undo
  "\C-xu" #'gnus-undo
  ;; many people are used to type `C-/' on X terminals and get `C-_'.
  [(control /)] #'gnus-undo)
=======
(defvar gnus-undo-mode-map
  (let ((map (make-sparse-keymap)))
    (gnus-define-keys map
      "\M-\C-_"     gnus-undo
      "\C-_"        gnus-undo
      "\C-xu"       gnus-undo
      ;; Many people are used to type `C-/' on GUI frames and get `C-_'.
      [(control /)] gnus-undo)
    map))
>>>>>>> e8488808

(defun gnus-undo-make-menu-bar ()
  ;; This is disabled for the time being.
  (when nil
    (define-key-after (current-local-map) [menu-bar file gnus-undo]
      (cons "Undo" 'gnus-undo-actions)
      [menu-bar file whatever])))

(define-minor-mode gnus-undo-mode
  "Minor mode for providing `undo' in Gnus buffers.

\\{gnus-undo-mode-map}"
  :keymap gnus-undo-mode-map
  (setq-local gnus-undo-actions nil)
  (setq-local gnus-undo-boundary t)
  (when gnus-undo-mode
    ;; Set up the menu.
    (when (gnus-visual-p 'undo-menu 'menu)
      (gnus-undo-make-menu-bar))
    (add-hook 'post-command-hook #'gnus-undo-boundary nil t)))

;;; Interface functions.

(defun gnus-disable-undo (&optional buffer)
  "Disable undoing in the current buffer."
  (interactive)
  (save-excursion
    (when buffer
      (set-buffer buffer))
    (gnus-undo-mode -1)))

(defun gnus-undo-boundary ()
  "Set Gnus undo boundary."
  (if gnus-undo-boundary-inhibit
      (setq gnus-undo-boundary-inhibit nil)
    (setq gnus-undo-boundary t)))

(defun gnus-undo-force-boundary ()
  "Set Gnus undo boundary."
  (setq gnus-undo-boundary-inhibit nil
	gnus-undo-boundary t))

(defun gnus-undo-register (form)
  "Register FORMS as something to be performed to undo a change."
  (when gnus-undo-mode
    (gnus-undo-register-1
     `(lambda () ,form))))

(defun gnus-undo-register-1 (function)
  "Register FUNCTION as something to be performed to undo a change."
  (when gnus-undo-mode
    (cond
     ;; We are on a boundary, so we create a new action.
     (gnus-undo-boundary
      (push (list function) gnus-undo-actions)
      (setq gnus-undo-boundary nil))
     ;; Prepend the function to an old action.
     (gnus-undo-actions
      (setcar gnus-undo-actions (cons function (car gnus-undo-actions))))
     ;; Initialize list.
     (t
      (setq gnus-undo-actions (list (list function)))))
    ;; Limit the length of the undo list.
    (let ((next (nthcdr gnus-undo-limit gnus-undo-actions)))
      (when next
	(setcdr next nil)))
    ;; We are not at a boundary...
    (setq gnus-undo-boundary-inhibit t)))

(defun gnus-undo (_n)
  "Undo some previous changes in Gnus buffers.
Repeat this command to undo more changes."
  ;; FIXME: A numeric argument should serve as a repeat count.
  (interactive "p")
  (unless gnus-undo-mode
    (error "Undoing is not enabled in this buffer"))
  (message "%s" last-command)
  (unless (and (eq last-command 'gnus-undo)
               gnus-undo-last)
    (setq gnus-undo-last gnus-undo-actions))
  (let ((action (pop gnus-undo-last)))
    (unless action
      (error "Nothing further to undo"))
    (setq gnus-undo-actions (delq action gnus-undo-actions))
    (setq gnus-undo-boundary t)
    (mapc #'funcall action)))

(provide 'gnus-undo)

;;; gnus-undo.el ends here<|MERGE_RESOLUTION|>--- conflicted
+++ resolved
@@ -75,24 +75,12 @@
 
 ;;; Minor mode definition.
 
-<<<<<<< HEAD
 (defvar-keymap gnus-undo-mode-map
   "\M-\C-_" #'gnus-undo
   "\C-_" #'gnus-undo
   "\C-xu" #'gnus-undo
-  ;; many people are used to type `C-/' on X terminals and get `C-_'.
+  ;; many people are used to type `C-/' on GUI frames and get `C-_'.
   [(control /)] #'gnus-undo)
-=======
-(defvar gnus-undo-mode-map
-  (let ((map (make-sparse-keymap)))
-    (gnus-define-keys map
-      "\M-\C-_"     gnus-undo
-      "\C-_"        gnus-undo
-      "\C-xu"       gnus-undo
-      ;; Many people are used to type `C-/' on GUI frames and get `C-_'.
-      [(control /)] gnus-undo)
-    map))
->>>>>>> e8488808
 
 (defun gnus-undo-make-menu-bar ()
   ;; This is disabled for the time being.
