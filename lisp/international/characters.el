;;; characters.el --- set syntax and category for multibyte characters  -*- lexical-binding: t; -*-

;; Copyright (C) 1997, 2000-2022 Free Software Foundation, Inc.
;; Copyright (C) 1995, 1996, 1997, 1998, 1999, 2000, 2001, 2002, 2003, 2004,
;;   2005, 2006, 2007, 2008, 2009, 2010, 2011
;;   National Institute of Advanced Industrial Science and Technology (AIST)
;;   Registration Number H14PRO021
;; Copyright (C) 2003
;;   National Institute of Advanced Industrial Science and Technology (AIST)
;;   Registration Number H13PRO009

;; Keywords: multibyte character, character set, syntax, category

;; This file is part of GNU Emacs.

;; GNU Emacs is free software: you can redistribute it and/or modify
;; it under the terms of the GNU General Public License as published by
;; the Free Software Foundation, either version 3 of the License, or
;; (at your option) any later version.

;; GNU Emacs is distributed in the hope that it will be useful,
;; but WITHOUT ANY WARRANTY; without even the implied warranty of
;; MERCHANTABILITY or FITNESS FOR A PARTICULAR PURPOSE.  See the
;; GNU General Public License for more details.

;; You should have received a copy of the GNU General Public License
;; along with GNU Emacs.  If not, see <https://www.gnu.org/licenses/>.

;;; Commentary:

;;; Code:

;;; Predefined categories.

;; For each character set.

(define-category ?a "ASCII
ASCII graphic characters 32-126 (ISO646 IRV:1983[4/0])")
(define-category ?l "Latin")
(define-category ?t "Thai")
(define-category ?g "Greek")
(define-category ?b "Arabic")
(define-category ?w "Hebrew")
(define-category ?y "Cyrillic")
(define-category ?k "Katakana
Japanese katakana")
(define-category ?r "Roman
Japanese roman")
(define-category ?c "Chinese")
(define-category ?j "Japanese")
(define-category ?h "Korean")
(define-category ?e "Ethiopic
Ethiopic (Ge'ez)")
(define-category ?v "Viet
Vietnamese")
(define-category ?i "Indian")
(define-category ?o "Lao")
(define-category ?q "Tibetan")

;; For each group (row) of 2-byte character sets.

(define-category ?A "2-byte alnum
Alphanumeric characters of 2-byte character sets")
(define-category ?C "2-byte han
Chinese (Han) characters of 2-byte character sets")
(define-category ?G "2-byte Greek
Greek characters of 2-byte character sets")
(define-category ?H "2-byte Hiragana
Japanese Hiragana characters of 2-byte character sets")
(define-category ?K "2-byte Katakana
Japanese Katakana characters of 2-byte character sets")
(define-category ?N "2-byte Korean
Korean Hangul characters of 2-byte character sets")
(define-category ?Y "2-byte Cyrillic
Cyrillic characters of 2-byte character sets")
(define-category ?I "Indian Glyphs")

;; For phonetic classifications.

(define-category ?0 "consonant")
(define-category ?1 "base vowel
Base (independent) vowel")
(define-category ?2 "upper diacritic
Upper diacritical mark (including upper vowel)")
(define-category ?3 "lower diacritic
Lower diacritical mark (including lower vowel)")
(define-category ?4 "combining tone
Combining tone mark")
(define-category ?5 "symbol")
(define-category ?6 "digit")
(define-category ?7 "vowel diacritic
Vowel-modifying diacritical mark")
(define-category ?8 "vowel-signs")
(define-category ?9 "semivowel lower")

;; For filling.
(define-category ?| "line breakable
While filling, we can break a line at this character.")

;; For indentation calculation.
(define-category ?\s
  "space for indent
This character counts as a space for indentation purposes.")

;; Keep the following for `kinsoku' processing.  See comments in
;; kinsoku.el.
(define-category ?> "Not at bol
A character which can't be placed at beginning of line.")
(define-category ?< "Not at eol
A character which can't be placed at end of line.")

;; Base and Combining
(define-category ?. "Base
Base characters (Unicode General Category L,N,P,S,Zs)")
(define-category ?^ "Combining
Combining diacritic or mark (Unicode General Category M)")

;; bidi types
(define-category ?R "Strong R2L
Characters with \"strong\" right-to-left directionality, i.e.
with R, AL, RLE, or RLO Unicode bidi character type.")

(define-category ?L "Strong L2R
Characters with \"strong\" left-to-right directionality, i.e.
with L, LRE, or LRO Unicode bidi character type.")


;;; Setting syntax and category.

;; ASCII

;; All ASCII characters have the category `a' (ASCII) and `l' (Latin).
(modify-category-entry '(32 . 127) ?a)
(modify-category-entry '(32 . 127) ?l)

;; Deal with the CJK charsets first.  Since the syntax of blocks is
;; defined per charset, and the charsets may contain e.g. Latin
;; characters, we end up with the wrong syntax definitions if we're
;; not careful.

;; Chinese characters (Unicode)
(modify-category-entry '(#x2E80 . #x312F) ?|)
(modify-category-entry '(#x3190 . #x33FF) ?|)
(modify-category-entry '(#x3400 . #x4DB5) ?C)
(modify-category-entry '(#x4E00 . #x9FD5) ?C)
(modify-category-entry '(#x3400 . #x9FD5) ?c)
(modify-category-entry '(#x3400 . #x9FD5) ?|)
(modify-category-entry '(#xF900 . #xFAFF) ?C)
(modify-category-entry '(#xF900 . #xFAFF) ?c)
(modify-category-entry '(#xF900 . #xFAFF) ?|)
(modify-category-entry '(#x1B170 . #x1B2FF) ?c)
(modify-category-entry '(#x20000 . #x2FFFF) ?|)
(modify-category-entry '(#x20000 . #x2FFFF) ?C)
(modify-category-entry '(#x20000 . #x2FFFF) ?c)


;; Chinese character set (GB2312)

(map-charset-chars #'modify-syntax-entry 'chinese-gb2312 "_" #x2121 #x217E)
(map-charset-chars #'modify-syntax-entry 'chinese-gb2312 "_" #x2221 #x227E)
(map-charset-chars #'modify-syntax-entry 'chinese-gb2312 "_" #x2921 #x297E)

(map-charset-chars #'modify-category-entry 'chinese-gb2312 ?c)
(map-charset-chars #'modify-category-entry 'chinese-gb2312 ?A #x2330 #x2339)
(map-charset-chars #'modify-category-entry 'chinese-gb2312 ?A #x2341 #x235A)
(map-charset-chars #'modify-category-entry 'chinese-gb2312 ?A #x2361 #x237A)
(map-charset-chars #'modify-category-entry 'chinese-gb2312 ?H #x2421 #x247E)
(map-charset-chars #'modify-category-entry 'chinese-gb2312 ?K #x2521 #x257E)
(map-charset-chars #'modify-category-entry 'chinese-gb2312 ?G #x2621 #x267E)
(map-charset-chars #'modify-category-entry 'chinese-gb2312 ?Y #x2721 #x277E)
(map-charset-chars #'modify-category-entry 'chinese-gb2312 ?C #x3021 #x7E7E)

;; Chinese character set (BIG5)

(map-charset-chars #'modify-category-entry 'big5 ?c)
(map-charset-chars #'modify-category-entry 'big5 ?C #xA259 #xA261)
(map-charset-chars #'modify-category-entry 'big5 ?C #xA440 #xC67E)
(map-charset-chars #'modify-category-entry 'big5 ?C #xC940 #xF9DC)

;; Chinese character set (CNS11643)

(dolist (c '(chinese-cns11643-1 chinese-cns11643-2 chinese-cns11643-3
	     chinese-cns11643-4 chinese-cns11643-5 chinese-cns11643-6
	     chinese-cns11643-7))
  (map-charset-chars #'modify-category-entry c ?c)
  (if (eq c 'chinese-cns11643-1)
      (map-charset-chars #'modify-category-entry c ?C #x4421 #x7E7E)
    (map-charset-chars #'modify-category-entry c ?C)))

;; Japanese character set (JISX0201, JISX0208, JISX0212, JISX0213)

(map-charset-chars #'modify-category-entry 'katakana-jisx0201 ?k)

(map-charset-chars #'modify-category-entry 'latin-jisx0201 ?r)

(dolist (l '(katakana-jisx0201 japanese-jisx0208 japanese-jisx0212
			       japanese-jisx0213-1 japanese-jisx0213-2
                               japanese-jisx0213.2004-1
			       cp932-2-byte))
  (map-charset-chars #'modify-category-entry l ?j))

;; Fullwidth characters
(modify-category-entry '(#xff01 . #xff60) ?\|)

;; Unicode equivalents of JISX0201-kana
(let ((range '(#xff61 . #xff9f)))
  (modify-category-entry range  ?k)
  (modify-category-entry range ?j)
  (modify-category-entry range ?\|))

;; Katakana block
(modify-category-entry '(#x3099 . #x309C) ?K)
(modify-category-entry '(#x30A0 . #x30FF) ?K)
(modify-category-entry '(#x31F0 . #x31FF) ?K)
(modify-category-entry '(#x30A0 . #x30FA) ?\|)
(modify-category-entry #x30FF ?\|)
(modify-category-entry '(#x1AFF0 . #x1B000) ?K)
(modify-category-entry '(#x1B120 . #x1B122) ?K)
(modify-category-entry '(#x1B164 . #x1B167) ?K)

;; Hiragana block
(modify-category-entry '(#x3040 . #x309F) ?H)
(modify-category-entry '(#x3040 . #x3096) ?\|)
(modify-category-entry #x309F ?\|)
(modify-category-entry #x30A0 ?H)
(modify-category-entry #x30FC ?H)
(modify-category-entry #x1B001 ?H)
(modify-category-entry #x1B11F ?H)
(modify-category-entry '(#x1B150 . #x1B152) ?H)
(modify-category-entry '(#x1B002 . #x1B11E) ?H) ; Hentiagana

(modify-category-entry '(#x1AFF0 . #x1B1FF) ?j)


;; JISX0208
;; Note: Some of these have their syntax updated later below.
(map-charset-chars #'modify-syntax-entry 'japanese-jisx0208 "_" #x2121 #x227E)
(map-charset-chars #'modify-syntax-entry 'japanese-jisx0208 "_" #x2821 #x287E)
(let ((chars '(?ー ?゛ ?゜ ?ヽ ?ヾ ?ゝ ?ゞ ?〃 ?仝 ?々 ?〆 ?〇)))
  (dolist (elt chars)
    (modify-syntax-entry elt "w")))

(map-charset-chars #'modify-category-entry 'japanese-jisx0208 ?A #x2321 #x237E)
(map-charset-chars #'modify-category-entry 'japanese-jisx0208 ?H #x2421 #x247E)
(map-charset-chars #'modify-category-entry 'japanese-jisx0208 ?K #x2521 #x257E)
(map-charset-chars #'modify-category-entry 'japanese-jisx0208 ?G #x2621 #x267E)
(map-charset-chars #'modify-category-entry 'japanese-jisx0208 ?Y #x2721 #x277E)
(map-charset-chars #'modify-category-entry 'japanese-jisx0208 ?C #x3021 #x7E7E)
(let ((chars '(?仝 ?々 ?〆 ?〇)))
  (while chars
    (modify-category-entry (car chars) ?C)
    (setq chars (cdr chars))))

;; JISX0212

(map-charset-chars #'modify-syntax-entry 'japanese-jisx0212 "_" #x2121 #x237E)

;; JISX0201-Kana

(let ((chars '(?｡ ?､ ?･)))
  (while chars
    (modify-syntax-entry (car chars) ".")
    (setq chars (cdr chars))))

(modify-syntax-entry ?\｢ "(｣")
(modify-syntax-entry ?\｣ "(｢")

;; Korean character set (KSC5601)

(map-charset-chars #'modify-category-entry 'korean-ksc5601 ?h)

(map-charset-chars #'modify-syntax-entry 'korean-ksc5601 "_" #x2121 #x227E)
(map-charset-chars #'modify-syntax-entry 'korean-ksc5601 "_" #x2621 #x277E)
(map-charset-chars #'modify-syntax-entry 'korean-ksc5601 "_" #x2830 #x287E)
(map-charset-chars #'modify-syntax-entry 'korean-ksc5601 "_" #x2930 #x2975)
(map-charset-chars #'modify-category-entry 'korean-ksc5601 ?A #x2330 #x2339)
(map-charset-chars #'modify-category-entry 'korean-ksc5601 ?A #x2341 #x235A)
(map-charset-chars #'modify-category-entry 'korean-ksc5601 ?A #x2361 #x237A)
(map-charset-chars #'modify-category-entry 'korean-ksc5601 ?G #x2521 #x257E)
(map-charset-chars #'modify-category-entry 'korean-ksc5601 ?H #x2A21 #x2A7E)
(map-charset-chars #'modify-category-entry 'korean-ksc5601 ?K #x2B21 #x2B7E)
(map-charset-chars #'modify-category-entry 'korean-ksc5601 ?Y #x2C21 #x2C7E)

;; These are in more than one charset.
(let ((parens (concat "〈〉《》「」『』【】〔〕〖〗〘〙〚〛"
		      "︵︶︷︸︹︺︻︼︽︾︿﹀﹁﹂﹃﹄"
		      "（）［］｛｝"))
      open close)
  (dotimes (i (/ (length parens) 2))
    (setq open (aref parens (* i 2))
	  close (aref parens (1+ (* i 2))))
    (modify-syntax-entry open (format "(%c" close))
    (modify-syntax-entry close (format ")%c" open))))

;; Arabic character set

(let ((charsets '(arabic-iso8859-6
		  arabic-digit
		  arabic-1-column
		  arabic-2-column)))
  (while charsets
    (map-charset-chars #'modify-category-entry (car charsets) ?b)
    (setq charsets (cdr charsets))))
(modify-category-entry '(#x600 . #x6ff) ?b)
(modify-category-entry '(#x870 . #x8ff) ?b)
(modify-category-entry '(#xfb50 . #xfdcf) ?b)
(modify-category-entry '(#xfdf0 . #xfdff) ?b)
(modify-category-entry '(#xfe70 . #xfefe) ?b)

;; Cyrillic character set (ISO-8859-5)

(modify-syntax-entry ?№ ".")

;; Ethiopic character set

(modify-category-entry '(#x1200 . #x1399) ?e)
(modify-category-entry '(#X2D80 . #X2DDE) ?e)
(modify-category-entry '(#xAB01 . #xAB2E) ?e)
(modify-category-entry '(#x1E7E0 . #x1E7FE) ?e)
(let ((chars '(?፡ ?። ?፣ ?፤ ?፥ ?፦ ?፧ ?፨)))
  (while chars
    (modify-syntax-entry (car chars) ".")
    (setq chars (cdr chars))))
(map-charset-chars #'modify-category-entry 'ethiopic ?e)

;; Hebrew character set (ISO-8859-8)

(modify-syntax-entry #x5be ".") ; MAQAF
(modify-syntax-entry #x5c0 ".") ; PASEQ
(modify-syntax-entry #x5c3 ".") ; SOF PASUQ
(modify-syntax-entry #x5c6 ".") ; NUN HAFUKHA
(modify-syntax-entry #x5f3 ".") ; GERESH
(modify-syntax-entry #x5f4 ".") ; GERSHAYIM

;; Indian character set (IS 13194 and other Emacs original Indian charsets)

(modify-category-entry '(#x901 . #x970) ?i)
(map-charset-chars #'modify-category-entry 'indian-is13194 ?i)
(map-charset-chars #'modify-category-entry 'indian-2-column ?i)

;; Lao character set

(modify-category-entry '(#xe80 . #xeff) ?o)
(map-charset-chars #'modify-category-entry 'lao ?o)

(let ((deflist	'(("ກ-ຮ"	"w"	?0) ; consonant
		  ("ະາຳຽເ-ໄ"	"w"	?1) ; vowel base
		  ("ັິ-ືົໍ"	"w"	?2) ; vowel upper
		  ("ຸູ"	"w"	?3) ; vowel lower
		  ("່-໋"	"w"	?4) ; tone mark
		  ("ຼຽ"	"w"	?9) ; semivowel lower
		  ("໐-໙"	"w"	?6) ; digit
		  ("ຯໆ"	"_"	?5) ; symbol
		  ))
      elm chars len syntax category to ch i)
  (while deflist
    (setq elm (car deflist))
    (setq chars (car elm)
	  len (length chars)
	  syntax (nth 1 elm)
	  category (nth 2 elm)
	  i 0)
    (while (< i len)
      (if (= (aref chars i) ?-)
	  (setq i (1+ i)
		to (aref chars i))
	(setq ch (aref chars i)
	      to ch))
      (while (<= ch to)
	(unless (string-equal syntax "w")
	  (modify-syntax-entry ch syntax))
	(modify-category-entry ch category)
	(setq ch (1+ ch)))
      (setq i (1+ i)))
    (setq deflist (cdr deflist))))

;; Thai character set (TIS620)

(modify-category-entry '(#xe00 . #xe7f) ?t)
(map-charset-chars #'modify-category-entry 'thai-tis620 ?t)

(let ((deflist	'(;; chars	syntax	category
		  ("ก-รลว-ฮ"	"w"	?0) ; consonant
		  ("ฤฦะาำเ-ๅ"	"w"	?1) ; vowel base
		  ("ัิ-ื็๎"	"w"	?2) ; vowel upper
		  ("ุ-ฺ"	"w"	?3) ; vowel lower
		  ("่-ํ"	"w"	?4) ; tone mark
		  ("๐-๙"	"w"	?6) ; digit
		  ("ฯๆ฿๏๚๛"	"_"	?5) ; symbol
		  ))
      elm chars len syntax category to ch i)
  (while deflist
    (setq elm (car deflist))
    (setq chars (car elm)
	  len (length chars)
	  syntax (nth 1 elm)
	  category (nth 2 elm)
	  i 0)
    (while (< i len)
      (if (= (aref chars i) ?-)
	  (setq i (1+ i)
		to (aref chars i))
	(setq ch (aref chars i)
	      to ch))
      (while (<= ch to)
	(unless (string-equal syntax "w")
	  (modify-syntax-entry ch syntax))
	(modify-category-entry ch category)
	(setq ch (1+ ch)))
      (setq i (1+ i)))
    (setq deflist (cdr deflist))))

;; Tibetan character set

(modify-category-entry '(#xf00 . #xfff) ?q)
(map-charset-chars #'modify-category-entry 'tibetan ?q)
(map-charset-chars #'modify-category-entry 'tibetan-1-column ?q)

(let ((deflist	'(;; chars             syntax category
		  ("ཀ-ཀྵཪ"        	"w"	?0) ; consonant
		  ("ྐ-ྐྵྺྻྼ"       "w"     ?0) ;
		  ("ིེཻོཽྀ"       "w"	?2) ; upper vowel
		  ("ཾྂྃ྆྇ྈྉྊྋ" "w"	?2) ; upper modifier
		  ("྄ཱུ༙༵༷"       "w"	?3) ; lower vowel/modifier
		  ("཰"		"w" ?3)		    ; invisible vowel a
		  ("༠-༩༪-༳"	        "w"	?6) ; digit
		  ("་།-༒༔ཿ"        "."     ?|) ; line-break char
		  ("་།༏༐༑༔ཿ"            "."     ?|) ;
		  ("༈་།-༒༔ཿ༽༴"  "."     ?>) ; prohibition
		  ("་།༏༐༑༔ཿ"            "."     ?>) ;
		  ("ༀ-༊༼࿁࿂྅"      "."     ?<) ; prohibition
		  ("༓༕-༘༚-༟༶༸-༻༾༿྾྿-࿏" "." ?q) ; others
		  ))
      elm chars len syntax category to ch i)
  (while deflist
    (setq elm (car deflist))
    (setq chars (car elm)
	  len (length chars)
	  syntax (nth 1 elm)
	  category (nth 2 elm)
	  i 0)
    (while (< i len)
      (if (= (aref chars i) ?-)
	  (setq i (1+ i)
		to (aref chars i))
	(setq ch (aref chars i)
	      to ch))
      (while (<= ch to)
	(unless (string-equal syntax "w")
	  (modify-syntax-entry ch syntax))
	(modify-category-entry ch category)
	(setq ch (1+ ch)))
      (setq i (1+ i)))
    (setq deflist (cdr deflist))))

;; Vietnamese character set

;; To make a word with Latin characters
(map-charset-chars #'modify-category-entry 'vietnamese-viscii-lower ?l)
(map-charset-chars #'modify-category-entry 'vietnamese-viscii-lower ?v)

(map-charset-chars #'modify-category-entry 'vietnamese-viscii-upper ?l)
(map-charset-chars #'modify-category-entry 'vietnamese-viscii-upper ?v)

(let ((tbl (standard-case-table))
      (i 32))
  (while (< i 128)
    (let* ((char (decode-char 'vietnamese-viscii-upper i))
	   (charl (decode-char 'vietnamese-viscii-lower i))
	   (uc (encode-char char 'ucs))
	   (lc (encode-char charl 'ucs)))
      (set-case-syntax-pair char (decode-char 'vietnamese-viscii-lower i)
			    tbl)
      (if uc (modify-category-entry uc ?v))
      (if lc (modify-category-entry lc ?v)))
    (setq i (1+ i))))

;; Tai Viet
(let ((deflist '(;; chars	syntax	category
		 ((?ꪀ.  ?ꪯ)	"w"	?0) ; consonant
		 ("ꪱꪵꪶ"		"w"	?1) ; vowel base
		 ((?ꪹ . ?ꪽ)	"w"	?1) ; vowel base
		 ("ꪰꪲꪳꪷꪸꪾ"	"w"	?2) ; vowel upper
		 ("ꪴ"		"w"	?3) ; vowel lower
		 ("ꫀꫂ"		"w"	?1) ; non-combining tone-mark
		 ("꪿꫁"		"w"	?4) ; combining tone-mark
		 ((?ꫛ . ?꫟)	"_"	?5) ; symbol
		 )))
  (dolist (elm deflist)
    (let ((chars (car elm))
	  (syntax (nth 1 elm))
	  (category (nth 2 elm)))
      (if (consp chars)
	  (progn
	    (modify-syntax-entry chars syntax)
	    (modify-category-entry chars category))
        (mapc (lambda (x)
                (modify-syntax-entry x syntax)
                (modify-category-entry x category))
	      chars)))))

;; Bidi categories

;; If bootstrapping without generated uni-*.el files, table not defined.
(let ((table (unicode-property-table-internal 'bidi-class)))
  (when table
    (map-char-table (lambda (key val)
		      (cond
		       ((memq val '(R AL RLO RLE))
			(modify-category-entry key ?R))
		       ((memq val '(L LRE LRO))
			(modify-category-entry key ?L))))
		    table)))

;; Load uni-mirrored.el and uni-brackets.el if available, so that they
;; get dumped into Emacs.  This allows starting Emacs with
;; force-load-messages in ~/.emacs, and avoid infinite recursion in
;; bidi_initialize, which needs to load uni-mirrored.el and
;; uni-brackets.el in order to display the "Loading" messages.
(unicode-property-table-internal 'mirroring)
(unicode-property-table-internal 'bracket-type)

;; Latin

(modify-category-entry '(#x80 . #x024F) ?l)

(let ((tbl (standard-case-table)) c)

  ;; Latin-1

  ;; Fixme: Some of the non-word syntaxes here perhaps should be
  ;; reviewed.  (Note that the following all implicitly have word
  ;; syntax: ¢£¤¥¨ª¯²³´¶¸¹º.)  There should be a well-defined way of
  ;; relating Unicode categories to Emacs syntax codes.

  ;; FIXME: We should probably just use the Unicode properties to set
  ;; up the syntax table.

  (set-case-syntax ?¡ "." tbl)
  (set-case-syntax ?¦ "_" tbl)
  (set-case-syntax ?§ "." tbl)
  (set-case-syntax ?© "_" tbl)
  ;; French wants
  ;;   (set-case-syntax-delims ?« ?» tbl)
  ;; And German wants
  ;;   (set-case-syntax-delims ?» ?« tbl)
  ;; So let's stay neutral and let users set these up if/when they want to.
  (set-case-syntax ?« "." tbl)
  (set-case-syntax ?» "." tbl)
  (set-case-syntax ?¬ "_" tbl)
  (set-case-syntax ?­ "_" tbl)
  (set-case-syntax ?® "_" tbl)
  (set-case-syntax ?° "_" tbl)
  (set-case-syntax ?± "_" tbl)
  (set-case-syntax ?µ "_" tbl)
  (set-case-syntax ?· "_" tbl)
  (set-case-syntax ?¼ "_" tbl)
  (set-case-syntax ?½ "_" tbl)
  (set-case-syntax ?¾ "_" tbl)
  (set-case-syntax ?¿ "." tbl)
  (set-case-syntax ?× "_" tbl)
  (set-case-syntax ?ß "w" tbl)
  (set-case-syntax ?÷ "_" tbl)
  ;; See below for ÿ.

  ;; Latin Extended-A, Latin Extended-B
  (setq c #x0100)
  (while (<= c #x02B8)
    (modify-category-entry c ?l)
    (setq c (1+ c)))

  ;; Latin Extended Additional
  (modify-category-entry '(#x1E00 . #x1EF9) ?l)

  ;; Latin Extended-C
  (setq c #x2C60)
  (while (<= c #x2C7F)
    (modify-category-entry c ?l)
    (setq c (1+ c)))

  ;; Latin Extended-D
  (setq c #xA720)
  (while (<= c #xA7FF)
    (modify-category-entry c ?l)
    (setq c (1+ c)))

  ;; Latin Extended-E
  (setq c #xAB30)
  (while (<= c #xAB64)
    (modify-category-entry c ?l)
    (setq c (1+ c)))

  ;; Latin Extended-G
  (setq c #x1DF00)
  (while (<= c #x1DFFF)
    (modify-category-entry c ?l)
    (setq c (1+ c)))

  ;; Greek
  (modify-category-entry '(#x0370 . #x03FF) ?g)

  ;; Armenian
  (setq c #x531)

  ;; Greek Extended
  (modify-category-entry '(#x1F00 . #x1FFF) ?g)

  ;; cyrillic
  (modify-category-entry '(#x0400 . #x04FF) ?y)
  (modify-category-entry '(#xA640 . #xA69F) ?y)

  ;; Georgian
  (setq c #x10A0)

  ;; Cyrillic Extended-C
  (modify-category-entry '(#x1C80 . #x1C8F) ?y)

  ;; space characters (see section 6.2 in the Unicode Standard)
  (set-case-syntax ?  " " tbl)
  (setq c #x2000)
  (while (<= c #x200b)
    (set-case-syntax c " " tbl)
    (setq c (1+ c)))
  (let ((chars '(#x202F #x205F #x3000)))
    (while chars
      (set-case-syntax (car chars) " " tbl)
      (setq chars (cdr chars))))
  ;; general punctuation
  (while (<= c #x200F)
    (set-case-syntax c "." tbl)
    (setq c (1+ c)))
  (setq c #x2010)
  ;; Fixme: What to do with characters that have Pi and Pf
  ;; Unicode properties?
  (while (<= c #x2017)
    (set-case-syntax c "." tbl)
    (setq c (1+ c)))
  ;; Punctuation syntax for quotation marks (like `)
  (while (<= c #x201F)
    (set-case-syntax  c "." tbl)
    (setq c (1+ c)))
  (while (<= c #x2027)
    (set-case-syntax c "." tbl)
    (setq c (1+ c)))
  (setq c #x2030)
  (while (<= c #x205E)
    (set-case-syntax c "." tbl)
    (setq c (1+ c)))
  (let ((chars '(?‹ ?› ?⁄ ?⁒)))
    (while chars
      (modify-syntax-entry (car chars) "_")
      (setq chars (cdr chars))))

  ;; Arrows
  (setq c #x2190)
  (while (<= c #x21FF)
    (set-case-syntax c "_" tbl)
    (setq c (1+ c)))
  ;; Mathematical Operators
  (while (<= c #x22FF)
    (set-case-syntax c "_" tbl)
    (setq c (1+ c)))
  ;; Miscellaneous Technical
  (while (<= c #x23FF)
    (set-case-syntax c "_" tbl)
    (setq c (1+ c)))
  ;; Control Pictures
  (while (<= c #x244F)
    (set-case-syntax c "_" tbl)
    (setq c (1+ c)))

  ;; Circled Latin
  (setq c #x24B6)
  (while (<= c #x24CF)
    (modify-category-entry c ?l)
    (modify-category-entry (+ c 26) ?l)
    (setq c (1+ c)))

  ;; Supplemental Mathematical Operators
  (setq c #x2A00)
  (while (<= c #x2AFF)
    (set-case-syntax c "_" tbl)
    (setq c (1+ c)))

  ;; Miscellaneous Symbols and Arrows
  (setq c #x2B00)
  (while (<= c #x2BFF)
    (set-case-syntax c "_" tbl)
    (setq c (1+ c)))

  ;; Coptic
  ;; There's no Coptic category.  However, Coptic letters that are
  ;; part of the Greek block above get the Greek category, and those
  ;; in this block are derived from Greek letters, so let's be
  ;; consistent about their category.
  (modify-category-entry '(#x2C80 . #x2CFF) ?g)

  ;; Supplemental Punctuation
  (setq c #x2E00)
  (while (<= c #x2E7F)
    (set-case-syntax c "." tbl)
    (setq c (1+ c)))

  ;; Ideographic punctuation
  (setq c #x3001)
  (while (<= c #x3003)
    (set-case-syntax c "." tbl)
    (setq c (1+ c)))
  (set-case-syntax #x30FB "." tbl)

  ;; Symbols for Legacy Computing
  (setq c #x1FB00)
  (while (<= c #x1FBCA)
    (set-case-syntax c "_" tbl)
    (setq c (1+ c)))
  ;; FIXME: Should these be digits?
  (while (<= c #x1FBFF)
    (set-case-syntax c "." tbl)
    (setq c (1+ c)))

  ;; Fullwidth Latin
  (setq c #xFF01)
  (while (<= c #xFF0F)
    (set-case-syntax c "." tbl)
    (setq c (1+ c)))
  (set-case-syntax #xFF04 "_" tbl)
  (set-case-syntax #xFF0B "_" tbl)
  (set-case-syntax #xFF1A "." tbl)
  (set-case-syntax #xFF1B "." tbl)
  (set-case-syntax #xFF1F "." tbl)
  (set-case-syntax #xFF20 "." tbl)
  (setq c #xFF21)
  (while (<= c #xFF3A)
    (modify-category-entry c ?l)
    (modify-category-entry (+ c #x20) ?l)
    (setq c (1+ c)))

  ;; Halfwidth Latin
  (setq c #xFF64)
  (while (<= c #xFF65)
    (set-case-syntax c "." tbl)
    (setq c (1+ c)))
  (set-case-syntax #xFF61 "." tbl)

  ;; Combining diacritics
  (modify-category-entry '(#x300 . #x362) ?^)
  ;; Combining marks
  (modify-category-entry '(#x20d0 . #x20ff) ?^)

  (let ((gc (unicode-property-table-internal 'general-category))
        (syn-table (standard-syntax-table)))
    ;; In early bootstrapping Unicode tables are not available so we need to
    ;; skip this step in those cases.
    (when gc
      ;; Set all Letter, uppercase; Letter, lowercase and Letter,
      ;; titlecase syntax to word.
      (map-char-table
       (lambda (ch cat)
         (when (memq cat '(Lu Ll Lt))
           (modify-syntax-entry ch "w   " syn-table)))
       gc)
      ;; Ⅰ through Ⅻ had word syntax in the past so set it here as well.
      ;; The general category of those characters is Number, Letter.
      (modify-syntax-entry '(#x2160 . #x216b) "w   " syn-table)

      ;; ⓐ through ⓩ are symbols, other according to Unicode but Emacs set
      ;; their syntax to word in the past so keep backwards compatibility.
      (modify-syntax-entry '(#x24D0 . #x24E9) "w   " syn-table)

      ;; Set downcase and upcase from Unicode properties

      ;; In some languages, such as Turkish, U+0049 LATIN CAPITAL LETTER I and
      ;; U+0131 LATIN SMALL LETTER DOTLESS I make a case pair, and so do U+0130
      ;; LATIN CAPITAL LETTER I WITH DOT ABOVE and U+0069 LATIN SMALL LETTER I.

      ;; We used to set up half of those correspondence unconditionally, but
      ;; that makes searches slow.  So now we don't set up either half of these
      ;; correspondences by default.

      ;; (set-downcase-syntax  ?İ ?i tbl)
      ;; (set-upcase-syntax    ?I ?ı tbl)

      (let ((map-unicode-property
             (lambda (property func)
               (map-char-table
                (lambda (ch cased)
                  ;; ASCII characters skipped due to reasons outlined above.  As
                  ;; of Unicode 9.0, this exception affects the following:
                  ;;   lc(U+0130 İ) = i
                  ;;   uc(U+0131 ı) = I
                  ;;   uc(U+017F ſ) = S
                  ;;   uc(U+212A K) = k
                  (when (> cased 127)
                    (let ((end (if (consp ch) (cdr ch) ch)))
                      (setq ch (max 128 (if (consp ch) (car ch) ch)))
                      (while (<= ch end)
                        (funcall func ch cased)
                        (setq ch (1+ ch))))))
                (unicode-property-table-internal property))))
            (down tbl)
            (up (case-table-get-table tbl 'up)))

        ;; This works on an assumption that if toUpper(x) != x then toLower(x)
        ;; == x (and the opposite for toLower/toUpper).  This doesn’t hold for
        ;; title case characters but those incorrect mappings will be
        ;; overwritten later.
        (funcall map-unicode-property 'uppercase
                 (lambda (lc uc) (aset down lc lc) (aset up uc uc)))
        (funcall map-unicode-property 'lowercase
                 (lambda (uc lc) (aset down lc lc) (aset up uc uc)))

        ;; Now deal with the actual mapping.  This will correctly assign casing
        ;; for title-case characters.
        (funcall map-unicode-property 'uppercase
                 (lambda (lc uc) (aset up lc uc) (aset up uc uc)))
        (funcall map-unicode-property 'lowercase
                 (lambda (uc lc) (aset down uc lc) (aset down lc lc)))

        ;; Override the Unicode uppercase property for ß, since we are
        ;; using our case tables for determining the case of a
        ;; character (see uppercasep and lowercasep in buffer.h).
        ;; The special-uppercase property of ß ensures that it is
        ;; still upcased to SS per the usual convention.
        (aset up ?ß ?ẞ))))

  ;; Clear out the extra slots so that they will be recomputed from the main
  ;; (downcase) table and upcase table.  Since we’re side-stepping the usual
  ;; set-case-syntax-* functions, we need to do it explicitly.
  (set-char-table-extra-slot tbl 1 nil)
  (set-char-table-extra-slot tbl 2 nil)

  ;; Fixme: syntax for symbols &c
  )

(let ((pairs
       '("⁅⁆"				; U+2045 U+2046
	 "⁽⁾"				; U+207D U+207E
	 "₍₎"				; U+208D U+208E
	 "〈〉"				; U+2329 U+232A
	 "⎴⎵"				; U+23B4 U+23B5
	 "❨❩"				; U+2768 U+2769
	 "❪❫"				; U+276A U+276B
	 "❬❭"				; U+276C U+276D
	 "❰❱"				; U+2770 U+2771
	 "❲❳"				; U+2772 U+2773
	 "❴❵"				; U+2774 U+2775
	 "⟦⟧"				; U+27E6 U+27E7
	 "⟨⟩"				; U+27E8 U+27E9
	 "⟪⟫"				; U+27EA U+27EB
	 "⦃⦄"				; U+2983 U+2984
	 "⦅⦆"				; U+2985 U+2986
	 "⦇⦈"				; U+2987 U+2988
	 "⦉⦊"				; U+2989 U+298A
	 "⦋⦌"				; U+298B U+298C
	 "⦍⦎"				; U+298D U+298E
	 "⦏⦐"				; U+298F U+2990
	 "⦑⦒"				; U+2991 U+2992
	 "⦓⦔"				; U+2993 U+2994
	 "⦕⦖"				; U+2995 U+2996
	 "⦗⦘"				; U+2997 U+2998
	 "⧼⧽"				; U+29FC U+29FD
	 "〈〉"				; U+3008 U+3009
	 "《》"				; U+300A U+300B
	 "「」"				; U+300C U+300D
	 "『』"				; U+300E U+300F
	 "【】"				; U+3010 U+3011
	 "〔〕"				; U+3014 U+3015
	 "〖〗"				; U+3016 U+3017
	 "〘〙"				; U+3018 U+3019
	 "〚〛"				; U+301A U+301B
	 "﴾﴿"				; U+FD3E U+FD3F
	 "︵︶"				; U+FE35 U+FE36
	 "︷︸"				; U+FE37 U+FE38
	 "︹︺"				; U+FE39 U+FE3A
	 "︻︼"				; U+FE3B U+FE3C
	 "︽︾"				; U+FE3D U+FE3E
	 "︿﹀"				; U+FE3F U+FE40
	 "﹁﹂"				; U+FE41 U+FE42
	 "﹃﹄"				; U+FE43 U+FE44
	 "﹙﹚"				; U+FE59 U+FE5A
	 "﹛﹜"				; U+FE5B U+FE5C
	 "﹝﹞"				; U+FE5D U+FE5E
	 "（）"				; U+FF08 U+FF09
	 "［］"				; U+FF3B U+FF3D
	 "｛｝"				; U+FF5B U+FF5D
	 "｟｠"				; U+FF5F U+FF60
	 "｢｣"				; U+FF62 U+FF63
	 )))
  (dolist (elt pairs)
    (modify-syntax-entry (aref elt 0) (string ?\( (aref elt 1)))
    (modify-syntax-entry (aref elt 1) (string ?\) (aref elt 0)))))


;; For each character set, put the information of the most proper
;; coding system to encode it by `preferred-coding-system' property.

;; Fixme: should this be junked?
(let ((l '((latin-iso8859-1	. iso-latin-1)
	   (latin-iso8859-2	. iso-latin-2)
	   (latin-iso8859-3	. iso-latin-3)
	   (latin-iso8859-4	. iso-latin-4)
	   (thai-tis620		. thai-tis620)
	   (greek-iso8859-7	. greek-iso-8bit)
	   (arabic-iso8859-6	. iso-2022-7bit)
	   (hebrew-iso8859-8	. hebrew-iso-8bit)
	   (katakana-jisx0201	. japanese-shift-jis)
	   (latin-jisx0201	. japanese-shift-jis)
	   (cyrillic-iso8859-5	. cyrillic-iso-8bit)
	   (latin-iso8859-9	. iso-latin-5)
	   (japanese-jisx0208-1978 . iso-2022-jp)
	   (chinese-gb2312	. chinese-iso-8bit)
	   (chinese-gbk		. chinese-gbk)
	   (gb18030-2-byte	. chinese-gb18030)
	   (gb18030-4-byte-bmp	. chinese-gb18030)
	   (gb18030-4-byte-smp	. chinese-gb18030)
	   (gb18030-4-byte-ext-1 . chinese-gb18030)
	   (gb18030-4-byte-ext-2 . chinese-gb18030)
	   (japanese-jisx0208	. iso-2022-jp)
	   (korean-ksc5601	. iso-2022-kr)
	   (japanese-jisx0212	. iso-2022-jp)
	   (chinese-big5-1	. chinese-big5)
	   (chinese-big5-2	. chinese-big5)
	   (chinese-sisheng	. iso-2022-7bit)
	   (ipa			. iso-2022-7bit)
	   (vietnamese-viscii-lower . vietnamese-viscii)
	   (vietnamese-viscii-upper . vietnamese-viscii)
	   (arabic-digit	. iso-2022-7bit)
	   (arabic-1-column	. iso-2022-7bit)
	   (lao			. lao)
	   (arabic-2-column	. iso-2022-7bit)
	   (indian-is13194	. devanagari)
	   (indian-glyph	. devanagari)
	   (tibetan-1-column	. tibetan)
	   (ethiopic		. iso-2022-7bit)
	   (chinese-cns11643-1	. iso-2022-cn)
	   (chinese-cns11643-2	. iso-2022-cn)
	   (chinese-cns11643-3	. iso-2022-cn)
	   (chinese-cns11643-4	. iso-2022-cn)
	   (chinese-cns11643-5	. iso-2022-cn)
	   (chinese-cns11643-6	. iso-2022-cn)
	   (chinese-cns11643-7	. iso-2022-cn)
	   (indian-2-column	. devanagari)
	   (tibetan		. tibetan)
	   (latin-iso8859-14	. iso-latin-8)
	   (latin-iso8859-15	. iso-latin-9))))
  (while l
    (put-charset-property (car (car l)) 'preferred-coding-system (cdr (car l)))
    (setq l (cdr l))))


;; Setup auto-fill-chars for charsets that should invoke auto-filling.
;; SPACE and NEWLINE are already set.

(set-char-table-range auto-fill-chars '(#x3041 . #x30FF) t)
(set-char-table-range auto-fill-chars '(#x3400 . #x4DB5) t)
(set-char-table-range auto-fill-chars '(#x4e00 . #x9fbb) t)
(set-char-table-range auto-fill-chars '(#xF900 . #xFAFF) t)
(set-char-table-range auto-fill-chars '(#xFF00 . #xFF9F) t)
(set-char-table-range auto-fill-chars '(#x20000 . #x2FFFF) t)


;;; Setting char-width-table.  The default is 1.

;; 0: non-spacing, enclosing combining, formatting, Hangul Jamo medial
;;    and final characters.
(let ((l '((#x0300 . #x036F)
	   (#x0483 . #x0489)
	   (#x0591 . #x05BD)
	   (#x05BF . #x05BF)
	   (#x05C1 . #x05C2)
	   (#x05C4 . #x05C5)
	   (#x05C7 . #x05C7)
	   (#x0600 . #x0605)
	   (#x0610 . #x061C)
	   (#x064B . #x065F)
	   (#x0670 . #x0670)
	   (#x06D6 . #x06E4)
	   (#x06E7 . #x06E8)
	   (#x06EA . #x06ED)
	   (#x070F . #x070F)
	   (#x0711 . #x0711)
	   (#x0730 . #x074A)
	   (#x07A6 . #x07B0)
	   (#x07EB . #x07F3)
	   (#x0816 . #x0823)
	   (#x0825 . #x082D)
	   (#x0859 . #x085B)
	   (#x08D4 . #x0902)
	   (#x093A . #x093A)
	   (#x093C . #x093C)
	   (#x0941 . #x0948)
	   (#x094D . #x094D)
	   (#x0951 . #x0957)
	   (#x0962 . #x0963)
	   (#x0981 . #x0981)
	   (#x09BC . #x09BC)
	   (#x09C1 . #x09C4)
	   (#x09CD . #x09CD)
	   (#x09E2 . #x09E3)
	   (#x0A01 . #x0A02)
	   (#x0A3C . #x0A3C)
	   (#x0A41 . #x0A4D)
	   (#x0A41 . #x0A42)
	   (#x0A47 . #x0A48)
	   (#x0A4B . #x0A4D)
	   (#x0A51 . #x0A51)
	   (#x0A70 . #x0A71)
	   (#x0A75 . #x0A75)
	   (#x0A81 . #x0A82)
	   (#x0ABC . #x0ABC)
	   (#x0AC1 . #x0AC8)
	   (#x0ACD . #x0ACD)
	   (#x0AE2 . #x0AE3)
	   (#x0B01 . #x0B01)
	   (#x0B3C . #x0B3C)
	   (#x0B3F . #x0B3F)
	   (#x0B41 . #x0B44)
	   (#x0B4D . #x0B56)
	   (#x0B62 . #x0B63)
	   (#x0B82 . #x0B82)
	   (#x0BC0 . #x0BC0)
	   (#x0BCD . #x0BCD)
	   (#x0C00 . #x0C00)
	   (#x0C3E . #x0C40)
	   (#x0C46 . #x0C56)
	   (#x0C62 . #x0C63)
	   (#x0C81 . #x0C81)
	   (#x0CBC . #x0CBC)
	   (#x0CCC . #x0CCD)
	   (#x0CE2 . #x0CE3)
	   (#x0D01 . #x0D01)
	   (#x0D41 . #x0D44)
	   (#x0D4D . #x0D4D)
	   (#x0D62 . #x0D63)
	   (#x0D81 . #x0D81)
	   (#x0DCA . #x0DCA)
	   (#x0DD2 . #x0DD6)
	   (#x0E31 . #x0E31)
	   (#x0E34 . #x0E3A)
	   (#x0E47 . #x0E4E)
	   (#x0EB1 . #x0EB1)
	   (#x0EB4 . #x0EBC)
	   (#x0EC8 . #x0ECD)
	   (#x0F18 . #x0F19)
	   (#x0F35 . #x0F35)
	   (#x0F37 . #x0F37)
	   (#x0F39 . #x0F39)
	   (#x0F71 . #x0F7E)
	   (#x0F80 . #x0F84)
	   (#x0F86 . #x0F87)
	   (#x0F8D . #x0FBC)
	   (#x0FC6 . #x0FC6)
	   (#x102D . #x1030)
	   (#x1032 . #x1037)
	   (#x1039 . #x103A)
	   (#x103D . #x103E)
	   (#x1058 . #x1059)
	   (#x105E . #x1060)
	   (#x1071 . #x1074)
	   (#x1082 . #x1082)
	   (#x1085 . #x1086)
	   (#x108D . #x108D)
	   (#x109D . #x109D)
	   (#x1160 . #x11FF)
	   (#x135D . #x135F)
	   (#x1712 . #x1714)
	   (#x1732 . #x1734)
	   (#x1752 . #x1753)
	   (#x1772 . #x1773)
	   (#x17B4 . #x17B5)
	   (#x17B7 . #x17BD)
	   (#x17C6 . #x17C6)
	   (#x17C9 . #x17D3)
	   (#x17DD . #x17DD)
	   (#x180B . #x180E)
	   (#x18A9 . #x18A9)
	   (#x1885 . #x1886)
	   (#x18A9 . #x18A9)
	   (#x1920 . #x1922)
	   (#x1927 . #x1928)
	   (#x1932 . #x1932)
	   (#x1939 . #x193B)
	   (#x1A17 . #x1A18)
	   (#x1A1B . #x1A1B)
	   (#x1A56 . #x1A56)
	   (#x1A58 . #x1A5E)
	   (#x1A60 . #x1A60)
	   (#x1A62 . #x1A62)
	   (#x1A65 . #x1A6C)
	   (#x1A73 . #x1A7C)
	   (#x1A7F . #x1A7F)
	   (#x1AB0 . #x1AC0)
	   (#x1B00 . #x1B03)
	   (#x1B34 . #x1B34)
	   (#x1B36 . #x1B3A)
	   (#x1B3C . #x1B3C)
	   (#x1B42 . #x1B42)
	   (#x1B6B . #x1B73)
	   (#x1B80 . #x1B81)
	   (#x1BA2 . #x1BA5)
	   (#x1BA8 . #x1BA9)
	   (#x1BAB . #x1BAD)
	   (#x1BE6 . #x1BE6)
	   (#x1BE8 . #x1BE9)
	   (#x1BED . #x1BED)
	   (#x1BEF . #x1BF1)
	   (#x1C2C . #x1C33)
	   (#x1C36 . #x1C37)
	   (#x1CD0 . #x1CD2)
	   (#x1CD4 . #x1CE0)
	   (#x1CE2 . #x1CE8)
	   (#x1CED . #x1CED)
	   (#x1CF4 . #x1CF4)
	   (#x1CF8 . #x1CF9)
	   (#x1DC0 . #x1DFF)
	   (#x200B . #x200F)
	   (#x202A . #x202E)
	   (#x2060 . #x206F)
	   (#x20D0 . #x20F0)
	   (#x2CEF . #x2CF1)
	   (#x2D7F . #x2D7F)
	   (#x2DE0 . #x2DFF)
	   (#xA66F . #xA672)
	   (#xA674 . #xA69F)
	   (#xA6F0 . #xA6F1)
	   (#xA802 . #xA802)
	   (#xA806 . #xA806)
	   (#xA80B . #xA80B)
	   (#xA825 . #xA826)
	   (#xA82C . #xA82C)
	   (#xA8C4 . #xA8C5)
	   (#xA8E0 . #xA8F1)
	   (#xA926 . #xA92D)
	   (#xA947 . #xA951)
	   (#xA980 . #xA9B3)
	   (#xA9B6 . #xA9B9)
	   (#xA9BC . #xA9BC)
	   (#xA9E5 . #xA9E5)
	   (#xAA29 . #xAA2E)
	   (#xAA31 . #xAA32)
	   (#xAA35 . #xAA36)
	   (#xAA43 . #xAA43)
	   (#xAA4C . #xAA4C)
	   (#xAA7C . #xAA7C)
	   (#xAAB0 . #xAAB0)
	   (#xAAB2 . #xAAB4)
	   (#xAAB7 . #xAAB8)
	   (#xAABE . #xAABF)
	   (#xAAC1 . #xAAC1)
	   (#xAAEC . #xAAED)
	   (#xAAF6 . #xAAF6)
	   (#xABE5 . #xABE5)
	   (#xABE8 . #xABE8)
	   (#xABED . #xABED)
	   (#xD7B0 . #xD7FB)
	   (#xFB1E . #xFB1E)
	   (#xFE00 . #xFE0F)
	   (#xFE20 . #xFE2F)
	   (#xFEFF . #xFEFF)
	   (#xFFF9 . #xFFFB)
	   (#x101FD . #x101FD)
	   (#x102E0 . #x102E0)
	   (#x10376 . #x1037A)
	   (#x10A01 . #x10A0F)
	   (#x10A38 . #x10A3F)
	   (#x10AE5 . #x10AE6)
	   (#x10EAB . #x10EAC)
	   (#x11001 . #x11001)
	   (#x11038 . #x11046)
	   (#x1107F . #x11081)
	   (#x110B3 . #x110B6)
	   (#x110B9 . #x110BA)
	   (#x110BD . #x110BD)
	   (#x11100 . #x11102)
	   (#x11127 . #x1112B)
	   (#x1112D . #x11134)
	   (#x11173 . #x11173)
	   (#x11180 . #x11181)
	   (#x111B6 . #x111BE)
	   (#x111CA . #x111CC)
	   (#x111CF . #x111CF)
	   (#x1122F . #x11231)
	   (#x11234 . #x11234)
	   (#x11236 . #x11237)
	   (#x1123E . #x1123E)
	   (#x112DF . #x112DF)
	   (#x112E3 . #x112EA)
	   (#x11300 . #x11301)
	   (#x1133C . #x1133C)
	   (#x11340 . #x11340)
	   (#x11366 . #x1136C)
	   (#x11370 . #x11374)
	   (#x11438 . #x1143F)
	   (#x11442 . #x11444)
	   (#x11446 . #x11446)
	   (#x114B3 . #x114B8)
	   (#x114BA . #x114C0)
	   (#x114C2 . #x114C3)
	   (#x115B2 . #x115B5)
	   (#x115BC . #x115BD)
	   (#x115BF . #x115C0)
	   (#x115DC . #x115DD)
	   (#x11633 . #x1163A)
	   (#x1163D . #x1163D)
	   (#x1163F . #x11640)
	   (#x116AB . #x116AB)
	   (#x116AD . #x116AD)
	   (#x116B0 . #x116B5)
	   (#x116B7 . #x116B7)
	   (#x1171D . #x1171F)
	   (#x11722 . #x11725)
	   (#x11727 . #x1172B)
	   (#x1193B . #x1193C)
	   (#x1193E . #x1193E)
	   (#x11943 . #x11943)
	   (#x11C30 . #x11C36)
	   (#x11C38 . #x11C3D)
	   (#x11C92 . #x11CA7)
	   (#x11CAA . #x11CB0)
	   (#x11CB2 . #x11CB3)
	   (#x11CB5 . #x11CB6)
	   (#x16AF0 . #x16AF4)
	   (#x16B30 . #x16B36)
	   (#x16F8F . #x16F92)
	   (#x16FE4 . #x16FE4)
	   (#x1BC9D . #x1BC9E)
	   (#x1BCA0 . #x1BCA3)
	   (#x1D167 . #x1D169)
	   (#x1D173 . #x1D182)
	   (#x1D185 . #x1D18B)
	   (#x1D1AA . #x1D1AD)
	   (#x1D242 . #x1D244)
	   (#x1DA00 . #x1DA36)
	   (#x1DA3B . #x1DA6C)
	   (#x1DA75 . #x1DA75)
	   (#x1DA84 . #x1DA84)
	   (#x1DA9B . #x1DA9F)
	   (#x1DAA1 . #x1DAAF)
	   (#x1E000 . #x1E006)
	   (#x1E008 . #x1E018)
	   (#x1E01B . #x1E021)
	   (#x1E023 . #x1E024)
	   (#x1E026 . #x1E02A)
	   (#x1E8D0 . #x1E8D6)
	   (#x1E944 . #x1E94A)
	   (#xE0001 . #xE01EF))))
  (dolist (elt l)
    (set-char-table-range char-width-table elt 0)))

;; 2: East Asian Wide and Full-width characters.
(let ((l '((#x1100 . #x115F)
	   (#x231A . #x231B)
	   (#x2329 . #x232A)
	   (#x23E9 . #x23EC)
	   (#x23F0 . #x23F0)
	   (#x23F3 . #x23F3)
	   (#x25FD . #x25FE)
	   (#x2614 . #x2615)
	   (#x2648 . #x2653)
	   (#x267F . #x267F)
	   (#x2693 . #x2693)
	   (#x26A1 . #x26A1)
	   (#x26AA . #x26AB)
	   (#x26BD . #x26BE)
	   (#x26C4 . #x26C5)
	   (#x26CE . #x26CE)
	   (#x26D4 . #x26D4)
	   (#x26EA . #x26EA)
	   (#x26F2 . #x26F3)
	   (#x26F5 . #x26F5)
	   (#x26FA . #x26FA)
	   (#x26FD . #x26FD)
	   (#x2705 . #x2705)
	   (#x270A . #x270B)
	   (#x2728 . #x2728)
	   (#x274C . #x274C)
	   (#x274E . #x274E)
	   (#x2753 . #x2755)
	   (#x2757 . #x2757)
	   (#x2795 . #x2797)
	   (#x27B0 . #x27B0)
	   (#x27BF . #x27BF)
	   (#x2B1B . #x2B1C)
	   (#x2B50 . #x2B50)
	   (#x2B55 . #x2B55)
	   (#x2E80 . #x303E)
	   (#x3040 . #x3247)
	   (#x3250 . #x4DBF)
	   (#x4E00 . #x9FFF)
	   (#xA490 . #xA4C6)
	   (#xA960 . #xA97F)
	   (#xAC00 . #xD7A3)
	   (#xF900 . #xFAFF)
	   (#xFE10 . #xFE19)
	   (#xFE30 . #xFE6F)
	   (#xFF01 . #xFF60)
	   (#xFFE0 . #xFFE6)
	   (#x16FE0 . #x16FE4)
	   (#x16FF0 . #x16FF1)
	   (#x17000 . #x187F7)
	   (#x18800 . #x18AFF)
	   (#x18B00 . #x18CD5)
	   (#x1AFF0 . #x1AFFF)
	   (#x1B000 . #x1B152)
	   (#x1B164 . #x1B167)
	   (#x1B170 . #x1B2FB)
	   (#x1F004 . #x1F004)
	   (#x1F0CF . #x1F0CF)
	   (#x1F18E . #x1F18E)
	   (#x1F191 . #x1F19A)
	   (#x1F1AD . #x1F1AD)
	   (#x1F200 . #x1F320)
	   (#x1F32D . #x1F335)
	   (#x1F337 . #x1F37C)
	   (#x1F37E . #x1F393)
	   (#x1F3A0 . #x1F3CA)
	   (#x1F3CF . #x1F3D3)
	   (#x1F3E0 . #x1F3F0)
	   (#x1F3F4 . #x1F3F4)
	   (#x1F3F8 . #x1F3FA)
	   (#x1F3FB . #x1F3FF)
	   (#x1F400 . #x1F43E)
	   (#x1F440 . #x1F440)
	   (#x1F442 . #x1F4FC)
	   (#x1F4FF . #x1F53D)
	   (#x1F54B . #x1F54E)
	   (#x1F550 . #x1F567)
	   (#x1F57A . #x1F57A)
	   (#x1F595 . #x1F596)
	   (#x1F5A4 . #x1F5A4)
	   (#x1F5FB . #x1F5FF)
	   (#x1F600 . #x1F64F)
	   (#x1F680 . #x1F6C5)
	   (#x1F6CC . #x1F6CC)
	   (#x1F6D0 . #x1F6D2)
	   (#x1F6D5 . #x1F6D7)
	   (#x1F6DD . #x1F6DF)
	   (#x1F6EB . #x1F6EC)
	   (#x1F6F4 . #x1F6FC)
	   (#x1F7E0 . #x1F7F0)
	   (#x1F90C . #x1F93A)
	   (#x1F93C . #x1F945)
	   (#x1F947 . #x1F9FF)
	   (#x1FA00 . #x1FA53)
	   (#x1FA60 . #x1FA6D)
	   (#x1FA70 . #x1FA74)
	   (#x1FA78 . #x1FA7C)
	   (#x1FA80 . #x1FA86)
	   (#x1FA90 . #x1FAAC)
	   (#x1FAB0 . #x1FABA)
	   (#x1FAC0 . #x1FAC5)
	   (#x1FAD0 . #x1FAD9)
	   (#x1FAE0 . #x1FAE7)
	   (#x1FAF0 . #x1FAF6)
	   (#x1FB00 . #x1FB92)
	   (#x20000 . #x2FFFF)
	   (#x30000 . #x3FFFF))))
  (dolist (elt l)
    (set-char-table-range char-width-table elt 2)))

;; Other double width
;;(map-charset-chars
;; (lambda (range ignore) (set-char-table-range char-width-table range 2))
;; 'ethiopic)
;; (map-charset-chars
;;  (lambda (range ignore) (set-char-table-range char-width-table range 2))
;; 'tibetan)
(map-charset-chars
 (lambda (range _ignore) (set-char-table-range char-width-table range 2))
 'indian-2-column)
(map-charset-chars
 (lambda (range _ignore) (set-char-table-range char-width-table range 2))
 'arabic-2-column)

;; Internal use only.
;; Alist of locale symbol vs charsets.  In a language environment
;; corresponding to the locale, width of characters in the charsets is
;; set to 2.  Each element has the form:
;;   (LOCALE TABLE (CHARSET (FROM-CODE . TO-CODE) ...) ...)
;; LOCALE: locale symbol
;; TABLE: char-table used for char-width-table, initially nil.
;; CHARSET: character set
;; FROM-CODE, TO-CODE: range of code-points in CHARSET

(defvar cjk-char-width-table-list
  '((ja_JP nil (japanese-jisx0208 (#x2121 . #x287E))
	       (cp932-2-byte (#x8140 . #x879F)))
    (zh_CN nil (chinese-gb2312 (#x2121 . #x297E)))
    (zh_HK nil (big5-hkscs (#xA140 . #xA3FE) (#xC6A0 . #xC8FE)))
    (zh_TW nil (big5 (#xA140 . #xA3FE))
	       (chinese-cns11643-1 (#x2121 . #x427E)))
    (ko_KR nil (korean-ksc5601 (#x2121 . #x2C7E)))))

;; Internal use only.
;; Setup char-width-table appropriate for a language environment
;; corresponding to LOCALE-NAME (symbol).

(defun use-cjk-char-width-table (locale-name)
  (while (char-table-parent char-width-table)
    (setq char-width-table (char-table-parent char-width-table)))
  (let ((slot (assq locale-name cjk-char-width-table-list)))
    (or slot (error "Unknown locale for CJK language environment: %s"
		    locale-name))
    (unless (nth 1 slot)
      (let ((table (make-char-table nil)))
	(dolist (charset-info (nthcdr 2 slot))
	  (let ((charset (car charset-info)))
	    (dolist (code-range (cdr charset-info))
              (map-charset-chars (lambda (range _arg)
                                   (set-char-table-range table range 2))
				 charset nil
				 (car code-range) (cdr code-range)))))
	(optimize-char-table table)
	(set-char-table-parent table char-width-table)
	(setcar (cdr slot) table)))
    (setq char-width-table (nth 1 slot))))

(defun use-default-char-width-table ()
  "Internal use only.
Setup `char-width-table' appropriate for non-CJK language environment."
  (while (char-table-parent char-width-table)
    (setq char-width-table (char-table-parent char-width-table))))

(optimize-char-table (standard-case-table))
(optimize-char-table (standard-syntax-table))


;; Setting char-script-table.
(if dump-mode
    ;; While dumping, we can't use require, and international is not
    ;; in load-path.
    (progn
      (load "international/charscript")
      (load "international/emoji-zwj"))
  (progn
    (require 'charscript)
    (require 'emoji-zwj)))

(map-charset-chars
 (lambda (range _ignore)
   (set-char-table-range char-script-table range 'tibetan))
 'tibetan)

;; Fix some exceptions that blocks.awk/Blocks.txt couldn't get right.
(set-char-table-range char-script-table '(#x2ea . #x2eb) 'bopomofo)
(set-char-table-range char-script-table #xab65 'greek)


;;; Setting unicode-category-table.

(when (setq unicode-category-table
	    (unicode-property-table-internal 'general-category))
  (map-char-table (lambda (key val)
                    (if val
                        (cond ((or (and (/= (aref (symbol-name val) 0) ?M)
                                        (/= (aref (symbol-name val) 0) ?C))
                                   (eq val 'Zs))
                               (modify-category-entry key ?.))
                              ((eq val 'Mn)
                               (modify-category-entry key ?^)))))
		  unicode-category-table))

(optimize-char-table (standard-category-table))


;; Display of glyphless characters.

(defvar char-acronym-table
  (make-char-table 'char-acronym-table nil)
  "Char table of acronyms for non-graphic characters.")

(let ((c0-acronyms '("NUL" "SOH" "STX" "ETX" "EOT" "ENQ" "ACK" "BEL"
		     "BS"   nil   nil  "VT"  "FF"  "CR"  "SO"  "SI"
		     "DLE" "DC1" "DC2" "DC3" "DC4" "NAK" "SYN" "ETB"
		     "CAN" "EM"  "SUB" "ESC" "FC"  "GS"  "RS"  "US")))
  (dotimes (i 32)
    (aset char-acronym-table i (car c0-acronyms))
    (setq c0-acronyms (cdr c0-acronyms))))

(let ((c1-acronyms '("PAD" "HOP" "BPH" "NBH" "IND" "NEL" "SSA" "ESA"
		     "HTS" "HTJ" "VTS" "PLD" "PLU" "R1"  "SS2" "SS1"
		     "DCS" "PU1" "PU2" "STS" "CCH" "MW"  "SPA" "EPA"
		     "SOS" "SGCI" "SC1" "CSI" "ST"  "OSC" "PM"  "APC")))
  (dotimes (i 32)
    (aset char-acronym-table (+ #x0080 i) (car c1-acronyms))
    (setq c1-acronyms (cdr c1-acronyms))))

(aset char-acronym-table #x17B4 "KIVAQ")   ; KHMER VOWEL INHERENT AQ
(aset char-acronym-table #x17B5 "KIVAA")   ; KHMER VOWEL INHERENT AA
(aset char-acronym-table #x200B "ZWSP")    ; ZERO WIDTH SPACE
(aset char-acronym-table #x200C "ZWNJ")    ; ZERO WIDTH NON-JOINER
(aset char-acronym-table #x200D "ZWJ")	   ; ZERO WIDTH JOINER
(aset char-acronym-table #x200E "LRM")	   ; LEFT-TO-RIGHT MARK
(aset char-acronym-table #x200F "RLM")	   ; RIGHT-TO-LEFT MARK
(aset char-acronym-table #x202A "LRE")	   ; LEFT-TO-RIGHT EMBEDDING
(aset char-acronym-table #x202B "RLE")	   ; RIGHT-TO-LEFT EMBEDDING
(aset char-acronym-table #x202C "PDF")	   ; POP DIRECTIONAL FORMATTING
(aset char-acronym-table #x202D "LRO")	   ; LEFT-TO-RIGHT OVERRIDE
(aset char-acronym-table #x202E "RLO")	   ; RIGHT-TO-LEFT OVERRIDE
(aset char-acronym-table #x2060 "WJ")	   ; WORD JOINER
(aset char-acronym-table #x2066 "LRI")	   ; LEFT-TO-RIGHT ISOLATE
(aset char-acronym-table #x2067 "RLI")	   ; RIGHT-TO-LEFT ISOLATE
(aset char-acronym-table #x2069 "PDI")	   ; POP DIRECTIONAL ISOLATE
(aset char-acronym-table #x206A "ISS")	   ; INHIBIT SYMMETRIC SWAPPING
(aset char-acronym-table #x206B "ASS")	   ; ACTIVATE SYMMETRIC SWAPPING
(aset char-acronym-table #x206C "IAFS")    ; INHIBIT ARABIC FORM SHAPING
(aset char-acronym-table #x206D "AAFS")    ; ACTIVATE ARABIC FORM SHAPING
(aset char-acronym-table #x206E "NADS")    ; NATIONAL DIGIT SHAPES
(aset char-acronym-table #x206F "NODS")    ; NOMINAL DIGIT SHAPES
(aset char-acronym-table #xFEFF "ZWNBSP")  ; ZERO WIDTH NO-BREAK SPACE
(aset char-acronym-table #xFFF9 "IAA")	   ; INTERLINEAR ANNOTATION ANCHOR
(aset char-acronym-table #xFFFA "IAS")     ; INTERLINEAR ANNOTATION SEPARATOR
(aset char-acronym-table #xFFFB "IAT")     ; INTERLINEAR ANNOTATION TERMINATOR
(aset char-acronym-table #x1D173 "BEGBM")  ; MUSICAL SYMBOL BEGIN BEAM
(aset char-acronym-table #x1D174 "ENDBM")  ; MUSICAL SYMBOL END BEAM
(aset char-acronym-table #x1D175 "BEGTIE") ; MUSICAL SYMBOL BEGIN TIE
(aset char-acronym-table #x1D176 "END")	   ; MUSICAL SYMBOL END TIE
(aset char-acronym-table #x1D177 "BEGSLR") ; MUSICAL SYMBOL BEGIN SLUR
(aset char-acronym-table #x1D178 "ENDSLR") ; MUSICAL SYMBOL END SLUR
(aset char-acronym-table #x1D179 "BEGPHR") ; MUSICAL SYMBOL BEGIN PHRASE
(aset char-acronym-table #x1D17A "ENDPHR") ; MUSICAL SYMBOL END PHRASE
(aset char-acronym-table #xE0001 "|->TAG") ; LANGUAGE TAG
(aset char-acronym-table #xE0020 "SP TAG") ; TAG SPACE
(dotimes (i 94)
  (aset char-acronym-table (+ #xE0021 i) (format " %c TAG" (+ 33 i))))
(aset char-acronym-table #xE007F "->|TAG") ; CANCEL TAG

(dotimes (i 256)
  (let* ((vs-number (1+ i))
         (codepoint (if (< i 16)
                        (+ #xfe00 i)
                      (+ #xe0100 i -16)))
         (delimiter (cond ((<= vs-number 9) "0")
                          ((<= vs-number 99) "")
                          (t " "))))
    (aset char-acronym-table codepoint
          (format "VS%s%s" delimiter vs-number))))

;; We can't use the \N{name} things here, because this file is used
;; too early in the build process.
(defvar bidi-control-characters
  '(#x200e                           ; ?\N{left-to-right mark}
    #x200f                           ; ?\N{right-to-left mark}
    #x061c                           ; ?\N{arabic letter mark}
    #x202a			     ; ?\N{left-to-right embedding}
    #x202b			     ; ?\N{right-to-left embedding}
    #x202d			     ; ?\N{left-to-right override}
    #x202e			     ; ?\N{right-to-left override}
    #x2066			     ; ?\N{left-to-right isolate}
    #x2067			     ; ?\N{right-to-left isolate}
    #x2068			     ; ?\N{first strong isolate}
    #x202c			     ; ?\N{pop directional formatting}
    #x2069)                          ; ?\N{pop directional isolate}
  "List of bidirectional control characters.")

(defun bidi-string-strip-control-characters (string)
  "Strip bidi control characters from STRING and return the result."
  (apply #'string (seq-filter (lambda (char)
                                (not (memq char bidi-control-characters)))
                              string)))

(defun update-glyphless-char-display (&optional variable value)
  "Make the setting of `glyphless-char-display-control' take effect.
This function updates the char-table `glyphless-char-display',
and is intended to be used in the `:set' attribute of the
option `glyphless-char-display'."
  (when variable
    (set-default variable value))
  (dolist (elt value)
    (let ((target (car elt))
	  (method (cdr elt)))
      (unless (memq method '( zero-width thin-space empty-box
                              acronym hex-code bidi-control))
	(error "Invalid glyphless character display method: %s" method))
      (cond ((eq target 'c0-control)
	     (glyphless-set-char-table-range glyphless-char-display
					     #x00 #x1F method)
	     ;; Users will not expect their newlines and TABs be
	     ;; displayed as anything but themselves, so exempt those
	     ;; two characters from c0-control.
	     (set-char-table-range glyphless-char-display #x9 nil)
	     (set-char-table-range glyphless-char-display #xa nil))
	    ((eq target 'c1-control)
	     (glyphless-set-char-table-range glyphless-char-display
					     #x80 #x9F method))
	    ((eq target 'variation-selectors)
	     (glyphless-set-char-table-range glyphless-char-display
					     #xFE00 #xFE0F method)
             (glyphless-set-char-table-range glyphless-char-display
					     #xE0100 #xE01EF method))
	    ((or (eq target 'format-control)
                 (eq target 'bidi-control))
	     (when unicode-category-table
	       (map-char-table
                (lambda (char category)
                  (when (eq category 'Cf)
                    (let ((this-method method)
                          from to)
                      (if (consp char)
                          (setq from (car char) to (cdr char))
                        (setq from char to char))
                      (while (<= from to)
                        (when (/= from #xAD)
                          (when (eq method 'acronym)
                            (setq this-method
                                  (or (aref char-acronym-table from)
                                      "UNK")))
                          (when (or (eq target 'format-control)
                                    (memq from bidi-control-characters))
                            (set-char-table-range glyphless-char-display
                                                  from this-method)))
                        (setq from (1+ from))))))
		unicode-category-table)))
	    ((eq target 'no-font)
	     (set-char-table-extra-slot glyphless-char-display 0 method))
	    (t
	     (error "Invalid glyphless character group: %s" target))))))

(defun glyphless-set-char-table-range (chartable from to method)
  (if (eq method 'acronym)
      (let ((i from))
	(while (<= i to)
	  (set-char-table-range chartable i (aref char-acronym-table i))
	  (setq i (1+ i))))
    (set-char-table-range chartable (cons from to) method)))

;;; Control of displaying glyphless characters.
(define-widget 'glyphless-char-display-method 'lazy
  "Display method for glyphless characters."
  :group 'mule
  :format "%v"
  :value 'thin-space
  :type
  '(choice
    (const :tag "Don't display" zero-width)
    (const :tag "Display as thin space" thin-space)
    (const :tag "Display as empty box" empty-box)
    (const :tag "Display acronym" acronym)
    (const :tag "Display hex code in a box" hex-code)))

(defcustom glyphless-char-display-control
  '((format-control . thin-space)
    (variation-selectors . thin-space)
    (no-font . hex-code))
  "List of directives to control display of glyphless characters.

Each element has the form (GROUP . METHOD), where GROUP is a
symbol specifying the character group, and METHOD is a symbol
specifying the method of displaying characters belonging to that
group.

GROUP must be one of these symbols:
  `c0-control':     U+0000..U+001F, but excluding newline and TAB.
  `c1-control':     U+0080..U+009F.
  `format-control': Characters of Unicode General Category `Cf',
                    such as U+200C (ZWNJ), U+200E (LRM), but
                    excluding characters that have graphic images,
                    such as U+00AD (SHY).
<<<<<<< HEAD
  `bidi-control':   A subset of `format-control', but only characters
                    that are relevant for bidirectional formatting control,
                    like U+2069 (PDI) and U+202B (RLE).
  `variation-selectors':
                    Characters in the range U+FE00..U+FE0F and
                    U+E0100..U+E01EF, used for selecting alternate glyph
                    presentations, such as Emoji vs Text presentation, of
                    the preceding character(s).
  `no-font':        For GUI frames, characters for which no suitable
                    font is found; for text-mode frames, characters
                    that cannot be encoded by `terminal-coding-system'.
=======
  `variation-selectors': U+FE00..U+FE0F, used for choosing between
                         glyph variations (e.g. Emoji vs Text
                         presentation).
  `no-font':        characters for which no suitable font is found.
                    For character terminals, characters that cannot
                    be encoded by `terminal-coding-system' or those
                    for which the terminal has no glyphs.
>>>>>>> 8807a4f5

METHOD must be one of these symbols:
  `zero-width': don't display.
  `thin-space': display a thin (1-pixel width) space.  On character
                terminals, display as 1-character space.
  `empty-box':  display an empty box.
  `acronym':    display an acronym of the character in a box.  The
                acronym is taken from `char-acronym-table', which see.
  `hex-code':   display the hexadecimal character code in a box.

Do not set its value directly from Lisp; the value takes effect
only via a custom `:set'
function (`update-glyphless-char-display'), which updates
`glyphless-char-display'.

See also the `glyphless-char' face, which is used to display the
visual representation of these characters."
  :version "28.1"
  :type '(alist :key-type (symbol :tag "Character Group")
		:value-type (symbol :tag "Display Method"))
  :options '((c0-control glyphless-char-display-method)
	     (c1-control glyphless-char-display-method)
	     (format-control glyphless-char-display-method)
	     (bidi-control glyphless-char-display-method)
	     (variation-selectors glyphless-char-display-method)
	     (no-font (glyphless-char-display-method :value hex-code)))
  :set 'update-glyphless-char-display
  :group 'display)


;;; Setting word boundary.

(setq word-combining-categories
      '((nil . ?^)
	(?^ . nil)
	(?C . ?H)
	(?C . ?K)))

(setq word-separating-categories	;  (2-byte character sets)
      '((?H . ?K)			; Hiragana - Katakana
	))

;; Local Variables:
;; coding: utf-8
;; End:

;;; characters.el ends here<|MERGE_RESOLUTION|>--- conflicted
+++ resolved
@@ -1663,27 +1663,19 @@
                     such as U+200C (ZWNJ), U+200E (LRM), but
                     excluding characters that have graphic images,
                     such as U+00AD (SHY).
-<<<<<<< HEAD
   `bidi-control':   A subset of `format-control', but only characters
                     that are relevant for bidirectional formatting control,
                     like U+2069 (PDI) and U+202B (RLE).
   `variation-selectors':
                     Characters in the range U+FE00..U+FE0F and
-                    U+E0100..U+E01EF, used for selecting alternate glyph
-                    presentations, such as Emoji vs Text presentation, of
-                    the preceding character(s).
-  `no-font':        For GUI frames, characters for which no suitable
-                    font is found; for text-mode frames, characters
-                    that cannot be encoded by `terminal-coding-system'.
-=======
-  `variation-selectors': U+FE00..U+FE0F, used for choosing between
-                         glyph variations (e.g. Emoji vs Text
-                         presentation).
-  `no-font':        characters for which no suitable font is found.
-                    For character terminals, characters that cannot
-                    be encoded by `terminal-coding-system' or those
-                    for which the terminal has no glyphs.
->>>>>>> 8807a4f5
+                    U+E0100..U+E01EF, used for choosing between
+                    glyph variations, such as Emoji vs Text
+                    presentation, of the preceding character(s).
+  `no-font':        For GUI frames, characters for which no
+                    suitable font is found; for text-mode frames,
+                    characters that cannot be encoded by
+                    `terminal-coding-system' or those for which
+                    the terminal has no glyphs.
 
 METHOD must be one of these symbols:
   `zero-width': don't display.
