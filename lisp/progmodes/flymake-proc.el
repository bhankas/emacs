;;; flymake-proc.el --- Flymake backend for external tools  -*- lexical-binding: t; -*-

;; Copyright (C) 2003-2017 Free Software Foundation, Inc.

;; Author:  Pavel Kobyakov <pk_at_work@yahoo.com>
;; Maintainer: Leo Liu <sdl.web@gmail.com>
;; Version: 0.3
;; Keywords: c languages tools

;; This file is part of GNU Emacs.

;; GNU Emacs is free software: you can redistribute it and/or modify
;; it under the terms of the GNU General Public License as published by
;; the Free Software Foundation, either version 3 of the License, or
;; (at your option) any later version.

;; GNU Emacs is distributed in the hope that it will be useful,
;; but WITHOUT ANY WARRANTY; without even the implied warranty of
;; MERCHANTABILITY or FITNESS FOR A PARTICULAR PURPOSE.  See the
;; GNU General Public License for more details.

;; You should have received a copy of the GNU General Public License
;; along with GNU Emacs.  If not, see <https://www.gnu.org/licenses/>.

;;; Commentary:
;;
;; Flymake is a minor Emacs mode performing on-the-fly syntax checks.
;;
;; This file contains a significant part of the original flymake's
;; implementation, a buffer-checking mechanism that parses the output
;; of an external syntax check tool with regular expressions.
;;
;; That work has been adapted into a flymake "backend" function,
;; `flymake-proc-legacy-flymake' suitable for adding to the
;; `flymake-diagnostic-functions' variable.
;;
;;; Bugs/todo:

;; - Only uses "Makefile", not "makefile" or "GNUmakefile"
;;   (from http://bugs.debian.org/337339).

;;; Code:

(require 'cl-lib)

(require 'flymake)

(define-obsolete-variable-alias 'flymake-compilation-prevents-syntax-check
  'flymake-proc-compilation-prevents-syntax-check "26.1")

(defcustom flymake-proc-compilation-prevents-syntax-check t
  "If non-nil, don't start syntax check if compilation is running."
  :group 'flymake
  :type 'boolean)

(define-obsolete-variable-alias 'flymake-xml-program
  'flymake-proc-xml-program "26.1")

(defcustom flymake-proc-xml-program
  (if (executable-find "xmlstarlet") "xmlstarlet" "xml")
  "Program to use for XML validation."
  :type 'file
  :group 'flymake
  :version "24.4")

(define-obsolete-variable-alias 'flymake-master-file-dirs
  'flymake-proc-master-file-dirs "26.1")

(defcustom flymake-proc-master-file-dirs '("." "./src" "./UnitTest")
  "Dirs where to look for master files."
  :group 'flymake
  :type '(repeat (string)))

(define-obsolete-variable-alias 'flymake-master-file-count-limit
  'flymake-proc-master-file-count-limit "26.1")

(defcustom flymake-proc-master-file-count-limit 32
  "Max number of master files to check."
  :group 'flymake
  :type 'integer)

<<<<<<< HEAD
(defcustom flymake-proc-ignored-file-name-regexps '()
  "Files syntax checking is forbidden for.
Overrides `flymake-proc-allowed-file-name-masks'."
  :group 'flymake
  :type '(repeat (regexp))
  :version "27.1")
=======
(define-obsolete-variable-alias 'flymake-allowed-file-name-masks
  'flymake-proc-allowed-file-name-masks "26.1")
>>>>>>> b3f4a3a5

(defcustom flymake-proc-allowed-file-name-masks
  '(("\\.\\(?:c\\(?:pp\\|xx\\|\\+\\+\\)?\\|CC\\)\\'"
     flymake-proc-simple-make-init
     nil
     flymake-proc-real-file-name-considering-includes)
    ("\\.xml\\'" flymake-proc-xml-init)
    ("\\.html?\\'" flymake-proc-xml-init)
    ("\\.cs\\'" flymake-proc-simple-make-init)
    ;; ("\\.p[ml]\\'" flymake-proc-perl-init)
    ("\\.php[345]?\\'" flymake-proc-php-init)
    ("\\.h\\'" flymake-proc-master-make-header-init flymake-proc-master-cleanup)
    ("\\.java\\'" flymake-proc-simple-make-java-init flymake-proc-simple-java-cleanup)
    ("[0-9]+\\.tex\\'" flymake-proc-master-tex-init flymake-proc-master-cleanup)
    ("\\.tex\\'" flymake-proc-simple-tex-init)
    ("\\.idl\\'" flymake-proc-simple-make-init)
    ;; ("\\.cpp\\'" 1)
    ;; ("\\.java\\'" 3)
    ;; ("\\.h\\'" 2 ("\\.cpp\\'" "\\.c\\'")
    ;; ("[ \t]*#[ \t]*include[ \t]*\"\\([\w0-9/\\_\.]*[/\\]*\\)\\(%s\\)\"" 1 2))
    ;; ("\\.idl\\'" 1)
    ;; ("\\.odl\\'" 1)
    ;; ("[0-9]+\\.tex\\'" 2 ("\\.tex\\'")
    ;; ("[ \t]*\\input[ \t]*{\\(.*\\)\\(%s\\)}" 1 2 ))
    ;; ("\\.tex\\'" 1)
    )
  "Files syntax checking is allowed for.
Variable `flymake-proc-ignored-file-name-regexps' overrides this variable.
This is an alist with elements of the form:
  REGEXP INIT [CLEANUP [NAME]]
REGEXP is a regular expression that matches a file name.
INIT is the init function to use.
CLEANUP is the cleanup function to use, default `flymake-proc-simple-cleanup'.
NAME is the file name function to use, default `flymake-proc-get-real-file-name'."
  :group 'flymake
  :type '(alist :key-type (regexp :tag "File regexp")
                :value-type
                (list :tag "Handler functions"
                      (function :tag "Init function")
                      (choice :tag "Cleanup function"
                              (const :tag "flymake-proc-simple-cleanup" nil)
                              function)
                      (choice :tag "Name function"
                              (const :tag "flymake-proc-get-real-file-name" nil)
                              function))))

(defvar-local flymake-proc--current-process nil
  "Currently active Flymake process for a buffer, if any.")

(defvar flymake-proc--report-fn nil
  "If bound, function used to report back to Flymake's UI.")

(defun flymake-proc-reformat-err-line-patterns-from-compile-el (original-list)
  "Grab error line patterns from ORIGINAL-LIST in compile.el format.
Convert it to Flymake internal format."
  (let* ((converted-list '()))
    (dolist (item original-list)
      (setq item (cdr item))
      (let ((regexp (nth 0 item))
	    (file (nth 1 item))
	    (line (nth 2 item))
	    (col (nth 3 item)))
	(if (consp file)	(setq file (car file)))
	(if (consp line)	(setq line (car line)))
	(if (consp col)	(setq col (car col)))

	(when (not (functionp line))
	  (setq converted-list (cons (list regexp file line col) converted-list)))))
    converted-list))

(defvar flymake-proc-err-line-patterns ; regexp file-idx line-idx col-idx (optional) text-idx(optional), match-end to end of string is error text
  (append
   '(
     ;; MS Visual C++ 6.0
     ("\\(\\([a-zA-Z]:\\)?[^:(\t\n]+\\)(\\([0-9]+\\)) : \\(\\(error\\|warning\\|fatal error\\) \\(C[0-9]+\\):[ \t\n]*\\(.+\\)\\)"
      1 3 nil 4)
     ;; jikes
     ("\\(\\([a-zA-Z]:\\)?[^:(\t\n]+\\):\\([0-9]+\\):[0-9]+:[0-9]+:[0-9]+: \\(\\(Error\\|Warning\\|Caution\\|Semantic Error\\):[ \t\n]*\\(.+\\)\\)"
      1 3 nil 4)
     ;; MS midl
     ("midl[ ]*:[ ]*\\(command line error .*\\)"
      nil nil nil 1)
     ;; MS C#
     ("\\(\\([a-zA-Z]:\\)?[^:(\t\n]+\\)(\\([0-9]+\\),[0-9]+): \\(\\(error\\|warning\\|fatal error\\) \\(CS[0-9]+\\):[ \t\n]*\\(.+\\)\\)"
      1 3 nil 4)
     ;; perl
     ("\\(.*\\) at \\([^ \n]+\\) line \\([0-9]+\\)[,.\n]" 2 3 nil 1)
     ;; PHP
     ("\\(?:Parse\\|Fatal\\) error: \\(.*\\) in \\(.*\\) on line \\([0-9]+\\)" 2 3 nil 1)
     ;; LaTeX warnings (fileless) ("\\(LaTeX \\(Warning\\|Error\\): .*\\) on input line \\([0-9]+\\)" 20 3 nil 1)
     ;; ant/javac.  Note this also matches gcc warnings!
     (" *\\(\\[javac\\] *\\)?\\(\\([a-zA-Z]:\\)?[^:(\t\n]+\\):\\([0-9]+\\)\\(?::\\([0-9]+\\)\\)?:[ \t\n]*\\(.+\\)"
      2 4 5 6))
   ;; compilation-error-regexp-alist)
   (flymake-proc-reformat-err-line-patterns-from-compile-el compilation-error-regexp-alist-alist))
  "Patterns for matching error/warning lines.  Each pattern has the form
\(REGEXP FILE-IDX LINE-IDX COL-IDX ERR-TEXT-IDX).
Use `flymake-proc-reformat-err-line-patterns-from-compile-el' to add patterns
from compile.el")

(define-obsolete-variable-alias 'flymake-warning-re 'flymake-proc-diagnostic-type-pred "26.1")
(defvar flymake-proc-diagnostic-type-pred
  'flymake-proc-default-guess
  "Predicate matching against diagnostic text to detect its type.
Takes a single argument, the diagnostic's text and should return
a value suitable for indexing
`flymake-diagnostic-types-alist' (which see).  If the returned
value is nil, a type of `:error' is assumed.  For some backward
compatibility, if a non-nil value is returned that doesn't
index that alist, a type of `:warning' is assumed.

Instead of a function, it can also be a string, a regular
expression.  A match indicates `:warning' type, otherwise
`:error'")

(defun flymake-proc-default-guess (text)
  "Guess if TEXT means a warning, a note or an error."
  (cond ((string-match "^[wW]arning" text)
         :warning)
        ((string-match "^[nN]ote" text)
         :note)
        (t
         :error)))

(defun flymake-proc--get-file-name-mode-and-masks (file-name)
  "Return the corresponding entry from `flymake-proc-allowed-file-name-masks'.
If the FILE-NAME matches a regexp from `flymake-proc-ignored-file-name-regexps',
`flymake-proc-allowed-file-name-masks' is not searched."
  (unless (stringp file-name)
    (error "Invalid file-name"))
  (if (cl-find file-name flymake-proc-ignored-file-name-regexps
               :test (lambda (fn rex) (string-match rex fn)))
      (flymake-log 3 "file %s ignored")
    (let ((fnm flymake-proc-allowed-file-name-masks)
          (mode-and-masks nil))
      (while (and (not mode-and-masks) fnm)
        (if (string-match (car (car fnm)) file-name)
            (setq mode-and-masks (cdr (car fnm))))
        (setq fnm (cdr fnm)))
      (flymake-log 3 "file %s, init=%s" file-name (car mode-and-masks))
      mode-and-masks)))

(defun flymake-proc--get-init-function (file-name)
  "Return init function to be used for the file."
  (let* ((init-f  (nth 0 (flymake-proc--get-file-name-mode-and-masks file-name))))
    ;;(flymake-log 0 "calling %s" init-f)
    ;;(funcall init-f (current-buffer))
    init-f))

(defun flymake-proc--get-cleanup-function (file-name)
  "Return cleanup function to be used for the file."
  (or (nth 1 (flymake-proc--get-file-name-mode-and-masks file-name))
      'flymake-proc-simple-cleanup))

(defun flymake-proc--get-real-file-name-function (file-name)
  (or (nth 2 (flymake-proc--get-file-name-mode-and-masks file-name))
      'flymake-proc-get-real-file-name))

(defvar flymake-proc--find-buildfile-cache (make-hash-table :test #'equal))

(defun flymake-proc--get-buildfile-from-cache (dir-name)
  "Look up DIR-NAME in cache and return its associated value.
If DIR-NAME is not found, return nil."
  (gethash dir-name flymake-proc--find-buildfile-cache))

(defun flymake-proc--add-buildfile-to-cache (dir-name buildfile)
  "Associate DIR-NAME with BUILDFILE in the buildfile cache."
  (puthash dir-name buildfile flymake-proc--find-buildfile-cache))

(defun flymake-proc--clear-buildfile-cache ()
  "Clear the buildfile cache."
  (clrhash flymake-proc--find-buildfile-cache))

(defun flymake-proc--find-buildfile (buildfile-name source-dir-name)
  "Find buildfile starting from current directory.
Buildfile includes Makefile, build.xml etc.
Return its file name if found, or nil if not found."
  (or (flymake-proc--get-buildfile-from-cache source-dir-name)
      (let* ((file (locate-dominating-file source-dir-name buildfile-name)))
        (if file
            (progn
              (flymake-log 3 "found buildfile at %s" file)
              (flymake-proc--add-buildfile-to-cache source-dir-name file)
              file)
          (progn
            (flymake-log 3 "buildfile for %s not found" source-dir-name)
            nil)))))

(defun flymake-proc--fix-file-name (name)
  "Replace all occurrences of `\\' with `/'."
  (when name
    (setq name (expand-file-name name))
    (setq name (abbreviate-file-name name))
    (setq name (directory-file-name name))
    name))

(defun flymake-proc--same-files (file-name-one file-name-two)
  "Check if FILE-NAME-ONE and FILE-NAME-TWO point to same file.
Return t if so, nil if not."
  (equal (flymake-proc--fix-file-name file-name-one)
	 (flymake-proc--fix-file-name file-name-two)))

;; This is bound dynamically to pass a parameter to a sort predicate below
(defvar flymake-proc--included-file-name)

(defun flymake-proc--find-possible-master-files (file-name master-file-dirs masks)
  "Find (by name and location) all possible master files.
Name is specified by FILE-NAME and location is specified by
MASTER-FILE-DIRS.  Master files include .cpp and .c for .h.
Files are searched for starting from the .h directory and max
max-level parent dirs.  File contents are not checked."
  (let* ((dirs master-file-dirs)
	 (files  nil)
	 (done   nil))

    (while (and (not done) dirs)
      (let* ((dir (expand-file-name (car dirs) (file-name-directory file-name)))
	     (masks masks))
	(while (and (file-exists-p dir) (not done) masks)
	  (let* ((mask        (car masks))
		 (dir-files   (directory-files dir t mask)))

	    (flymake-log 3 "dir %s, %d file(s) for mask %s"
			 dir (length dir-files) mask)
	    (while (and (not done) dir-files)
	      (when (not (file-directory-p (car dir-files)))
		(setq files (cons (car dir-files) files))
		(when (>= (length files) flymake-proc-master-file-count-limit)
		  (flymake-log 3 "master file count limit (%d) reached" flymake-proc-master-file-count-limit)
		  (setq done t)))
	      (setq dir-files (cdr dir-files))))
	  (setq masks (cdr masks))))
      (setq dirs (cdr dirs)))
    (when files
      (let ((flymake-proc--included-file-name (file-name-nondirectory file-name)))
	(setq files (sort files 'flymake-proc--master-file-compare))))
    (flymake-log 3 "found %d possible master file(s)" (length files))
    files))

(defun flymake-proc--master-file-compare (file-one file-two)
  "Compare two files specified by FILE-ONE and FILE-TWO.
This function is used in sort to move most possible file names
to the beginning of the list (File.h -> File.cpp moved to top)."
  (and (equal (file-name-sans-extension flymake-proc--included-file-name)
	      (file-name-base file-one))
       (not (equal file-one file-two))))

(defvar flymake-proc-check-file-limit 8192
  "Maximum number of chars to look at when checking possible master file.
Nil means search the entire file.")

(defun flymake-proc--check-patch-master-file-buffer
    (master-file-temp-buffer
     master-file-name patched-master-file-name
     source-file-name patched-source-file-name
     include-dirs regexp)
  "Check if MASTER-FILE-NAME is a master file for SOURCE-FILE-NAME.
If yes, patch a copy of MASTER-FILE-NAME to include PATCHED-SOURCE-FILE-NAME
instead of SOURCE-FILE-NAME.

For example, foo.cpp is a master file if it includes foo.h.

When a buffer for MASTER-FILE-NAME exists, use it as a source
instead of reading master file from disk."
  (let* ((source-file-nondir (file-name-nondirectory source-file-name))
         (source-file-extension (file-name-extension source-file-nondir))
         (source-file-nonext (file-name-sans-extension source-file-nondir))
         (found                     nil)
	 (inc-name                  nil)
	 (search-limit              flymake-proc-check-file-limit))
    (setq regexp
          (format regexp	; "[ \t]*#[ \t]*include[ \t]*\"\\(.*%s\\)\""
                  ;; Hack for tex files, where \include often excludes .tex.
                  ;; Maybe this is safe generally.
                  (if (and (> (length source-file-extension) 1)
                           (string-equal source-file-extension "tex"))
                      (format "%s\\(?:\\.%s\\)?"
                              (regexp-quote source-file-nonext)
                              (regexp-quote source-file-extension))
                    (regexp-quote source-file-nondir))))
    (unwind-protect
        (with-current-buffer master-file-temp-buffer
          (if (or (not search-limit)
                  (> search-limit (point-max)))
              (setq search-limit (point-max)))
          (flymake-log 3 "checking %s against regexp %s"
                       master-file-name regexp)
          (goto-char (point-min))
          (while (and (< (point) search-limit)
                      (re-search-forward regexp search-limit t))
            (let ((match-beg   (match-beginning 1))
                  (match-end   (match-end 1)))

              (flymake-log 3 "found possible match for %s" source-file-nondir)
              (setq inc-name (match-string 1))
              (and (> (length source-file-extension) 1)
                   (string-equal source-file-extension "tex")
                   (not (string-match (format "\\.%s\\'" source-file-extension)
                                      inc-name))
                   (setq inc-name (concat inc-name "." source-file-extension)))
              (when (eq t (compare-strings
                           source-file-nondir nil nil
                           inc-name (- (length inc-name)
                                       (length source-file-nondir)) nil))
                (flymake-log 3 "inc-name=%s" inc-name)
                (when (flymake-proc--check-include source-file-name inc-name
                                                   include-dirs)
                  (setq found t)
                  ;;  replace-match is not used here as it fails in
                  ;; XEmacs with 'last match not a buffer' error as
                  ;; check-includes calls replace-in-string
                  (flymake-proc--replace-region
                   match-beg match-end
                   (file-name-nondirectory patched-source-file-name))))
              (forward-line 1)))
          (when found
            (flymake-proc--save-buffer-in-file patched-master-file-name)))
      ;;+(flymake-log 3 "killing buffer %s"
      ;;                (buffer-name master-file-temp-buffer))
      (kill-buffer master-file-temp-buffer))
    ;;+(flymake-log 3 "check-patch master file %s: %s" master-file-name found)
    (when found
      (flymake-log 2 "found master file %s" master-file-name))
    found))

;;; XXX: remove
(defun flymake-proc--replace-region (beg end rep)
  "Replace text in BUFFER in region (BEG END) with REP."
  (save-excursion
    (goto-char end)
    ;; Insert before deleting, so as to better preserve markers's positions.
    (insert rep)
    (delete-region beg end)))

(defun flymake-proc--read-file-to-temp-buffer (file-name)
  "Insert contents of FILE-NAME into newly created temp buffer."
  (let* ((temp-buffer (get-buffer-create (generate-new-buffer-name (concat "flymake:" (file-name-nondirectory file-name))))))
    (with-current-buffer temp-buffer
      (insert-file-contents file-name))
    temp-buffer))

(defun flymake-proc--copy-buffer-to-temp-buffer (buffer)
  "Copy contents of BUFFER into newly created temp buffer."
  (with-current-buffer
      (get-buffer-create (generate-new-buffer-name
                          (concat "flymake:" (buffer-name buffer))))
    (insert-buffer-substring buffer)
    (current-buffer)))

(defun flymake-proc--check-include (source-file-name inc-name include-dirs)
  "Check if SOURCE-FILE-NAME can be found in include path.
Return t if it can be found via include path using INC-NAME."
  (if (file-name-absolute-p inc-name)
      (flymake-proc--same-files source-file-name inc-name)
    (while (and include-dirs
                (not (flymake-proc--same-files
                      source-file-name
                      (concat (file-name-directory source-file-name)
                              "/" (car include-dirs)
                              "/" inc-name))))
      (setq include-dirs (cdr include-dirs)))
    include-dirs))

(defun flymake-proc--find-buffer-for-file (file-name)
  "Check if there exists a buffer visiting FILE-NAME.
Return t if so, nil if not."
  (let ((buffer-name (get-file-buffer file-name)))
    (if buffer-name
	(get-buffer buffer-name))))

(defun flymake-proc--create-master-file (source-file-name patched-source-file-name get-incl-dirs-f create-temp-f masks include-regexp)
  "Save SOURCE-FILE-NAME with a different name.
Find master file, patch and save it."
  (let* ((possible-master-files     (flymake-proc--find-possible-master-files source-file-name flymake-proc-master-file-dirs masks))
	 (master-file-count         (length possible-master-files))
	 (idx                       0)
	 (temp-buffer               nil)
	 (master-file-name          nil)
	 (patched-master-file-name  nil)
	 (found                     nil))

    (while (and (not found) (< idx master-file-count))
      (setq master-file-name (nth idx possible-master-files))
      (setq patched-master-file-name (funcall create-temp-f master-file-name "flymake_master"))
      (if (flymake-proc--find-buffer-for-file master-file-name)
	  (setq temp-buffer (flymake-proc--copy-buffer-to-temp-buffer (flymake-proc--find-buffer-for-file master-file-name)))
	(setq temp-buffer (flymake-proc--read-file-to-temp-buffer master-file-name)))
      (setq found
	    (flymake-proc--check-patch-master-file-buffer
	     temp-buffer
	     master-file-name
	     patched-master-file-name
	     source-file-name
	     patched-source-file-name
	     (funcall get-incl-dirs-f (file-name-directory master-file-name))
	     include-regexp))
      (setq idx (1+ idx)))
    (if found
	(list master-file-name patched-master-file-name)
      (progn
	(flymake-log 3 "none of %d master file(s) checked includes %s" master-file-count
		     (file-name-nondirectory source-file-name))
	nil))))

(defun flymake-proc--save-buffer-in-file (file-name)
  "Save the entire buffer contents into file FILE-NAME.
Create parent directories as needed."
  (make-directory (file-name-directory file-name) 1)
  (write-region nil nil file-name nil 566)
  (flymake-log 3 "saved buffer %s in file %s" (buffer-name) file-name))

(defun flymake-proc--diagnostics-for-pattern (proc pattern)
  (cl-flet ((guess-type
             (pred message)
             (cond ((null message)
                    :error)
                   ((stringp pred)
                    (if (string-match pred message)
                        :warning
                      :error))
                   ((functionp pred)
                    (let ((probe (funcall pred message)))
                      (cond ((assoc-default probe
                                            flymake-diagnostic-types-alist)
                             probe)
                            (probe
                             :warning)
                            (t
                             :error)))))))
    (condition-case-unless-debug err
        (cl-loop
         with (regexp file-idx line-idx col-idx message-idx) = pattern
         while (and
                (search-forward-regexp regexp nil t)
                ;; If the preceding search spanned more than one line,
                ;; move to the start of the line we ended up in. This
                ;; preserves the usefulness of the patterns in
                ;; `flymake-proc-err-line-patterns', which were
                ;; written primarily for flymake's original
                ;; line-by-line parsing and thus never spanned
                ;; multiple lines.
                (if (/= (line-number-at-pos (match-beginning 0))
                        (line-number-at-pos))
                    (goto-char (line-beginning-position))
                  t))
         for fname = (and file-idx (match-string file-idx))
         for message = (and message-idx (match-string message-idx))
         for line-string = (and line-idx (match-string line-idx))
         for line-number = (or (and line-string
                                    (string-to-number line-string))
                               1)
         for col-string = (and col-idx (match-string col-idx))
         for col-number = (and col-string
                               (string-to-number col-string))
         for full-file = (with-current-buffer (process-buffer proc)
                           (and fname
                                (funcall
                                 (flymake-proc--get-real-file-name-function
                                  fname)
                                 fname)))
         for buffer = (and full-file
                           (find-buffer-visiting full-file))
         if (and (eq buffer (process-buffer proc)) message)
         collect (pcase-let ((`(,beg . ,end)
                              (flymake-diag-region buffer line-number col-number)))
                   (flymake-make-diagnostic
                    buffer beg end
                    (with-current-buffer buffer
                      (guess-type flymake-proc-diagnostic-type-pred message))
                    message))
         else
         do (flymake-log 2 "Reference to file %s is out of scope" fname))
      (error
       (flymake-log 1 "Error parsing process output for pattern %s: %s"
                    pattern err)
       nil))))

(defun flymake-proc--process-filter (proc string)
  "Parse STRING and collect diagnostics info."
  (flymake-log 3 "received %d byte(s) of output from process %d"
               (length string) (process-id proc))
  (let ((output-buffer (process-get proc 'flymake-proc--output-buffer)))
    (when (and (buffer-live-p (process-buffer proc))
               output-buffer)
      (with-current-buffer output-buffer
        (let ((moving (= (point) (process-mark proc)))
              (inhibit-read-only t)
              (unprocessed-mark
               (or (process-get proc 'flymake-proc--unprocessed-mark)
                   (set-marker (make-marker) (point-min)))))
          (save-excursion
            ;; Insert the text, advancing the process marker.
            (goto-char (process-mark proc))
            (insert string)
            (set-marker (process-mark proc) (point)))
          (if moving (goto-char (process-mark proc)))

          ;; check for new diagnostics
          ;;
          (save-excursion
            (goto-char unprocessed-mark)
            (dolist (pattern flymake-proc-err-line-patterns)
              (let ((new (flymake-proc--diagnostics-for-pattern proc pattern)))
                (process-put
                 proc
                 'flymake-proc--collected-diagnostics
                 (append new
                         (process-get proc
                                      'flymake-proc--collected-diagnostics)))))
            (process-put proc 'flymake-proc--unprocessed-mark
                         (point-marker))))))))

(defun flymake-proc--process-sentinel (proc _event)
  "Sentinel for syntax check buffers."
  (let (debug
        (pid (process-id proc))
        (source-buffer (process-buffer proc)))
    (unwind-protect
        (when (buffer-live-p source-buffer)
          (with-current-buffer source-buffer
            (cond ((process-get proc 'flymake-proc--obsolete)
                   (flymake-log 3 "proc %s considered obsolete"
                                pid))
                  ((process-get proc 'flymake-proc--interrupted)
                   (flymake-log 3 "proc %s interrupted by user"
                                pid))
                  ((not (process-live-p proc))
                   (let* ((exit-status   (process-exit-status proc))
                          (command       (process-command proc))
                          (diagnostics (process-get
                                        proc
                                        'flymake-proc--collected-diagnostics)))
                     (flymake-log 2 "process %d exited with code %d"
                                  pid exit-status)
                     (cond
                      ((equal 0 exit-status)
                       (funcall flymake-proc--report-fn diagnostics
                                :explanation (format "a gift from %s" (process-id proc))
                                ))
                      (diagnostics
                       ;; non-zero exit but some diagnostics is quite
                       ;; normal...
                       (funcall flymake-proc--report-fn diagnostics
                                :explanation (format "a gift from %s" (process-id proc))))
                      ((null diagnostics)
                       ;; ...but no diagnostics is strange, so panic.
                       (setq debug debug-on-error)
                       (flymake-proc--panic
                        :configuration-error
                        (format "Command %s errored, but no diagnostics"
                                command)))))))))
      (let ((output-buffer (process-get proc 'flymake-proc--output-buffer)))
        (cond (debug
               (flymake-log 3 "Output buffer %s kept alive for debugging"
                            output-buffer))
              (t
               (when (buffer-live-p source-buffer)
                 (with-current-buffer source-buffer
                   (let ((cleanup-f (flymake-proc--get-cleanup-function
                                     (buffer-file-name))))
                     (flymake-log 3 "cleaning up using %s" cleanup-f)
                     (funcall cleanup-f))))
               (kill-buffer output-buffer)))))))

(defun flymake-proc--panic (problem explanation)
  "Tell Flymake UI about a fatal PROBLEM with this backend.
May only be called in a dynamic environment where
`flymake-proc--report-fn' is bound."
  (flymake-log 1 "%s: %s" problem explanation)
  (if (and (boundp 'flymake-proc--report-fn)
           flymake-proc--report-fn)
      (funcall flymake-proc--report-fn :panic
               :explanation (format "%s: %s" problem explanation))
    (flymake-error "Trouble telling flymake-ui about problem %s(%s)"
                   problem explanation)))

(require 'compile)

(defun flymake-proc-get-project-include-dirs-imp (basedir)
  "Include dirs for the project current file belongs to."
  (if (flymake-proc--get-project-include-dirs-from-cache basedir)
      (progn
	(flymake-proc--get-project-include-dirs-from-cache basedir))
    ;;else
    (let* ((command-line  (concat "make -C "
				  (shell-quote-argument basedir)
				  " DUMPVARS=INCLUDE_DIRS dumpvars"))
	   (output        (shell-command-to-string command-line))
	   (lines         (split-string output "\n" t))
	   (count         (length lines))
	   (idx           0)
	   (inc-dirs      nil))
      (while (and (< idx count) (not (string-match "^INCLUDE_DIRS=.*" (nth idx lines))))
	(setq idx (1+ idx)))
      (when (< idx count)
	(let* ((inc-lines  (split-string (nth idx lines) " *-I" t))
	       (inc-count  (length inc-lines)))
	  (while (> inc-count 0)
	    (when (not (string-match "^INCLUDE_DIRS=.*" (nth (1- inc-count) inc-lines)))
	      (push (replace-regexp-in-string "\"" "" (nth (1- inc-count) inc-lines)) inc-dirs))
	    (setq inc-count (1- inc-count)))))
      (flymake-proc--add-project-include-dirs-to-cache basedir inc-dirs)
      inc-dirs)))

(defvar flymake-proc-get-project-include-dirs-function #'flymake-proc-get-project-include-dirs-imp
  "Function used to get project include dirs, one parameter: basedir name.")

(defun flymake-proc--get-project-include-dirs (basedir)
  (funcall flymake-proc-get-project-include-dirs-function basedir))

(defun flymake-proc--get-system-include-dirs ()
  "System include dirs - from the `INCLUDE' env setting."
  (let* ((includes (getenv "INCLUDE")))
    (if includes (split-string includes path-separator t) nil)))

(defvar flymake-proc--project-include-dirs-cache (make-hash-table :test #'equal))

(defun flymake-proc--get-project-include-dirs-from-cache (base-dir)
  (gethash base-dir flymake-proc--project-include-dirs-cache))

(defun flymake-proc--add-project-include-dirs-to-cache (base-dir include-dirs)
  (puthash base-dir include-dirs flymake-proc--project-include-dirs-cache))

(defun flymake-proc--clear-project-include-dirs-cache ()
  (clrhash flymake-proc--project-include-dirs-cache))

(defun flymake-proc-get-include-dirs (base-dir)
  "Get dirs to use when resolving local file names."
  (let* ((include-dirs (append '(".") (flymake-proc--get-project-include-dirs base-dir) (flymake-proc--get-system-include-dirs))))
    include-dirs))

;; (defun flymake-proc--restore-formatting ()
;;   "Remove any formatting made by flymake."
;;   )

;; (defun flymake-proc--get-program-dir (buffer)
;;   "Get dir to start program in."
;;   (unless (bufferp buffer)
;;     (error "Invalid buffer"))
;;   (with-current-buffer buffer
;;     default-directory))

(defun flymake-proc--safe-delete-file (file-name)
  (when (and file-name (file-exists-p file-name))
    (delete-file file-name)
    (flymake-log 2 "deleted file %s" file-name)))

(defun flymake-proc--safe-delete-directory (dir-name)
  (condition-case-unless-debug nil
      (progn
	(delete-directory dir-name)
	(flymake-log 2 "deleted dir %s" dir-name))
    (error
     (flymake-log 1 "Failed to delete dir %s, error ignored" dir-name))))


(defun flymake-proc-legacy-flymake (report-fn &rest args)
  "Flymake backend based on the original Flymake implementation.
This function is suitable for inclusion in
`flymake-diagnostic-functions'. For backward compatibility, it
can also be executed interactively independently of
`flymake-mode'."
  ;; Interactively, behave as if flymake had invoked us through its
  ;; `flymake-diagnostic-functions' with a suitable ID so flymake can
  ;; clean up consistently
  (interactive (list
                (lambda (diags &rest args)
                  (apply (flymake-make-report-fn 'flymake-proc-legacy-flymake)
                         diags
                         (append args '(:force t))))
                :interactive t))
  (let ((interactive (plist-get args :interactive))
        (proc flymake-proc--current-process)
        (flymake-proc--report-fn report-fn))
    (when (processp proc)
      (process-put proc 'flymake-proc--obsolete t)
      (flymake-log 3 "marking %s obsolete" (process-id proc))
      (when (process-live-p proc)
        (when interactive
          (user-error
           "There's already a Flymake process running in this buffer")
          (kill-process proc))))
    (when
        ;; This particular situation make us not want to error right
        ;; away (and disable ourselves), in case the situation changes
        ;; in the near future.
        (and (or (not flymake-proc-compilation-prevents-syntax-check)
                 (not (flymake-proc--compilation-is-running))))
      (let ((init-f
             (and
              buffer-file-name
              ;; Since we write temp files in current dir, there's no point
              ;; trying if the directory is read-only (bug#8954).
              (file-writable-p (file-name-directory buffer-file-name))
              (flymake-proc--get-init-function buffer-file-name))))
        (unless init-f (error "Can't find a suitable init function"))
        (flymake-proc--clear-buildfile-cache)
        (flymake-proc--clear-project-include-dirs-cache)

        (let* ((cleanup-f (flymake-proc--get-cleanup-function buffer-file-name))
               (cmd-and-args (funcall init-f))
               (cmd          (nth 0 cmd-and-args))
               (args         (nth 1 cmd-and-args))
               (dir          (nth 2 cmd-and-args))
               (success nil))
          (unwind-protect
              (cond
               ((not cmd-and-args)
                (flymake-log 1 "init function %s for %s failed, cleaning up"
                             init-f buffer-file-name))
               (t
                (setq proc
                      (let ((default-directory (or dir default-directory)))
                        (when dir
                          (flymake-log 3 "starting process on dir %s" dir))
                        (make-process
                         :name "flymake-proc"
                         :buffer (current-buffer)
                         :command (cons cmd args)
                         :noquery t
                         :filter
                         (lambda (proc string)
                           (let ((flymake-proc--report-fn report-fn))
                             (flymake-proc--process-filter proc string)))
                         :sentinel
                         (lambda (proc event)
                           (let ((flymake-proc--report-fn report-fn))
                             (flymake-proc--process-sentinel proc event))))))
                (process-put proc 'flymake-proc--output-buffer
                             (generate-new-buffer
                              (format " *flymake output for %s*" (current-buffer))))
                (setq flymake-proc--current-process proc)
                (flymake-log 2 "started process %d, command=%s, dir=%s"
                             (process-id proc) (process-command proc)
                             default-directory)
                (setq success t)))
            (unless success
              (funcall cleanup-f))))))))

(define-obsolete-function-alias 'flymake-start-syntax-check
  'flymake-proc-legacy-flymake "26.1")

(defun flymake-proc-stop-all-syntax-checks (&optional reason)
  "Kill all syntax check processes."
  (interactive (list "Interrupted by user"))
  (dolist (buf (buffer-list))
    (with-current-buffer buf
      (let (p flymake-proc--current-process)
        (when (process-live-p p)
          (kill-process p)
          (process-put p 'flymake-proc--interrupted reason)
          (flymake-log 2 "killed process %d" (process-id p)))))))

(defun flymake-proc--compilation-is-running ()
  (and (boundp 'compilation-in-progress)
       compilation-in-progress))

(defun flymake-proc-compile ()
  "Kill all Flymake syntax checks, start compilation."
  (interactive)
  (flymake-proc-stop-all-syntax-checks "Stopping for proper compilation")
  (call-interactively 'compile))

;;;; general init-cleanup and helper routines
(defun flymake-proc-create-temp-inplace (file-name prefix)
  (unless (stringp file-name)
    (error "Invalid file-name"))
  (or prefix
      (setq prefix "flymake"))
  (let* ((ext (file-name-extension file-name))
	 (temp-name (file-truename
		     (concat (file-name-sans-extension file-name)
			     "_" prefix
			     (and ext (concat "." ext))))))
    (flymake-log 3 "create-temp-inplace: file=%s temp=%s" file-name temp-name)
    temp-name))

(defun flymake-proc-create-temp-with-folder-structure (file-name _prefix)
  (unless (stringp file-name)
    (error "Invalid file-name"))

  (let* ((dir       (file-name-directory file-name))
         ;; Not sure what this slash-pos is all about, but I guess it's just
         ;; trying to remove the leading / of absolute file names.
	 (slash-pos (string-match "/" dir))
	 (temp-dir  (expand-file-name (substring dir (1+ slash-pos))
                                      temporary-file-directory)))

    (file-truename (expand-file-name (file-name-nondirectory file-name)
                                     temp-dir))))

(defun flymake-proc--delete-temp-directory (dir-name)
  "Attempt to delete temp dir created by `flymake-proc-create-temp-with-folder-structure', do not fail on error."
  (let* ((temp-dir    temporary-file-directory)
	 (suffix      (substring dir-name (1+ (length temp-dir)))))

    (while (> (length suffix) 0)
      (setq suffix (directory-file-name suffix))
      ;;+(flymake-log 0 "suffix=%s" suffix)
      (flymake-proc--safe-delete-directory
       (file-truename (expand-file-name suffix temp-dir)))
      (setq suffix (file-name-directory suffix)))))

(defvar-local flymake-proc--temp-source-file-name nil)
(defvar-local flymake-proc--master-file-name nil)
(defvar-local flymake-proc--temp-master-file-name nil)
(defvar-local flymake-proc--base-dir nil)

(defun flymake-proc-init-create-temp-buffer-copy (create-temp-f)
  "Make a temporary copy of the current buffer, save its name in buffer data and return the name."
  (let*  ((source-file-name       buffer-file-name)
	  (temp-source-file-name  (funcall create-temp-f source-file-name "flymake")))

    (flymake-proc--save-buffer-in-file temp-source-file-name)
    (setq flymake-proc--temp-source-file-name temp-source-file-name)
    temp-source-file-name))

(defun flymake-proc-simple-cleanup ()
  "Do cleanup after `flymake-proc-init-create-temp-buffer-copy'.
Delete temp file."
  (flymake-proc--safe-delete-file flymake-proc--temp-source-file-name))

(defun flymake-proc-get-real-file-name (file-name-from-err-msg)
  "Translate file name from error message to \"real\" file name.
Return full-name.  Names are real, not patched."
  (let* ((real-name		nil)
	 (source-file-name	buffer-file-name)
	 (master-file-name	flymake-proc--master-file-name)
	 (temp-source-file-name	flymake-proc--temp-source-file-name)
	 (temp-master-file-name	flymake-proc--temp-master-file-name)
	 (base-dirs
          (list flymake-proc--base-dir
                (file-name-directory source-file-name)
                (if master-file-name (file-name-directory master-file-name))))
	 (files (list (list source-file-name       source-file-name)
                      (list temp-source-file-name  source-file-name)
                      (list master-file-name       master-file-name)
                      (list temp-master-file-name  master-file-name))))

    (when (equal 0 (length file-name-from-err-msg))
      (setq file-name-from-err-msg source-file-name))

    (setq real-name (flymake-proc--get-full-patched-file-name file-name-from-err-msg base-dirs files))
    ;; if real-name is nil, than file name from err msg is none of the files we've patched
    (if (not real-name)
	(setq real-name (flymake-proc--get-full-nonpatched-file-name file-name-from-err-msg base-dirs)))
    (if (not real-name)
	(setq real-name file-name-from-err-msg))
    (setq real-name (flymake-proc--fix-file-name real-name))
    (flymake-log 3 "get-real-file-name: file-name=%s real-name=%s" file-name-from-err-msg real-name)
    real-name))

(defun flymake-proc--get-full-patched-file-name (file-name-from-err-msg base-dirs files)
  (let* ((base-dirs-count  (length base-dirs))
	 (file-count       (length files))
	 (real-name        nil))

    (while (and (not real-name) (> base-dirs-count 0))
      (setq file-count (length files))
      (while (and (not real-name) (> file-count 0))
	(let* ((this-dir        (nth (1- base-dirs-count) base-dirs))
	       (this-file       (nth 0 (nth (1- file-count) files)))
	       (this-real-name  (nth 1 (nth (1- file-count) files))))
	  ;;+(flymake-log 0 "this-dir=%s this-file=%s this-real=%s msg-file=%s" this-dir this-file this-real-name file-name-from-err-msg)
	  (when (and this-dir this-file (flymake-proc--same-files
					 (expand-file-name file-name-from-err-msg this-dir)
					 this-file))
	    (setq real-name this-real-name)))
	(setq file-count (1- file-count)))
      (setq base-dirs-count (1- base-dirs-count)))
    real-name))

(defun flymake-proc--get-full-nonpatched-file-name (file-name-from-err-msg base-dirs)
  (let* ((real-name  nil))
    (if (file-name-absolute-p file-name-from-err-msg)
	(setq real-name file-name-from-err-msg)
      (let* ((base-dirs-count  (length base-dirs)))
	(while (and (not real-name) (> base-dirs-count 0))
	  (let* ((full-name (expand-file-name file-name-from-err-msg
					      (nth (1- base-dirs-count) base-dirs))))
	    (if (file-exists-p full-name)
		(setq real-name full-name))
	    (setq base-dirs-count (1- base-dirs-count))))))
    real-name))

(defun flymake-proc--init-find-buildfile-dir (source-file-name buildfile-name)
  "Find buildfile, store its dir in buffer data and return its dir, if found."
  (let* ((buildfile-dir
          (flymake-proc--find-buildfile buildfile-name
                                        (file-name-directory source-file-name))))
    (if buildfile-dir
        (setq flymake-proc--base-dir buildfile-dir)
      (flymake-proc--panic
       "NOMK" (format "No buildfile (%s) found for %s"
                      buildfile-name source-file-name)))))

(defun flymake-proc--init-create-temp-source-and-master-buffer-copy (get-incl-dirs-f create-temp-f master-file-masks include-regexp)
  "Find master file (or buffer), create its copy along with a copy of the source file."
  (let* ((source-file-name       buffer-file-name)
	 (temp-source-file-name  (flymake-proc-init-create-temp-buffer-copy create-temp-f))
	 (master-and-temp-master (flymake-proc--create-master-file
				  source-file-name temp-source-file-name
				  get-incl-dirs-f create-temp-f
				  master-file-masks include-regexp)))

    (if (not master-and-temp-master)
	(progn
          (flymake-proc--panic
           "NOMASTER"
           (format-message "cannot find master file for %s"
                           source-file-name))
          nil)
      (setq flymake-proc--master-file-name (nth 0 master-and-temp-master))
      (setq flymake-proc--temp-master-file-name (nth 1 master-and-temp-master)))))

(defun flymake-proc-master-cleanup ()
  (flymake-proc-simple-cleanup)
  (flymake-proc--safe-delete-file flymake-proc--temp-master-file-name))

;;;; make-specific init-cleanup routines
(defun flymake-proc--get-syntax-check-program-args (source-file-name base-dir use-relative-base-dir use-relative-source get-cmd-line-f)
  "Create a command line for syntax check using GET-CMD-LINE-F."
  (funcall get-cmd-line-f
           (if use-relative-source
               (file-relative-name source-file-name base-dir)
             source-file-name)
           (if use-relative-base-dir
               (file-relative-name base-dir
                                   (file-name-directory source-file-name))
             base-dir)))

(defun flymake-proc-get-make-cmdline (source base-dir)
  (list "make"
	(list "-s"
	      "-C"
	      base-dir
	      (concat "CHK_SOURCES=" source)
	      "SYNTAX_CHECK_MODE=1"
	      "check-syntax")))

(defun flymake-proc-get-ant-cmdline (source base-dir)
  (list "ant"
	(list "-buildfile"
	      (concat base-dir "/" "build.xml")
	      (concat "-DCHK_SOURCES=" source)
	      "check-syntax")))

(defun flymake-proc-simple-make-init-impl (create-temp-f use-relative-base-dir use-relative-source build-file-name get-cmdline-f)
  "Create syntax check command line for a directly checked source file.
Use CREATE-TEMP-F for creating temp copy."
  (let* ((args nil)
	 (source-file-name   buffer-file-name)
	 (buildfile-dir      (flymake-proc--init-find-buildfile-dir source-file-name build-file-name)))
    (if buildfile-dir
	(let* ((temp-source-file-name  (flymake-proc-init-create-temp-buffer-copy create-temp-f)))
	  (setq args (flymake-proc--get-syntax-check-program-args temp-source-file-name buildfile-dir
							          use-relative-base-dir use-relative-source
							          get-cmdline-f))))
    args))

(defun flymake-proc-simple-make-init ()
  (flymake-proc-simple-make-init-impl 'flymake-proc-create-temp-inplace t t "Makefile" 'flymake-proc-get-make-cmdline))

(defun flymake-proc-master-make-init (get-incl-dirs-f master-file-masks include-regexp)
  "Create make command line for a source file checked via master file compilation."
  (let* ((make-args nil)
	 (temp-master-file-name (flymake-proc--init-create-temp-source-and-master-buffer-copy
                                 get-incl-dirs-f 'flymake-proc-create-temp-inplace
				 master-file-masks include-regexp)))
    (when temp-master-file-name
      (let* ((buildfile-dir (flymake-proc--init-find-buildfile-dir temp-master-file-name "Makefile")))
	(if  buildfile-dir
	    (setq make-args (flymake-proc--get-syntax-check-program-args
			     temp-master-file-name buildfile-dir nil nil 'flymake-proc-get-make-cmdline)))))
    make-args))

(defun flymake-proc--find-make-buildfile (source-dir)
  (flymake-proc--find-buildfile "Makefile" source-dir))

;;;; .h/make specific
(defun flymake-proc-master-make-header-init ()
  (flymake-proc-master-make-init
   'flymake-proc-get-include-dirs
   '("\\.\\(?:c\\(?:pp\\|xx\\|\\+\\+\\)?\\|CC\\)\\'")
   "[ \t]*#[ \t]*include[ \t]*\"\\([[:word:]0-9/\\_.]*%s\\)\""))

(defun flymake-proc-real-file-name-considering-includes (scraped)
  (flymake-proc-get-real-file-name
   (let ((case-fold-search t))
     (replace-regexp-in-string "^in file included from[ \t*]"
                               ""
                               scraped))))

;;;; .java/make specific
(defun flymake-proc-simple-make-java-init ()
  (flymake-proc-simple-make-init-impl 'flymake-proc-create-temp-with-folder-structure nil nil "Makefile" 'flymake-proc-get-make-cmdline))

(defun flymake-proc-simple-ant-java-init ()
  (flymake-proc-simple-make-init-impl 'flymake-proc-create-temp-with-folder-structure nil nil "build.xml" 'flymake-proc-get-ant-cmdline))

(defun flymake-proc-simple-java-cleanup ()
  "Cleanup after `flymake-proc-simple-make-java-init' -- delete temp file and dirs."
  (flymake-proc--safe-delete-file flymake-proc--temp-source-file-name)
  (when flymake-proc--temp-source-file-name
    (flymake-proc--delete-temp-directory
     (file-name-directory flymake-proc--temp-source-file-name))))

;;;; perl-specific init-cleanup routines
(defun flymake-proc-perl-init ()
  (let* ((temp-file   (flymake-proc-init-create-temp-buffer-copy
                       'flymake-proc-create-temp-inplace))
	 (local-file  (file-relative-name
                       temp-file
                       (file-name-directory buffer-file-name))))
    (list "perl" (list "-wc " local-file))))

;;;; php-specific init-cleanup routines
(defun flymake-proc-php-init ()
  (let* ((temp-file   (flymake-proc-init-create-temp-buffer-copy
                       'flymake-proc-create-temp-inplace))
	 (local-file  (file-relative-name
                       temp-file
                       (file-name-directory buffer-file-name))))
    (list "php" (list "-f" local-file "-l"))))

;;;; tex-specific init-cleanup routines
(defun flymake-proc--get-tex-args (file-name)
  ;;(list "latex" (list "-c-style-errors" file-name))
  (list "texify" (list "--pdf" "--tex-option=-c-style-errors" file-name)))

(defun flymake-proc-simple-tex-init ()
  (flymake-proc--get-tex-args (flymake-proc-init-create-temp-buffer-copy 'flymake-proc-create-temp-inplace)))

;; Perhaps there should be a buffer-local variable flymake-master-file
;; that people can set to override this stuff.  Could inherit from
;; the similar AUCTeX variable.
(defun flymake-proc-master-tex-init ()
  (let* ((temp-master-file-name (flymake-proc--init-create-temp-source-and-master-buffer-copy
                                 'flymake-proc-get-include-dirs-dot 'flymake-proc-create-temp-inplace
				 '("\\.tex\\'")
				 "[ \t]*\\in\\(?:put\\|clude\\)[ \t]*{\\(.*%s\\)}")))
    (when temp-master-file-name
      (flymake-proc--get-tex-args temp-master-file-name))))

(defun flymake-proc--get-include-dirs-dot (_base-dir)
  '("."))

;;;; xml-specific init-cleanup routines
(defun flymake-proc-xml-init ()
  (list flymake-proc-xml-program
        (list "val" (flymake-proc-init-create-temp-buffer-copy
                     'flymake-proc-create-temp-inplace))))


;;;; Hook onto flymake-ui
(add-hook 'flymake-diagnostic-functions 'flymake-proc-legacy-flymake)


;;;;

(define-obsolete-variable-alias 'flymake-check-file-limit
  'flymake-proc-check-file-limit "26.1")
(define-obsolete-function-alias 'flymake-reformat-err-line-patterns-from-compile-el
  'flymake-proc-reformat-err-line-patterns-from-compile-el "26.1")
(define-obsolete-variable-alias 'flymake-err-line-patterns
  'flymake-proc-err-line-patterns "26.1")
(define-obsolete-function-alias 'flymake-parse-line
  'flymake-proc-parse-line "26.1")
(define-obsolete-function-alias 'flymake-get-include-dirs
  'flymake-proc-get-include-dirs "26.1")
(define-obsolete-function-alias 'flymake-stop-all-syntax-checks
  'flymake-proc-stop-all-syntax-checks "26.1")
(define-obsolete-function-alias 'flymake-compile
  'flymake-proc-compile "26.1")
(define-obsolete-function-alias 'flymake-create-temp-inplace
  'flymake-proc-create-temp-inplace "26.1")
(define-obsolete-function-alias 'flymake-create-temp-with-folder-structure
  'flymake-proc-create-temp-with-folder-structure "26.1")
(define-obsolete-function-alias 'flymake-init-create-temp-buffer-copy
  'flymake-proc-init-create-temp-buffer-copy "26.1")
(define-obsolete-function-alias 'flymake-simple-cleanup
  'flymake-proc-simple-cleanup "26.1")
(define-obsolete-function-alias 'flymake-get-real-file-name
  'flymake-proc-get-real-file-name "26.1")
(define-obsolete-function-alias 'flymake-master-cleanup
  'flymake-proc-master-cleanup "26.1")
(define-obsolete-function-alias 'flymake-get-make-cmdline
  'flymake-proc-get-make-cmdline "26.1")
(define-obsolete-function-alias 'flymake-get-ant-cmdline
  'flymake-proc-get-ant-cmdline "26.1")
(define-obsolete-function-alias 'flymake-simple-make-init-impl
  'flymake-proc-simple-make-init-impl "26.1")
(define-obsolete-function-alias 'flymake-simple-make-init
  'flymake-proc-simple-make-init "26.1")
(define-obsolete-function-alias 'flymake-master-make-init
  'flymake-proc-master-make-init "26.1")
(define-obsolete-function-alias 'flymake-find-make-buildfile
  'flymake-proc--find-make-buildfile "26.1")
(define-obsolete-function-alias 'flymake-master-make-header-init
  'flymake-proc-master-make-header-init "26.1")
(define-obsolete-function-alias 'flymake-simple-make-java-init
  'flymake-proc-simple-make-java-init "26.1")
(define-obsolete-function-alias 'flymake-simple-ant-java-init
  'flymake-proc-simple-ant-java-init "26.1")
(define-obsolete-function-alias 'flymake-simple-java-cleanup
  'flymake-proc-simple-java-cleanup "26.1")
(define-obsolete-function-alias 'flymake-perl-init
  'flymake-proc-perl-init "26.1")
(define-obsolete-function-alias 'flymake-php-init
  'flymake-proc-php-init "26.1")
(define-obsolete-function-alias 'flymake-simple-tex-init
  'flymake-proc-simple-tex-init "26.1")
(define-obsolete-function-alias 'flymake-master-tex-init
  'flymake-proc-master-tex-init "26.1")
(define-obsolete-function-alias 'flymake-xml-init
  'flymake-proc-xml-init "26.1")

(provide 'flymake-proc)
;;; flymake-proc.el ends here<|MERGE_RESOLUTION|>--- conflicted
+++ resolved
@@ -79,17 +79,15 @@
   :group 'flymake
   :type 'integer)
 
-<<<<<<< HEAD
 (defcustom flymake-proc-ignored-file-name-regexps '()
   "Files syntax checking is forbidden for.
 Overrides `flymake-proc-allowed-file-name-masks'."
   :group 'flymake
   :type '(repeat (regexp))
   :version "27.1")
-=======
+
 (define-obsolete-variable-alias 'flymake-allowed-file-name-masks
   'flymake-proc-allowed-file-name-masks "26.1")
->>>>>>> b3f4a3a5
 
 (defcustom flymake-proc-allowed-file-name-masks
   '(("\\.\\(?:c\\(?:pp\\|xx\\|\\+\\+\\)?\\|CC\\)\\'"
