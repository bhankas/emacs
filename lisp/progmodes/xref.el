--- conflicted
+++ resolved
@@ -755,17 +755,15 @@
 This command interactively replaces FROM with TO in the names of the
 references displayed in the current *xref* buffer.
 
-<<<<<<< HEAD
 When called interactively, it uses '.*' as FROM, which means
 replace the whole name.  Unless called with prefix argument, in
 which case the user is prompted for both FROM and TO."
-=======
+
 As each match is found, the user must type a character saying
 what to do with it.  Type SPC or `y' to replace the match,
 DEL or `n' to skip and go to the next match.  For more directions,
 type \\[help-command] at that time.
 "
->>>>>>> 3b6338c8
   (interactive
    (let* ((fr
            (if current-prefix-arg
