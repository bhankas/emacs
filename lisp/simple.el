;;; simple.el --- basic editing commands for Emacs  -*- lexical-binding: t -*-

;; Copyright (C) 1985-1987, 1993-2020 Free Software Foundation, Inc.

;; Maintainer: emacs-devel@gnu.org
;; Keywords: internal
;; Package: emacs

;; This file is part of GNU Emacs.

;; GNU Emacs is free software: you can redistribute it and/or modify
;; it under the terms of the GNU General Public License as published by
;; the Free Software Foundation, either version 3 of the License, or
;; (at your option) any later version.

;; GNU Emacs is distributed in the hope that it will be useful,
;; but WITHOUT ANY WARRANTY; without even the implied warranty of
;; MERCHANTABILITY or FITNESS FOR A PARTICULAR PURPOSE.  See the
;; GNU General Public License for more details.

;; You should have received a copy of the GNU General Public License
;; along with GNU Emacs.  If not, see <https://www.gnu.org/licenses/>.

;;; Commentary:

;; A grab-bag of basic Emacs commands not specifically related to some
;; major mode or to file-handling.

;;; Code:

(eval-when-compile (require 'cl-lib))

(declare-function widget-convert "wid-edit" (type &rest args))
(declare-function shell-mode "shell" ())

;;; From compile.el
(defvar compilation-current-error)
(defvar compilation-context-lines)

(defcustom idle-update-delay 0.5
  "Idle time delay before updating various things on the screen.
Various Emacs features that update auxiliary information when point moves
wait this many seconds after Emacs becomes idle before doing an update."
  :type 'number
  :group 'display
  :version "22.1")

(defvar amalgamating-undo-limit 20
  "The maximum number of changes to possibly amalgamate when undoing changes.
The `undo' command will normally consider \"similar\" changes
(like inserting characters) to be part of the same change.  This
is called \"amalgamating\" the changes.  This variable says what
the maximum number of changes considered is when amalgamating.  A
value of 1 means that nothing is amalgamated.")

(defgroup killing nil
  "Killing and yanking commands."
  :group 'editing)

(defgroup paren-matching nil
  "Highlight (un)matching of parens and expressions."
  :group 'matching)

;;; next-error support framework

(defgroup next-error nil
  "`next-error' support framework."
  :group 'compilation
  :version "22.1")

(defface next-error
  '((t (:inherit region)))
  "Face used to highlight next error locus."
  :group 'next-error
  :version "22.1")

(defcustom next-error-highlight 0.5
  "Highlighting of locations in the selected buffer.
If a number, highlight the locus in `next-error' face for the given time
in seconds, or until the next command is executed.
If t, highlight the locus until the next command is executed, or until
some other locus replaces it.
If nil, don't highlight the locus in the source buffer.
If `fringe-arrow', indicate the locus by the fringe arrow
indefinitely until some other locus replaces it.
See `next-error-highlight-no-select' to customize highlighting
of the locus in non-selected buffers."
  :type '(choice (number :tag "Highlight for specified time")
                 (const :tag "Semipermanent highlighting" t)
                 (const :tag "No highlighting" nil)
                 (const :tag "Fringe arrow" fringe-arrow))
  :group 'next-error
  :version "22.1")

(defcustom next-error-highlight-no-select 0.5
  "Highlighting of locations in non-selected source buffers.
Usually non-selected buffers are displayed by `next-error-no-select'.
If number, highlight the locus in `next-error' face for given time in seconds.
If t, highlight the locus indefinitely until some other locus replaces it.
If nil, don't highlight the locus in the source buffer.
If `fringe-arrow', indicate the locus by the fringe arrow
indefinitely until some other locus replaces it.
See `next-error-highlight' to customize highlighting of the locus
in the selected buffer."
  :type '(choice (number :tag "Highlight for specified time")
                 (const :tag "Semipermanent highlighting" t)
                 (const :tag "No highlighting" nil)
                 (const :tag "Fringe arrow" fringe-arrow))
  :group 'next-error
  :version "22.1")

(defcustom next-error-recenter nil
  "Display the line in the visited source file recentered as specified.
If non-nil, the value is passed directly to `recenter'."
  :type '(choice (integer :tag "Line to recenter to")
                 (const :tag "Center of window" (4))
                 (const :tag "No recentering" nil))
  :group 'next-error
  :version "23.1")

(defcustom next-error-hook nil
  "List of hook functions run by `next-error' after visiting source file."
  :type 'hook
  :group 'next-error)

(defcustom next-error-verbose t
  "If non-nil, `next-error' always outputs the current error buffer.
If nil, the message is output only when the error buffer
changes."
  :group 'next-error
  :type 'boolean
  :safe #'booleanp
  :version "27.1")

(defvar next-error-highlight-timer nil)

(defvar next-error-overlay-arrow-position nil)
(put 'next-error-overlay-arrow-position 'overlay-arrow-string (purecopy "=>"))
(add-to-list 'overlay-arrow-variable-list 'next-error-overlay-arrow-position)

(defvar next-error-last-buffer nil
  "The most recent `next-error' buffer.
A buffer becomes most recent when its compilation, grep, or
similar mode is started, or when it is used with \\[next-error]
or \\[compile-goto-error].")

(defvar next-error-buffer nil
  "The buffer-local value of the most recent `next-error' buffer.")
;; next-error-buffer is made buffer-local to keep the reference
;; to the parent buffer used to navigate to the current buffer, so the
;; next call of next-buffer will use the same parent buffer to
;; continue navigation from it.
(make-variable-buffer-local 'next-error-buffer)

(defvar next-error-function nil
  "Function to use to find the next error in the current buffer.
The function is called with 2 parameters:
ARG is an integer specifying by how many errors to move.
RESET is a boolean which, if non-nil, says to go back to the beginning
of the errors before moving.
Major modes providing compile-like functionality should set this variable
to indicate to `next-error' that this is a candidate buffer and how
to navigate in it.")
(make-variable-buffer-local 'next-error-function)

(defvar next-error-move-function nil
  "Function to use to move to an error locus.
It takes two arguments, a buffer position in the error buffer
and a buffer position in the error locus buffer.
The buffer for the error locus should already be current.
nil means use goto-char using the second argument position.")
(make-variable-buffer-local 'next-error-move-function)

(defsubst next-error-buffer-p (buffer
			       &optional avoid-current
			       extra-test-inclusive
			       extra-test-exclusive)
  "Return non-nil if BUFFER is a `next-error' capable buffer.
If AVOID-CURRENT is non-nil, and BUFFER is the current buffer,
return nil.

The function EXTRA-TEST-INCLUSIVE, if non-nil, is called if
BUFFER would not normally qualify.  If it returns non-nil, BUFFER
is considered `next-error' capable, anyway, and the function
returns non-nil.

The function EXTRA-TEST-EXCLUSIVE, if non-nil, is called if the
buffer would normally qualify.  If it returns nil, BUFFER is
rejected, and the function returns nil."
  (and (buffer-name buffer)		;First make sure it's live.
       (not (and avoid-current (eq buffer (current-buffer))))
       (with-current-buffer buffer
	 (if next-error-function   ; This is the normal test.
	     ;; Optionally reject some buffers.
	     (if extra-test-exclusive
		 (funcall extra-test-exclusive)
	       t)
	   ;; Optionally accept some other buffers.
	   (and extra-test-inclusive
		(funcall extra-test-inclusive))))))

<<<<<<< HEAD
(defcustom next-error-find-buffer-function #'ignore
=======
(defcustom next-error-find-buffer-function #'next-error-buffer-unnavigated-current
>>>>>>> 229995ba
  "Function called to find a `next-error' capable buffer.
This functions takes the same three arguments as the function
`next-error-find-buffer', and should return the buffer to be
used by the subsequent invocation of the command `next-error'
and `previous-error'.
If the function returns nil, `next-error-find-buffer' will
try to use the buffer it used previously, and failing that
all other buffers."
  :type '(choice (const :tag "No default" ignore)
                 (const :tag "Single next-error capable buffer on selected frame"
                        next-error-buffer-on-selected-frame)
                 (const :tag "Current buffer if next-error capable and outside navigation"
                        next-error-buffer-unnavigated-current)
                 (function :tag "Other function"))
  :group 'next-error
  :version "28.1")

(defcustom next-error-found-function #'ignore
  "Function called when a next locus is found and displayed.
Function is called with two arguments: a FROM-BUFFER buffer
from which next-error navigated, and a target buffer TO-BUFFER."
  :type '(choice (const :tag "No default" ignore)
                 (function :tag "Other function"))
  :group 'next-error
  :version "27.1")

(defun next-error-buffer-on-selected-frame (&optional _avoid-current
                                                      extra-test-inclusive
                                                      extra-test-exclusive)
  "Return a single visible next-error buffer on the selected frame."
  (let ((window-buffers
         (delete-dups
          (delq nil (mapcar (lambda (w)
                              (if (next-error-buffer-p
				   (window-buffer w)
                                   t
                                   extra-test-inclusive extra-test-exclusive)
                                  (window-buffer w)))
                            (window-list))))))
    (if (eq (length window-buffers) 1)
        (car window-buffers))))

(defun next-error-buffer-unnavigated-current (&optional avoid-current
                                                        extra-test-inclusive
                                                        extra-test-exclusive)
  "Try the current buffer when outside navigation.
But return nil if we navigated to the current buffer by the means
of `next-error' command.  Othewise, return it if it's next-error
capable."
  ;; Check that next-error-buffer has no buffer-local value
  ;; (i.e. we never navigated to the current buffer from another),
  ;; and the current buffer is a `next-error' capable buffer.
  (if (and (not (local-variable-p 'next-error-buffer))
           (next-error-buffer-p (current-buffer) avoid-current
                                extra-test-inclusive extra-test-exclusive))
      (current-buffer)))

(defun next-error-find-buffer (&optional avoid-current
					 extra-test-inclusive
					 extra-test-exclusive)
  "Return a `next-error' capable buffer.

If AVOID-CURRENT is non-nil, treat the current buffer
as an absolute last resort only.

The function EXTRA-TEST-INCLUSIVE, if non-nil, is called in each buffer
that normally would not qualify.  If it returns t, the buffer
in question is treated as usable.

The function EXTRA-TEST-EXCLUSIVE, if non-nil, is called in each buffer
that would normally be considered usable.  If it returns nil,
that buffer is rejected."
  (or
   ;; 1. If a customizable function returns a buffer, use it.
   (funcall next-error-find-buffer-function avoid-current
                                            extra-test-inclusive
                                            extra-test-exclusive)
   ;; 2. If next-error-last-buffer is an acceptable buffer, use that.
   (if (and next-error-last-buffer
            (next-error-buffer-p next-error-last-buffer avoid-current
                                 extra-test-inclusive extra-test-exclusive))
       next-error-last-buffer)
   ;; 3. If the current buffer is acceptable, choose it.
   (if (next-error-buffer-p (current-buffer) avoid-current
			    extra-test-inclusive extra-test-exclusive)
       (current-buffer))
   ;; 4. Look for any acceptable buffer.
   (let ((buffers (buffer-list)))
     (while (and buffers
                 (not (next-error-buffer-p
		       (car buffers) avoid-current
		       extra-test-inclusive extra-test-exclusive)))
       (setq buffers (cdr buffers)))
     (car buffers))
   ;; 5. Use the current buffer as a last resort if it qualifies,
   ;; even despite AVOID-CURRENT.
   (and avoid-current
	(next-error-buffer-p (current-buffer) nil
			     extra-test-inclusive extra-test-exclusive)
	(progn
	  (message "This is the only buffer with error message locations")
	  (current-buffer)))
   ;; 6. Give up.
   (error "No buffers contain error message locations")))

(defun next-error (&optional arg reset)
  "Visit next `next-error' message and corresponding source code.

If all the error messages parsed so far have been processed already,
the message buffer is checked for new ones.

A prefix ARG specifies how many error messages to move;
negative means move back to previous error messages.
Just \\[universal-argument] as a prefix means reparse the error message buffer
and start at the first error.

The RESET argument specifies that we should restart from the beginning.

\\[next-error] normally uses the most recently started
compilation, grep, or occur buffer.  It can also operate on any
buffer with output from the \\[compile], \\[grep] commands, or,
more generally, on any buffer in Compilation mode or with
Compilation Minor mode enabled, or any buffer in which
`next-error-function' is bound to an appropriate function.
To specify use of a particular buffer for error messages, type
\\[next-error] in that buffer.  You can also use the command
`next-error-select-buffer' to select the buffer to use for the subsequent
invocation of `next-error'.

Once \\[next-error] has chosen the buffer for error messages, it
runs `next-error-hook' with `run-hooks', and stays with that buffer
until you use it in some other buffer that uses Compilation mode
or Compilation Minor mode.

To control which errors are matched, customize the variable
`compilation-error-regexp-alist'."
  (interactive "P")
  (if (consp arg) (setq reset t arg nil))
  (let ((buffer (next-error-find-buffer)))
    (when buffer
      ;; We know here that next-error-function is a valid symbol we can funcall
      (with-current-buffer buffer
        (funcall next-error-function (prefix-numeric-value arg) reset)
        (let ((prev next-error-last-buffer))
          (next-error-found buffer (current-buffer))
          (when (or next-error-verbose
                    (not (eq prev next-error-last-buffer)))
            (message "%s locus from %s"
                     (cond (reset                             "First")
                           ((eq (prefix-numeric-value arg) 0) "Current")
                           ((< (prefix-numeric-value arg) 0)  "Previous")
                           (t                                 "Next"))
                     next-error-last-buffer)))))))

(defun next-error-internal ()
  "Visit the source code corresponding to the `next-error' message at point."
  (let ((buffer (current-buffer)))
    ;; We know here that next-error-function is a valid symbol we can funcall
    (funcall next-error-function 0 nil)
    (let ((prev next-error-last-buffer))
      (next-error-found buffer (current-buffer))
      (when (or next-error-verbose
                (not (eq prev next-error-last-buffer)))
        (message "Current locus from %s" next-error-last-buffer)))))

(defun next-error-found (&optional from-buffer to-buffer)
  "Function to call when the next locus is found and displayed.
FROM-BUFFER is a buffer from which next-error navigated,
and TO-BUFFER is a target buffer."
  (setq next-error-last-buffer (or from-buffer (current-buffer)))
  (when to-buffer
    (with-current-buffer to-buffer
      (setq next-error-buffer from-buffer)))
  (when next-error-recenter
    (recenter next-error-recenter))
  (funcall next-error-found-function from-buffer to-buffer)
  (run-hooks 'next-error-hook))

(defun next-error-select-buffer (buffer)
  "Select a `next-error' capable BUFFER and set it as the last used.
This means that the selected buffer becomes the source of locations
for the subsequent invocation of `next-error' or `previous-error'.
Interactively, this command allows selection only among buffers
where `next-error-function' is bound to an appropriate function."
  (interactive
   (list (get-buffer
          (read-buffer "Select next-error buffer: " nil nil
                       (lambda (b) (next-error-buffer-p (cdr b)))))))
  (setq next-error-last-buffer buffer))

(defalias 'goto-next-locus 'next-error)
(defalias 'next-match 'next-error)

(defun previous-error (&optional n)
  "Visit previous `next-error' message and corresponding source code.

Prefix arg N says how many error messages to move backwards (or
forwards, if negative).

This operates on the output from the \\[compile] and \\[grep] commands.

See `next-error' for the details."
  (interactive "p")
  (next-error (- (or n 1))))

(defun first-error (&optional n)
  "Restart at the first error.
Visit corresponding source code.
With prefix arg N, visit the source code of the Nth error.
This operates on the output from the \\[compile] command, for instance."
  (interactive "p")
  (next-error n t))

(defun next-error-no-select (&optional n)
  "Move point to the next error in the `next-error' buffer and highlight match.
Prefix arg N says how many error messages to move forwards (or
backwards, if negative).
Finds and highlights the source line like \\[next-error], but does not
select the source buffer."
  (interactive "p")
  (save-selected-window
    (let ((next-error-highlight next-error-highlight-no-select)
          (display-buffer-overriding-action
           '(nil (inhibit-same-window . t))))
      (next-error n))))

(defun previous-error-no-select (&optional n)
  "Move point to the previous error in the `next-error' buffer and highlight match.
Prefix arg N says how many error messages to move backwards (or
forwards, if negative).
Finds and highlights the source line like \\[previous-error], but does not
select the source buffer."
  (interactive "p")
  (next-error-no-select (- (or n 1))))

;; Internal variable for `next-error-follow-mode-post-command-hook'.
(defvar next-error-follow-last-line nil)

(define-minor-mode next-error-follow-minor-mode
  "Minor mode for compilation, occur and diff modes.

When turned on, cursor motion in the compilation, grep, occur or diff
buffer causes automatic display of the corresponding source code location."
  :group 'next-error :init-value nil :lighter " Fol"
  (if (not next-error-follow-minor-mode)
      (remove-hook 'post-command-hook 'next-error-follow-mode-post-command-hook t)
    (add-hook 'post-command-hook 'next-error-follow-mode-post-command-hook nil t)
    (make-local-variable 'next-error-follow-last-line)))

;; Used as a `post-command-hook' by `next-error-follow-mode'
;; for the *Compilation* *grep* and *Occur* buffers.
(defun next-error-follow-mode-post-command-hook ()
  (unless (equal next-error-follow-last-line (line-number-at-pos))
    (setq next-error-follow-last-line (line-number-at-pos))
    (condition-case nil
	(let ((compilation-context-lines nil))
	  (setq compilation-current-error (point))
	  (next-error-no-select 0))
      (error t))))


;;;

(defun fundamental-mode ()
  "Major mode not specialized for anything in particular.
Other major modes are defined by comparison with this one."
  (interactive)
  (kill-all-local-variables)
  (run-mode-hooks))

;; Special major modes to view specially formatted data rather than files.

(defvar special-mode-map
  (let ((map (make-sparse-keymap)))
    (suppress-keymap map)
    (define-key map "q" 'quit-window)
    (define-key map " " 'scroll-up-command)
    (define-key map [?\S-\ ] 'scroll-down-command)
    (define-key map "\C-?" 'scroll-down-command)
    (define-key map "?" 'describe-mode)
    (define-key map "h" 'describe-mode)
    (define-key map ">" 'end-of-buffer)
    (define-key map "<" 'beginning-of-buffer)
    (define-key map "g" 'revert-buffer)
    map))

(put 'special-mode 'mode-class 'special)
(define-derived-mode special-mode nil "Special"
  "Parent major mode from which special major modes should inherit.

A special major mode is intended to view specially formatted data
rather than files.  These modes usually use read-only buffers."
  (setq buffer-read-only t))

;; Making and deleting lines.

(defvar self-insert-uses-region-functions nil
  "Special hook to tell if `self-insert-command' will use the region.
It must be called via `run-hook-with-args-until-success' with no arguments.

If any function on this hook returns a non-nil value, `delete-selection-mode'
will act on that value (see `delete-selection-helper') and will
usually delete the region.  If all the functions on this hook return
nil, it is an indiction that `self-insert-command' needs the region
untouched by `delete-selection-mode' and will itself do whatever is
appropriate with the region.
Any function on `post-self-insert-hook' that acts on the region should
add a function to this hook so that `delete-selection-mode' could
refrain from deleting the region before the `post-self-insert-hook'
functions are called.
This hook is run by `delete-selection-uses-region-p', which see.")

(defvar hard-newline (propertize "\n" 'hard t 'rear-nonsticky '(hard))
  "Propertized string representing a hard newline character.")

(defun newline (&optional arg interactive)
  "Insert a newline, and move to left margin of the new line if it's blank.
With prefix argument ARG, insert that many newlines.

If `electric-indent-mode' is enabled, this indents the final new line
that it adds, and reindents the preceding line.  To just insert
a newline, use \\[electric-indent-just-newline].

If `auto-fill-mode' is enabled, this may cause automatic line
breaking of the preceding line.  A non-nil ARG inhibits this.

If `use-hard-newlines' is enabled, the newline is marked with the
text-property `hard'.

A non-nil INTERACTIVE argument means to run the `post-self-insert-hook'."
  (interactive "*P\np")
  (barf-if-buffer-read-only)
  ;; Call self-insert so that auto-fill, abbrev expansion etc. happen.
  ;; Set last-command-event to tell self-insert what to insert.
  (let* ((was-page-start (and (bolp) (looking-at page-delimiter)))
         (beforepos (point))
         (last-command-event ?\n)
         ;; Don't auto-fill if we have a prefix argument.
         (auto-fill-function (if arg nil auto-fill-function))
         (arg (prefix-numeric-value arg))
         (postproc
          ;; Do the rest in post-self-insert-hook, because we want to do it
          ;; *before* other functions on that hook.
          (lambda ()
            ;; Mark the newline(s) `hard'.
            (if use-hard-newlines
                (set-hard-newline-properties
                 (- (point) arg) (point)))
            ;; If the newline leaves the previous line blank, and we
            ;; have a left margin, delete that from the blank line.
            (save-excursion
              (goto-char beforepos)
              (beginning-of-line)
              (and (looking-at "[ \t]$")
                   (> (current-left-margin) 0)
                   (delete-region (point)
                                  (line-end-position))))
            ;; Indent the line after the newline, except in one case:
            ;; when we added the newline at the beginning of a line that
            ;; starts a page.
            (or was-page-start
                (move-to-left-margin nil t)))))
    (if (not interactive)
	;; FIXME: For non-interactive uses, many calls actually
	;; just want (insert "\n"), so maybe we should do just
	;; that, so as to avoid the risk of filling or running
	;; abbrevs unexpectedly.
	(let ((post-self-insert-hook (list postproc)))
	  (self-insert-command arg))
      (unwind-protect
	  (progn
	    (add-hook 'post-self-insert-hook postproc nil t)
	    (self-insert-command arg))
	;; We first used let-binding to protect the hook, but that
	;; was naive since add-hook affects the symbol-default
	;; value of the variable, whereas the let-binding might
	;; protect only the buffer-local value.
	(remove-hook 'post-self-insert-hook postproc t))))
  nil)

(defun set-hard-newline-properties (from to)
  (let ((sticky (get-text-property from 'rear-nonsticky)))
    (put-text-property from to 'hard 't)
    ;; If rear-nonsticky is not "t", add 'hard to rear-nonsticky list
    (if (and (listp sticky) (not (memq 'hard sticky)))
	(put-text-property from (point) 'rear-nonsticky
			   (cons 'hard sticky)))))

(defun open-line (n)
  "Insert a newline and leave point before it.
If there is a fill prefix and/or a `left-margin', insert them on
the new line if the line would have been blank.
With arg N, insert N newlines."
  (interactive "*p")
  (let* ((do-fill-prefix (and fill-prefix (bolp)))
	 (do-left-margin (and (bolp) (> (current-left-margin) 0)))
	 (loc (point-marker))
         ;; Don't expand an abbrev before point.
	 (abbrev-mode nil))
    (newline n)
    (goto-char loc)
    (while (> n 0)
      (cond ((bolp)
	     (if do-left-margin (indent-to (current-left-margin)))
	     (if do-fill-prefix (insert-and-inherit fill-prefix))))
      (forward-line 1)
      (setq n (1- n)))
    (goto-char loc)
    ;; Necessary in case a margin or prefix was inserted.
    (end-of-line)))

(defun split-line (&optional arg)
  "Split current line, moving portion beyond point vertically down.
If the current line starts with `fill-prefix', insert it on the new
line as well.  With prefix ARG, don't insert `fill-prefix' on new line.

When called from Lisp code, ARG may be a prefix string to copy."
  (interactive "*P")
  (skip-chars-forward " \t")
  (let* ((col (current-column))
	 (pos (point))
	 ;; What prefix should we check for (nil means don't).
	 (prefix (cond ((stringp arg) arg)
		       (arg nil)
		       (t fill-prefix)))
	 ;; Does this line start with it?
	 (have-prfx (and prefix
			 (save-excursion
			   (beginning-of-line)
			   (looking-at (regexp-quote prefix))))))
    (newline 1)
    (if have-prfx (insert-and-inherit prefix))
    (indent-to col 0)
    (goto-char pos)))

(defun delete-indentation (&optional arg beg end)
  "Join this line to previous and fix up whitespace at join.
If there is a fill prefix, delete it from the beginning of this
line.
With prefix ARG, join the current line to the following line.
When BEG and END are non-nil, join all lines in the region they
define.  Interactively, BEG and END are, respectively, the start
and end of the region if it is active, else nil.  (The region is
ignored if prefix ARG is given.)"
  (interactive
   (progn (barf-if-buffer-read-only)
          (cons current-prefix-arg
                (and (use-region-p)
                     (list (region-beginning) (region-end))))))
  ;; Consistently deactivate mark even when no text is changed.
  (setq deactivate-mark t)
  (if (and beg (not arg))
      ;; Region is active.  Go to END, but only if region spans
      ;; multiple lines.
      (and (goto-char beg)
           (> end (line-end-position))
           (goto-char end))
    ;; Region is inactive.  Set a loop sentinel
    ;; (subtracting 1 in order to compare less than BOB).
    (setq beg (1- (line-beginning-position (and arg 2))))
    (when arg (forward-line)))
  (let ((prefix (and (> (length fill-prefix) 0)
                     (regexp-quote fill-prefix))))
    (while (and (> (line-beginning-position) beg)
                (forward-line 0)
                (= (preceding-char) ?\n))
      (delete-char -1)
      ;; If the appended line started with the fill prefix,
      ;; delete the prefix.
      (if (and prefix (looking-at prefix))
          (replace-match "" t t))
      (fixup-whitespace))))

(defalias 'join-line #'delete-indentation) ; easier to find

(defun delete-blank-lines ()
  "On blank line, delete all surrounding blank lines, leaving just one.
On isolated blank line, delete that one.
On nonblank line, delete any immediately following blank lines."
  (interactive "*")
  (let (thisblank singleblank)
    (save-excursion
      (beginning-of-line)
      (setq thisblank (looking-at "[ \t]*$"))
      ;; Set singleblank if there is just one blank line here.
      (setq singleblank
	    (and thisblank
		 (not (looking-at "[ \t]*\n[ \t]*$"))
		 (or (bobp)
		     (progn (forward-line -1)
			    (not (looking-at "[ \t]*$")))))))
    ;; Delete preceding blank lines, and this one too if it's the only one.
    (if thisblank
	(progn
	  (beginning-of-line)
	  (if singleblank (forward-line 1))
	  (delete-region (point)
			 (if (re-search-backward "[^ \t\n]" nil t)
			     (progn (forward-line 1) (point))
			   (point-min)))))
    ;; Delete following blank lines, unless the current line is blank
    ;; and there are no following blank lines.
    (if (not (and thisblank singleblank))
	(save-excursion
	  (end-of-line)
	  (forward-line 1)
	  (delete-region (point)
			 (if (re-search-forward "[^ \t\n]" nil t)
			     (progn (beginning-of-line) (point))
			   (point-max)))))
    ;; Handle the special case where point is followed by newline and eob.
    ;; Delete the line, leaving point at eob.
    (if (looking-at "^[ \t]*\n\\'")
	(delete-region (point) (point-max)))))

(defcustom delete-trailing-lines t
  "If non-nil, \\[delete-trailing-whitespace] deletes trailing lines.
Trailing lines are deleted only if `delete-trailing-whitespace'
is called on the entire buffer (rather than an active region)."
  :type 'boolean
  :group 'editing
  :version "24.3")

(defun region-modifiable-p (start end)
  "Return non-nil if the region contains no read-only text."
  (and (not (get-text-property start 'read-only))
       (eq end (next-single-property-change start 'read-only nil end))))

(defun delete-trailing-whitespace (&optional start end)
  "Delete trailing whitespace between START and END.
If called interactively, START and END are the start/end of the
region if the mark is active, or of the buffer's accessible
portion if the mark is inactive.

This command deletes whitespace characters after the last
non-whitespace character in each line between START and END.  It
does not consider formfeed characters to be whitespace.

If this command acts on the entire buffer (i.e. if called
interactively with the mark inactive, or called from Lisp with
END nil), it also deletes all trailing lines at the end of the
buffer if the variable `delete-trailing-lines' is non-nil."
  (interactive (progn
                 (barf-if-buffer-read-only)
                 (if (use-region-p)
                     (list (region-beginning) (region-end))
                   (list nil nil))))
  (save-match-data
    (save-excursion
      (let ((end-marker (and end (copy-marker end))))
        (goto-char (or start (point-min)))
        (with-syntax-table (make-syntax-table (syntax-table))
          ;; Don't delete formfeeds, even if they are considered whitespace.
          (modify-syntax-entry ?\f "_")
          (while (re-search-forward "\\s-$" end-marker t)
            (skip-syntax-backward "-" (line-beginning-position))
            (let ((b (point)) (e (match-end 0)))
              (if (region-modifiable-p b e)
                  (delete-region b e)
                (goto-char e)))))
        (if end
            (set-marker end-marker nil)
          ;; Delete trailing empty lines.
          (and delete-trailing-lines
               ;; Really the end of buffer.
               (= (goto-char (point-max)) (1+ (buffer-size)))
               (<= (skip-chars-backward "\n") -2)
               (region-modifiable-p (1+ (point)) (point-max))
               (delete-region (1+ (point)) (point-max)))))))
  ;; Return nil for the benefit of `write-file-functions'.
  nil)

(defun newline-and-indent (&optional arg)
  "Insert a newline, then indent according to major mode.
Indentation is done using the value of `indent-line-function'.
In programming language modes, this is the same as TAB.
In some text modes, where TAB inserts a tab, this command indents to the
column specified by the function `current-left-margin'.

With ARG, perform this action that many times."
  (interactive "*p")
  (delete-horizontal-space t)
  (unless arg
    (setq arg 1))
  (dotimes (_ arg)
    (newline nil t)
    (indent-according-to-mode)))

(defun reindent-then-newline-and-indent ()
  "Reindent current line, insert newline, then indent the new line.
Indentation of both lines is done according to the current major mode,
which means calling the current value of `indent-line-function'.
In programming language modes, this is the same as TAB.
In some text modes, where TAB inserts a tab, this indents to the
column specified by the function `current-left-margin'."
  (interactive "*")
  (let ((pos (point)))
    ;; Be careful to insert the newline before indenting the line.
    ;; Otherwise, the indentation might be wrong.
    (newline)
    (save-excursion
      (goto-char pos)
      ;; We are at EOL before the call to indent-according-to-mode, and
      ;; after it we usually are as well, but not always.  We tried to
      ;; address it with `save-excursion' but that uses a normal marker
      ;; whereas we need `move after insertion', so we do the save/restore
      ;; by hand.
      (setq pos (copy-marker pos t))
      (indent-according-to-mode)
      (goto-char pos)
      ;; Remove the trailing white-space after indentation because
      ;; indentation may introduce the whitespace.
      (delete-horizontal-space t))
    (indent-according-to-mode)))

(defcustom read-quoted-char-radix 8
  "Radix for \\[quoted-insert] and other uses of `read-quoted-char'.
Legitimate radix values are 8, 10 and 16."
 :type '(choice (const 8) (const 10) (const 16))
 :group 'editing-basics)

(defun read-quoted-char (&optional prompt)
  "Like `read-char', but do not allow quitting.
Also, if the first character read is an octal digit,
we read any number of octal digits and return the
specified character code.  Any nondigit terminates the sequence.
If the terminator is RET, it is discarded;
any other terminator is used itself as input.

The optional argument PROMPT specifies a string to use to prompt the user.
The variable `read-quoted-char-radix' controls which radix to use
for numeric input."
  (let ((message-log-max nil)
	(help-events (delq nil (mapcar (lambda (c) (unless (characterp c) c))
				       help-event-list)))
	done (first t) (code 0) char translated)
    (while (not done)
      (let ((inhibit-quit first)
	    ;; Don't let C-h or other help chars get the help
	    ;; message--only help function keys.  See bug#16617.
	    (help-char nil)
	    (help-event-list help-events)
	    (help-form
	     "Type the special character you want to use,
or the octal character code.
RET terminates the character code and is discarded;
any other non-digit terminates the character code and is then used as input."))
	(setq char (read-event (and prompt (format "%s-" prompt)) t))
	(if inhibit-quit (setq quit-flag nil)))
      ;; Translate TAB key into control-I ASCII character, and so on.
      ;; Note: `read-char' does it using the `ascii-character' property.
      ;; We tried using read-key instead, but that disables the keystroke
      ;; echo produced by 'C-q', see bug#24635.
      (let ((translation (lookup-key local-function-key-map (vector char))))
	(setq translated (if (arrayp translation)
			     (aref translation 0)
			   char)))
      (if (integerp translated)
	  (setq translated (char-resolve-modifiers translated)))
      (cond ((null translated))
	    ((not (integerp translated))
	     (setq unread-command-events (list char)
		   done t))
	    ((/= (logand translated ?\M-\^@) 0)
	     ;; Turn a meta-character into a character with the 0200 bit set.
	     (setq code (logior (logand translated (lognot ?\M-\^@)) 128)
		   done t))
	    ((and (<= ?0 translated)
                  (< translated (+ ?0 (min 10 read-quoted-char-radix))))
	     (setq code (+ (* code read-quoted-char-radix) (- translated ?0)))
	     (and prompt (setq prompt (message "%s %c" prompt translated))))
	    ((and (<= ?a (downcase translated))
		  (< (downcase translated)
                     (+ ?a -10 (min 36 read-quoted-char-radix))))
	     (setq code (+ (* code read-quoted-char-radix)
			   (+ 10 (- (downcase translated) ?a))))
	     (and prompt (setq prompt (message "%s %c" prompt translated))))
	    ((and (not first) (eq translated ?\C-m))
	     (setq done t))
	    ((not first)
	     (setq unread-command-events (list char)
		   done t))
	    (t (setq code translated
		     done t)))
      (setq first nil))
    code))

(defun quoted-insert (arg)
  "Read next input character and insert it.
This is useful for inserting control characters.
With argument, insert ARG copies of the character.

If the first character you type after this command is an octal digit,
you should type a sequence of octal digits that specify a character code.
Any nondigit terminates the sequence.  If the terminator is a RET,
it is discarded; any other terminator is used itself as input.
The variable `read-quoted-char-radix' specifies the radix for this feature;
set it to 10 or 16 to use decimal or hex instead of octal.

In overwrite mode, this function inserts the character anyway, and
does not handle octal digits specially.  This means that if you use
overwrite as your normal editing mode, you can use this function to
insert characters when necessary.

In binary overwrite mode, this function does overwrite, and octal
digits are interpreted as a character code.  This is intended to be
useful for editing binary files."
  (interactive "*p")
  (let* ((char
	  ;; Avoid "obsolete" warnings for translation-table-for-input.
	  (with-no-warnings
	    (let (translation-table-for-input input-method-function)
	      (if (or (not overwrite-mode)
		      (eq overwrite-mode 'overwrite-mode-binary))
		  (read-quoted-char)
		(read-char))))))
    ;; This used to assume character codes 0240 - 0377 stand for
    ;; characters in some single-byte character set, and converted them
    ;; to Emacs characters.  But in 23.1 this feature is deprecated
    ;; in favor of inserting the corresponding Unicode characters.
    ;; (if (and enable-multibyte-characters
    ;;          (>= char ?\240)
    ;;          (<= char ?\377))
    ;;     (setq char (unibyte-char-to-multibyte char)))
    (unless (characterp char)
      (user-error "%s is not a valid character"
		  (key-description (vector char))))
    (if (> arg 0)
	(if (eq overwrite-mode 'overwrite-mode-binary)
	    (delete-char arg)))
    (while (> arg 0)
      (insert-and-inherit char)
      (setq arg (1- arg)))))

(defun forward-to-indentation (&optional arg)
  "Move forward ARG lines and position at first nonblank character."
  (interactive "^p")
  (forward-line (or arg 1))
  (skip-chars-forward " \t"))

(defun backward-to-indentation (&optional arg)
  "Move backward ARG lines and position at first nonblank character."
  (interactive "^p")
  (forward-line (- (or arg 1)))
  (skip-chars-forward " \t"))

(defun back-to-indentation ()
  "Move point to the first non-whitespace character on this line."
  (interactive "^")
  (beginning-of-line 1)
  (skip-syntax-forward " " (line-end-position))
  ;; Move back over chars that have whitespace syntax but have the p flag.
  (backward-prefix-chars))

(defun fixup-whitespace ()
  "Fixup white space between objects around point.
Leave one space or none, according to the context."
  (interactive "*")
  (save-excursion
    (delete-horizontal-space)
    (if (or (looking-at "^\\|$\\|\\s)")
	    (save-excursion (forward-char -1)
			    (looking-at "$\\|\\s(\\|\\s'")))
	nil
      (insert ?\s))))

(defun delete-horizontal-space (&optional backward-only)
  "Delete all spaces and tabs around point.
If BACKWARD-ONLY is non-nil, delete them only before point."
  (interactive "*P")
  (let ((orig-pos (point)))
    (delete-region
     (if backward-only
	 orig-pos
       (progn
	 (skip-chars-forward " \t")
	 (constrain-to-field nil orig-pos t)))
     (progn
       (skip-chars-backward " \t")
       (constrain-to-field nil orig-pos)))))

(defun just-one-space (&optional n)
  "Delete all spaces and tabs around point, leaving one space (or N spaces).
If N is negative, delete newlines as well, leaving -N spaces.
See also `cycle-spacing'."
  (interactive "*p")
  (cycle-spacing n nil 'single-shot))

(defvar cycle-spacing--context nil
  "Store context used in consecutive calls to `cycle-spacing' command.
The first time `cycle-spacing' runs, it saves in this variable:
its N argument, the original point position, and the original spacing
around point.")

(defun cycle-spacing (&optional n preserve-nl-back mode)
  "Manipulate whitespace around point in a smart way.
In interactive use, this function behaves differently in successive
consecutive calls.

The first call in a sequence acts like `just-one-space'.
It deletes all spaces and tabs around point, leaving one space
\(or N spaces).  N is the prefix argument.  If N is negative,
it deletes newlines as well, leaving -N spaces.
\(If PRESERVE-NL-BACK is non-nil, it does not delete newlines before point.)

The second call in a sequence deletes all spaces.

The third call in a sequence restores the original whitespace (and point).

If MODE is `single-shot', it performs only the first step in the sequence.
If MODE is `fast' and the first step would not result in any change
\(i.e., there are exactly (abs N) spaces around point),
the function goes straight to the second step.

Repeatedly calling the function with different values of N starts a
new sequence each time."
  (interactive "*p")
  (let ((orig-pos	 (point))
	(skip-characters (if (and n (< n 0)) " \t\n\r" " \t"))
	(num		 (abs (or n 1))))
    (skip-chars-backward (if preserve-nl-back " \t" skip-characters))
    (constrain-to-field nil orig-pos)
    (cond
     ;; Command run for the first time, single-shot mode or different argument
     ((or (eq 'single-shot mode)
	  (not (equal last-command this-command))
	  (not cycle-spacing--context)
	  (not (eq (car cycle-spacing--context) n)))
      (let* ((start (point))
	     (num   (- num (skip-chars-forward " " (+ num (point)))))
	     (mid   (point))
	     (end   (progn
		      (skip-chars-forward skip-characters)
		      (constrain-to-field nil orig-pos t))))
	(setq cycle-spacing--context  ;; Save for later.
	      ;; Special handling for case where there was no space at all.
	      (unless (= start end)
                (cons n (cons orig-pos (buffer-substring start (point))))))
	;; If this run causes no change in buffer content, delete all spaces,
	;; otherwise delete all excess spaces.
	(delete-region (if (and (eq mode 'fast) (zerop num) (= mid end))
			   start mid) end)
        (insert (make-string num ?\s))))

     ;; Command run for the second time.
     ((not (equal orig-pos (point)))
      (delete-region (point) orig-pos))

     ;; Command run for the third time.
     (t
      (insert (cddr cycle-spacing--context))
      (goto-char (cadr cycle-spacing--context))
      (setq cycle-spacing--context nil)))))

(defun beginning-of-buffer (&optional arg)
  "Move point to the beginning of the buffer.
With numeric arg N, put point N/10 of the way from the beginning.
If the buffer is narrowed, this command uses the beginning of the
accessible part of the buffer.

Push mark at previous position, unless either a \\[universal-argument] prefix
is supplied, or Transient Mark mode is enabled and the mark is active."
  (declare (interactive-only "use `(goto-char (point-min))' instead."))
  (interactive "^P")
  (or (consp arg)
      (region-active-p)
      (push-mark))
  (let ((size (- (point-max) (point-min))))
    (goto-char (if (and arg (not (consp arg)))
		   (+ (point-min) 1
		      (/ (* size (prefix-numeric-value arg)) 10))
		 (point-min))))
  (if (and arg (not (consp arg))) (forward-line 1)))

(defun end-of-buffer (&optional arg)
  "Move point to the end of the buffer.
With numeric arg N, put point N/10 of the way from the end.
If the buffer is narrowed, this command uses the end of the
accessible part of the buffer.

Push mark at previous position, unless either a \\[universal-argument] prefix
is supplied, or Transient Mark mode is enabled and the mark is active."
  (declare (interactive-only "use `(goto-char (point-max))' instead."))
  (interactive "^P")
  (or (consp arg) (region-active-p) (push-mark))
  (let ((size (- (point-max) (point-min))))
    (goto-char (if (and arg (not (consp arg)))
		   (- (point-max)
		      (/ (* size (prefix-numeric-value arg)) 10))
		 (point-max))))
  ;; If we went to a place in the middle of the buffer,
  ;; adjust it to the beginning of a line.
  (cond ((and arg (not (consp arg))) (forward-line 1))
	((and (eq (current-buffer) (window-buffer))
              (> (point) (window-end nil t)))
	 ;; If the end of the buffer is not already on the screen,
	 ;; then scroll specially to put it near, but not at, the bottom.
	 (overlay-recenter (point))
	 (recenter -3))))

(defcustom delete-active-region t
  "Whether single-char deletion commands delete an active region.
This has an effect only if Transient Mark mode is enabled, and
affects `delete-forward-char' and `delete-backward-char', though
not `delete-char'.

If the value is the symbol `kill', the active region is killed
instead of deleted."
  :type '(choice (const :tag "Delete active region" t)
                 (const :tag "Kill active region" kill)
                 (const :tag "Do ordinary deletion" nil))
  :group 'killing
  :version "24.1")

(setq region-extract-function
  (lambda (method)
    (when (region-beginning)
      (cond
       ((eq method 'bounds)
        (list (cons (region-beginning) (region-end))))
       ((eq method 'delete-only)
        (delete-region (region-beginning) (region-end)))
       (t
        (filter-buffer-substring (region-beginning) (region-end) method))))))

(defvar region-insert-function
  (lambda (lines)
    (let ((first t))
      (while lines
        (or first
            (insert ?\n))
        (insert-for-yank (car lines))
        (setq lines (cdr lines)
              first nil))))
  "Function to insert the region's content.
Called with one argument LINES.
Insert the region as a list of lines.")

(defun delete-backward-char (n &optional killflag)
  "Delete the previous N characters (following if N is negative).
If Transient Mark mode is enabled, the mark is active, and N is 1,
delete the text in the region and deactivate the mark instead.
To disable this, set option `delete-active-region' to nil.

Optional second arg KILLFLAG, if non-nil, means to kill (save in
kill ring) instead of delete.  If called interactively, a numeric
prefix argument specifies N, and KILLFLAG is also set if a prefix
argument is used.

When killing, the killed text is filtered by
`filter-buffer-substring' before it is saved in the kill ring, so
the actual saved text might be different from what was killed.

In Overwrite mode, single character backward deletion may replace
tabs with spaces so as to back over columns, unless point is at
the end of the line."
  (declare (interactive-only delete-char))
  (interactive "p\nP")
  (unless (integerp n)
    (signal 'wrong-type-argument (list 'integerp n)))
  (cond ((and (use-region-p)
	      delete-active-region
	      (= n 1))
	 ;; If a region is active, kill or delete it.
	 (if (eq delete-active-region 'kill)
	     (kill-region (region-beginning) (region-end) 'region)
           (funcall region-extract-function 'delete-only)))
	;; In Overwrite mode, maybe untabify while deleting
	((null (or (null overwrite-mode)
		   (<= n 0)
		   (memq (char-before) '(?\t ?\n))
		   (eobp)
		   (eq (char-after) ?\n)))
	 (let ((ocol (current-column)))
           (delete-char (- n) killflag)
	   (save-excursion
	     (insert-char ?\s (- ocol (current-column)) nil))))
	;; Otherwise, do simple deletion.
	(t (delete-char (- n) killflag))))

(defun delete-forward-char (n &optional killflag)
  "Delete the following N characters (previous if N is negative).
If Transient Mark mode is enabled, the mark is active, and N is 1,
delete the text in the region and deactivate the mark instead.
To disable this, set variable `delete-active-region' to nil.

Optional second arg KILLFLAG non-nil means to kill (save in kill
ring) instead of delete.  If called interactively, a numeric
prefix argument specifies N, and KILLFLAG is also set if a prefix
argument is used.

When killing, the killed text is filtered by
`filter-buffer-substring' before it is saved in the kill ring, so
the actual saved text might be different from what was killed."
  (declare (interactive-only delete-char))
  (interactive "p\nP")
  (unless (integerp n)
    (signal 'wrong-type-argument (list 'integerp n)))
  (cond ((and (use-region-p)
	      delete-active-region
	      (= n 1))
	 ;; If a region is active, kill or delete it.
	 (if (eq delete-active-region 'kill)
	     (kill-region (region-beginning) (region-end) 'region)
	   (funcall region-extract-function 'delete-only)))

	;; Otherwise, do simple deletion.
	(t (delete-char n killflag))))

(defun mark-whole-buffer ()
  "Put point at beginning and mark at end of buffer.
Also push mark at point before pushing mark at end of buffer.
If narrowing is in effect, uses only the accessible part of the buffer.
You probably should not use this function in Lisp programs;
it is usually a mistake for a Lisp function to use any subroutine
that uses or sets the mark."
  (declare (interactive-only t))
  (interactive)
  (push-mark)
  (push-mark (point-max) nil t)
  ;; This is really `point-min' in most cases, but if we're in the
  ;; minibuffer, this is at the end of the prompt.
  (goto-char (minibuffer-prompt-end)))


;; Counting lines, one way or another.

(defvar goto-line-history nil
  "History of values entered with `goto-line'.")
(make-variable-buffer-local 'goto-line-history)

(defun goto-line (line &optional buffer)
  "Go to LINE, counting from line 1 at beginning of buffer.
If called interactively, a numeric prefix argument specifies
LINE; without a numeric prefix argument, read LINE from the
minibuffer.

If optional argument BUFFER is non-nil, switch to that buffer and
move to line LINE there.  If called interactively with \\[universal-argument]
as argument, BUFFER is the most recently selected other buffer.

Prior to moving point, this function sets the mark (without
activating it), unless Transient Mark mode is enabled and the
mark is already active.

This function is usually the wrong thing to use in a Lisp program.
What you probably want instead is something like:
  (goto-char (point-min))
  (forward-line (1- N))
If at all possible, an even better solution is to use char counts
rather than line counts."
  (declare (interactive-only forward-line))
  (interactive
   (if (and current-prefix-arg (not (consp current-prefix-arg)))
       (list (prefix-numeric-value current-prefix-arg))
     ;; Look for a default, a number in the buffer at point.
     (let* ((default
	      (save-excursion
		(skip-chars-backward "0-9")
		(if (looking-at "[0-9]")
		    (string-to-number
		     (buffer-substring-no-properties
		      (point)
		      (progn (skip-chars-forward "0-9")
			     (point)))))))
	    ;; Decide if we're switching buffers.
	    (buffer
	     (if (consp current-prefix-arg)
		 (other-buffer (current-buffer) t)))
	    (buffer-prompt
	     (if buffer
		 (concat " in " (buffer-name buffer))
	       "")))
       ;; Read the argument, offering that number (if any) as default.
       (list (read-number (format "Goto line%s: " buffer-prompt)
                          (list default (line-number-at-pos))
                          'goto-line-history)
	     buffer))))
  ;; Switch to the desired buffer, one way or another.
  (if buffer
      (let ((window (get-buffer-window buffer)))
	(if window (select-window window)
	  (switch-to-buffer-other-window buffer))))
  ;; Leave mark at previous position
  (or (region-active-p) (push-mark))
  ;; Move to the specified line number in that buffer.
  (save-restriction
    (widen)
    (goto-char (point-min))
    (if (eq selective-display t)
	(re-search-forward "[\n\C-m]" nil 'end (1- line))
      (forward-line (1- line)))))

(defun count-words-region (start end &optional arg)
  "Count the number of words in the region.
If called interactively, print a message reporting the number of
lines, words, and characters in the region (whether or not the
region is active); with prefix ARG, report for the entire buffer
rather than the region.

If called from Lisp, return the number of words between positions
START and END."
  (interactive (if current-prefix-arg
		   (list nil nil current-prefix-arg)
		 (list (region-beginning) (region-end) nil)))
  (cond ((not (called-interactively-p 'any))
	 (count-words start end))
	(arg
	 (count-words--buffer-message))
	(t
	 (count-words--message "Region" start end))))

(defun count-words (start end)
  "Count words between START and END.
If called interactively, START and END are normally the start and
end of the buffer; but if the region is active, START and END are
the start and end of the region.  Print a message reporting the
number of lines, words, and chars.

If called from Lisp, return the number of words between START and
END, without printing any message."
  (interactive (list nil nil))
  (cond ((not (called-interactively-p 'any))
	 (let ((words 0))
	   (save-excursion
	     (save-restriction
	       (narrow-to-region start end)
	       (goto-char (point-min))
	       (while (forward-word-strictly 1)
		 (setq words (1+ words)))))
	   words))
	((use-region-p)
	 (call-interactively 'count-words-region))
	(t
	 (count-words--buffer-message))))

(defun count-words--buffer-message ()
  (count-words--message
   (if (buffer-narrowed-p) "Narrowed part of buffer" "Buffer")
   (point-min) (point-max)))

(defun count-words--message (str start end)
  (let ((lines (count-lines start end))
	(words (count-words start end))
	(chars (- end start)))
    (message "%s has %d line%s, %d word%s, and %d character%s."
	     str
	     lines (if (= lines 1) "" "s")
	     words (if (= words 1) "" "s")
	     chars (if (= chars 1) "" "s"))))

(define-obsolete-function-alias 'count-lines-region 'count-words-region "24.1")

(defun what-line ()
  "Print the current buffer line number and narrowed line number of point."
  (interactive)
  (let ((start (point-min))
	(n (line-number-at-pos)))
    (if (= start 1)
	(message "Line %d" n)
      (save-excursion
	(save-restriction
	  (widen)
	  (message "line %d (narrowed line %d)"
		   (+ n (line-number-at-pos start) -1) n))))))

(defun count-lines (start end)
  "Return number of lines between START and END.
This is usually the number of newlines between them,
but can be one more if START is not equal to END
and the greater of them is not at the start of a line."
  (save-excursion
    (save-restriction
      (narrow-to-region start end)
      (goto-char (point-min))
      (if (eq selective-display t)
	  (save-match-data
	    (let ((done 0))
                     (while (re-search-forward "[\n\C-m]" nil t 40)
                       (setq done (+ 40 done)))
                     (while (re-search-forward "[\n\C-m]" nil t 1)
                       (setq done (+ 1 done)))
                     (goto-char (point-max))
                     (if (and (/= start end)
		       (not (bolp)))
		  (1+ done)
		done)))
	(- (buffer-size) (forward-line (buffer-size)))))))

(defun line-number-at-pos (&optional pos absolute)
  "Return buffer line number at position POS.
If POS is nil, use current buffer location.

If ABSOLUTE is nil, the default, counting starts
at (point-min), so the value refers to the contents of the
accessible portion of the (potentially narrowed) buffer.  If
ABSOLUTE is non-nil, ignore any narrowing and return the
absolute line number."
  (save-restriction
    (when absolute
      (widen))
    (let ((opoint (or pos (point))) start)
      (save-excursion
        (goto-char (point-min))
        (setq start (point))
        (goto-char opoint)
        (forward-line 0)
        (1+ (count-lines start (point)))))))

(defcustom what-cursor-show-names nil
  "Whether to show character names in `what-cursor-position'."
  :type 'boolean
  :version "27.1"
  :group 'editing-basics)

(defun what-cursor-position (&optional detail)
  "Print info on cursor position (on screen and within buffer).
Also describe the character after point, and give its character
code in octal, decimal and hex.  If `what-cursor-show-names' is
non-nil, additionally show the name of the character.

For a non-ASCII multibyte character, also give its encoding in the
buffer's selected coding system if the coding system encodes the
character safely.  If the character is encoded into one byte, that
code is shown in hex.  If the character is encoded into more than one
byte, just \"...\" is shown.

In addition, with prefix argument, show details about that character
in *Help* buffer.  See also the command `describe-char'."
  (interactive "P")
  (let* ((char (following-char))
         (char-name (and what-cursor-show-names
                         (or (get-char-code-property char 'name)
                             (get-char-code-property char 'old-name))))
         (char-name-fmt (if char-name
                            (format ", %s" char-name)
                          ""))
	 (bidi-fixer
	  ;; If the character is one of LRE, LRO, RLE, RLO, it will
	  ;; start a directional embedding, which could completely
	  ;; disrupt the rest of the line (e.g., RLO will display the
	  ;; rest of the line right-to-left).  So we put an invisible
	  ;; PDF character after these characters, to end the
	  ;; embedding, which eliminates any effects on the rest of
	  ;; the line.  For RLE and RLO we also append an invisible
	  ;; LRM, to avoid reordering the following numerical
	  ;; characters.  For LRI/RLI/FSI we append a PDI.
	  (cond ((memq char '(?\x202a ?\x202d))
		 (propertize (string ?\x202c) 'invisible t))
		((memq char '(?\x202b ?\x202e))
		 (propertize (string ?\x202c ?\x200e) 'invisible t))
		((memq char '(?\x2066 ?\x2067 ?\x2068))
		 (propertize (string ?\x2069) 'invisible t))
		;; Strong right-to-left characters cause reordering of
		;; the following numerical characters which show the
		;; codepoint, so append LRM to countermand that.
		((memq (get-char-code-property char 'bidi-class) '(R AL))
		 (propertize (string ?\x200e) 'invisible t))
		(t
		 "")))
	 (beg (point-min))
	 (end (point-max))
         (pos (point))
	 (total (buffer-size))
	 (percent (round (* 100.0 (1- pos)) (max 1 total)))
	 (hscroll (if (= (window-hscroll) 0)
		      ""
		    (format " Hscroll=%d" (window-hscroll))))
	 (col (current-column)))
    (if (= pos end)
	(if (or (/= beg 1) (/= end (1+ total)))
	    (message "point=%d of %d (%d%%) <%d-%d> column=%d%s"
		     pos total percent beg end col hscroll)
	  (message "point=%d of %d (EOB) column=%d%s"
		   pos total col hscroll))
      (let ((coding buffer-file-coding-system)
	    encoded encoding-msg display-prop under-display)
	(if (or (not coding)
		(eq (coding-system-type coding) t))
	    (setq coding (default-value 'buffer-file-coding-system)))
	(if (eq (char-charset char) 'eight-bit)
	    (setq encoding-msg
		  (format "(%d, #o%o, #x%x%s, raw-byte)" char char char char-name-fmt))
	  ;; Check if the character is displayed with some `display'
	  ;; text property.  In that case, set under-display to the
	  ;; buffer substring covered by that property.
	  (setq display-prop (get-char-property pos 'display))
	  (if display-prop
	      (let ((to (or (next-single-char-property-change pos 'display)
			    (point-max))))
		(if (< to (+ pos 4))
		    (setq under-display "")
		  (setq under-display "..."
			to (+ pos 4)))
		(setq under-display
		      (concat (buffer-substring-no-properties pos to)
			      under-display)))
	    (setq encoded (and (>= char 128) (encode-coding-char char coding))))
	  (setq encoding-msg
		(if display-prop
		    (if (not (stringp display-prop))
			(format "(%d, #o%o, #x%x%s, part of display \"%s\")"
				char char char char-name-fmt under-display)
		      (format "(%d, #o%o, #x%x%s, part of display \"%s\"->\"%s\")"
			      char char char char-name-fmt under-display display-prop))
		  (if encoded
		      (format "(%d, #o%o, #x%x%s, file %s)"
			      char char char char-name-fmt
			      (if (> (length encoded) 1)
				  "..."
				(encoded-string-description encoded coding)))
		    (format "(%d, #o%o, #x%x%s)" char char char char-name-fmt)))))
	(if detail
	    ;; We show the detailed information about CHAR.
	    (describe-char (point)))
	(if (or (/= beg 1) (/= end (1+ total)))
	    (message "Char: %s%s %s point=%d of %d (%d%%) <%d-%d> column=%d%s"
		     (if (< char 256)
			 (single-key-description char)
		       (buffer-substring-no-properties (point) (1+ (point))))
		     bidi-fixer
		     encoding-msg pos total percent beg end col hscroll)
	  (message "Char: %s%s %s point=%d of %d (%d%%) column=%d%s"
		   (if enable-multibyte-characters
		       (if (< char 128)
			   (single-key-description char)
			 (buffer-substring-no-properties (point) (1+ (point))))
		     (single-key-description char))
		   bidi-fixer encoding-msg pos total percent col hscroll))))))

;; Initialize read-expression-map.  It is defined at C level.
(defvar read-expression-map
  (let ((m (make-sparse-keymap)))
    (define-key m "\M-\t" 'completion-at-point)
    ;; Might as well bind TAB to completion, since inserting a TAB char is
    ;; much too rarely useful.
    (define-key m "\t" 'completion-at-point)
    (set-keymap-parent m minibuffer-local-map)
    m))

(defun read-minibuffer (prompt &optional initial-contents)
  "Return a Lisp object read using the minibuffer, unevaluated.
Prompt with PROMPT.  If non-nil, optional second arg INITIAL-CONTENTS
is a string to insert in the minibuffer before reading.
\(INITIAL-CONTENTS can also be a cons of a string and an integer.
Such arguments are used as in `read-from-minibuffer'.)"
  ;; Used for interactive spec `x'.
  (read-from-minibuffer prompt initial-contents minibuffer-local-map
                        t 'minibuffer-history))

(defun eval-minibuffer (prompt &optional initial-contents)
  "Return value of Lisp expression read using the minibuffer.
Prompt with PROMPT.  If non-nil, optional second arg INITIAL-CONTENTS
is a string to insert in the minibuffer before reading.
\(INITIAL-CONTENTS can also be a cons of a string and an integer.
Such arguments are used as in `read-from-minibuffer'.)"
  ;; Used for interactive spec `X'.
  (eval (read--expression prompt initial-contents)))

(defvar minibuffer-completing-symbol nil
  "Non-nil means completing a Lisp symbol in the minibuffer.")
(make-obsolete-variable 'minibuffer-completing-symbol nil "24.1" 'get)

(defvar minibuffer-default nil
  "The current default value or list of default values in the minibuffer.
The functions `read-from-minibuffer' and `completing-read' bind
this variable locally.")

(defcustom eval-expression-print-level 4
  "Value for `print-level' while printing value in `eval-expression'.
A value of nil means no limit."
  :group 'lisp
  :type '(choice (const :tag "No Limit" nil) integer)
  :version "21.1")

(defcustom eval-expression-print-length 12
  "Value for `print-length' while printing value in `eval-expression'.
A value of nil means no limit."
  :group 'lisp
  :type '(choice (const :tag "No Limit" nil) integer)
  :version "21.1")

(defcustom eval-expression-debug-on-error t
  "If non-nil set `debug-on-error' to t in `eval-expression'.
If nil, don't change the value of `debug-on-error'."
  :group 'lisp
  :type 'boolean
  :version "21.1")

(defcustom eval-expression-print-maximum-character 127
  "The largest integer that will be displayed as a character.
This affects printing by `eval-expression' (via
`eval-expression-print-format')."
  :group 'lisp
  :type `(choice (const :tag "ASCII characters" 127)
                 (const :tag "All characters" ,(max-char))
                 (integer :tag "Max codepoint to display as character"))
  :version "26.1")

(defun eval-expression-print-format (value)
  "If VALUE is an integer, return a specially formatted string.
This string will typically look like \" (#o1, #x1, ?\\C-a)\".
If VALUE is not an integer, return nil.
This function is used by commands like `eval-expression' that
display the result of expression evaluation."
  (when (integerp value)
    (let ((char-string
           (and (characterp value)
                (<= value eval-expression-print-maximum-character)
                (char-displayable-p value)
                (prin1-char value))))
      (if char-string
          (format " (#o%o, #x%x, %s)" value value char-string)
        (format " (#o%o, #x%x)" value value)))))

(defvar eval-expression-minibuffer-setup-hook nil
  "Hook run by `eval-expression' when entering the minibuffer.")

(defun read--expression (prompt &optional initial-contents)
  (let ((minibuffer-completing-symbol t))
    (minibuffer-with-setup-hook
        (lambda ()
          ;; FIXME: call emacs-lisp-mode (see also
          ;; `eldoc--eval-expression-setup')?
          (add-hook 'completion-at-point-functions
                    #'elisp-completion-at-point nil t)
          (run-hooks 'eval-expression-minibuffer-setup-hook))
      (read-from-minibuffer prompt initial-contents
                            read-expression-map t
                            'read-expression-history))))

(defun eval-expression-get-print-arguments (prefix-argument)
  "Get arguments for commands that print an expression result.
Returns a list (INSERT-VALUE NO-TRUNCATE CHAR-PRINT-LIMIT)
based on PREFIX-ARG.  This function determines the interpretation
of the prefix argument for `eval-expression' and
`eval-last-sexp'."
  (let ((num (prefix-numeric-value prefix-argument)))
    (list (not (memq prefix-argument '(- nil)))
          (= num 0)
          (cond ((not (memq prefix-argument '(0 -1 - nil))) nil)
                ((= num -1) most-positive-fixnum)
                (t eval-expression-print-maximum-character)))))

;; We define this, rather than making `eval' interactive,
;; for the sake of completion of names like eval-region, eval-buffer.
(defun eval-expression (exp &optional insert-value no-truncate char-print-limit)
  "Evaluate EXP and print value in the echo area.
When called interactively, read an Emacs Lisp expression and
evaluate it.  Value is also consed on to front of the variable
`values'.  Optional argument INSERT-VALUE non-nil (interactively,
with a non `-' prefix argument) means insert the result into the
current buffer instead of printing it in the echo area.

Normally, this function truncates long output according to the
value of the variables `eval-expression-print-length' and
`eval-expression-print-level'.  When NO-TRUNCATE is
non-nil (interactively, with a prefix argument of zero), however,
there is no such truncation.

If the resulting value is an integer, and CHAR-PRINT-LIMIT is
non-nil (interactively, unless given a non-zero prefix argument)
it will be printed in several additional formats (octal,
hexadecimal, and character).  The character format is used only
if the value is below CHAR-PRINT-LIMIT (interactively, if the
prefix argument is -1 or the value doesn't exceed
`eval-expression-print-maximum-character').

Runs the hook `eval-expression-minibuffer-setup-hook' on entering the
minibuffer.

If `eval-expression-debug-on-error' is non-nil, which is the default,
this command arranges for all errors to enter the debugger."
  (interactive
   (cons (read--expression "Eval: ")
         (eval-expression-get-print-arguments current-prefix-arg)))

  (if (null eval-expression-debug-on-error)
      (push (eval (let ((lexical-binding t)) (macroexpand-all exp)) t)
            values)
    (let ((old-value (make-symbol "t")) new-value)
      ;; Bind debug-on-error to something unique so that we can
      ;; detect when evalled code changes it.
      (let ((debug-on-error old-value))
	(push (eval (let ((lexical-binding t)) (macroexpand-all exp)) t)
              values)
	(setq new-value debug-on-error))
      ;; If evalled code has changed the value of debug-on-error,
      ;; propagate that change to the global binding.
      (unless (eq old-value new-value)
	(setq debug-on-error new-value))))

  (let ((print-length (unless no-truncate eval-expression-print-length))
        (print-level  (unless no-truncate eval-expression-print-level))
        (eval-expression-print-maximum-character char-print-limit)
        (deactivate-mark))
    (let ((out (if insert-value (current-buffer) t)))
      (prog1
          (prin1 (car values) out)
        (let ((str (and char-print-limit
                        (eval-expression-print-format (car values)))))
          (when str (princ str out)))))))

(defun edit-and-eval-command (prompt command)
  "Prompting with PROMPT, let user edit COMMAND and eval result.
COMMAND is a Lisp expression.  Let user edit that expression in
the minibuffer, then read and evaluate the result."
  (let ((command
	 (let ((print-level nil)
	       (minibuffer-history-sexp-flag (1+ (minibuffer-depth))))
	   (unwind-protect
	       (read-from-minibuffer prompt
				     (prin1-to-string command)
				     read-expression-map t
				     'command-history)
	     ;; If command was added to command-history as a string,
	     ;; get rid of that.  We want only evaluable expressions there.
             (when (stringp (car command-history))
               (pop command-history))))))

    (add-to-history 'command-history command)
    (eval command)))

(defun repeat-complex-command (arg)
  "Edit and re-evaluate last complex command, or ARGth from last.
A complex command is one that used the minibuffer.
The command is placed in the minibuffer as a Lisp form for editing.
The result is executed, repeating the command as changed.
If the command has been changed or is not the most recent previous
command it is added to the front of the command history.
You can use the minibuffer history commands \
\\<minibuffer-local-map>\\[next-history-element] and \\[previous-history-element]
to get different commands to edit and resubmit."
  (interactive "p")
  (let ((elt (nth (1- arg) command-history))
	newcmd)
    (if elt
	(progn
	  (setq newcmd
		(let ((print-level nil)
		      (minibuffer-history-position arg)
		      (minibuffer-history-sexp-flag (1+ (minibuffer-depth))))
		  (unwind-protect
		      (read-from-minibuffer
		       "Redo: " (prin1-to-string elt) read-expression-map t
		       (cons 'command-history arg))

		    ;; If command was added to command-history as a
		    ;; string, get rid of that.  We want only
		    ;; evaluable expressions there.
                    (when (stringp (car command-history))
                      (pop command-history)))))

          (add-to-history 'command-history newcmd)
          (apply #'funcall-interactively
		 (car newcmd)
		 (mapcar (lambda (e) (eval e t)) (cdr newcmd))))
      (if command-history
	  (error "Argument %d is beyond length of command history" arg)
	(error "There are no previous complex commands to repeat")))))


(defvar extended-command-history nil)
(defvar execute-extended-command--last-typed nil)

(defun read-extended-command ()
  "Read command name to invoke in `execute-extended-command'."
  (minibuffer-with-setup-hook
      (lambda ()
        (add-hook 'post-self-insert-hook
                  (lambda ()
                    (setq execute-extended-command--last-typed
                              (minibuffer-contents)))
                  nil 'local)
	(set (make-local-variable 'minibuffer-default-add-function)
	     (lambda ()
	       ;; Get a command name at point in the original buffer
	       ;; to propose it after M-n.
	       (with-current-buffer (window-buffer (minibuffer-selected-window))
		 (and (commandp (function-called-at-point))
		      (format "%S" (function-called-at-point)))))))
    ;; Read a string, completing from and restricting to the set of
    ;; all defined commands.  Don't provide any initial input.
    ;; Save the command read on the extended-command history list.
    (completing-read
     (concat (cond
	      ((eq current-prefix-arg '-) "- ")
	      ((and (consp current-prefix-arg)
		    (eq (car current-prefix-arg) 4)) "C-u ")
	      ((and (consp current-prefix-arg)
		    (integerp (car current-prefix-arg)))
	       (format "%d " (car current-prefix-arg)))
	      ((integerp current-prefix-arg)
	       (format "%d " current-prefix-arg)))
	     ;; This isn't strictly correct if `execute-extended-command'
	     ;; is bound to anything else (e.g. [menu]).
	     ;; It could use (key-description (this-single-command-keys)),
	     ;; but actually a prompt other than "M-x" would be confusing,
	     ;; because "M-x" is a well-known prompt to read a command
	     ;; and it serves as a shorthand for "Extended command: ".
	     "M-x ")
     (lambda (string pred action)
       (if (and suggest-key-bindings (eq action 'metadata))
	   '(metadata
	     (annotation-function . read-extended-command--annotation)
	     (category . command))
         (let ((pred
                (if (memq action '(nil t))
                    ;; Exclude obsolete commands from completions.
                    (lambda (sym)
                      (and (funcall pred sym)
                           (or (equal string (symbol-name sym))
                               (not (get sym 'byte-obsolete-info)))))
                  pred)))
           (complete-with-action action obarray string pred))))
     #'commandp t nil 'extended-command-history)))

(defun read-extended-command--annotation (command-name)
  (let* ((function (and (stringp command-name) (intern-soft command-name)))
         (binding (where-is-internal function overriding-local-map t)))
    (when (and binding (not (stringp binding)))
      (format " (%s)" (key-description binding)))))

(defcustom suggest-key-bindings t
  "Non-nil means show the equivalent key-binding when M-x command has one.
The value can be a length of time to show the message for.
If the value is non-nil and not a number, we wait 2 seconds.

Also see `extended-command-suggest-shorter'.

Equivalent key-bindings are also shown in the completion list of
M-x for all commands that have them."
  :group 'keyboard
  :type '(choice (const :tag "off" nil)
                 (integer :tag "time" 2)
                 (other :tag "on")))

(defcustom extended-command-suggest-shorter t
  "If non-nil, show a shorter M-x invocation when there is one.

Also see `suggest-key-bindings'."
  :group 'keyboard
  :type 'boolean
  :version "26.1")

(defun execute-extended-command--shorter-1 (name length)
  (cond
   ((zerop length) (list ""))
   ((equal name "") nil)
   (t
    (nconc (mapcar (lambda (s) (concat (substring name 0 1) s))
                   (execute-extended-command--shorter-1
                    (substring name 1) (1- length)))
           (when (string-match "\\`\\(-\\)?[^-]*" name)
             (execute-extended-command--shorter-1
              (substring name (match-end 0)) length))))))

(defun execute-extended-command--shorter (name typed)
  (let ((candidates '())
        (max (length typed))
        (len 1)
        binding)
    (while (and (not binding)
                (progn
                  (unless candidates
                    (setq len (1+ len))
                    (setq candidates (execute-extended-command--shorter-1
                                      name len)))
                  ;; Don't show the help message if the binding isn't
                  ;; significantly shorter than the M-x command the user typed.
                  (< len (- max 5))))
      (input-pending-p)    ;Dummy call to trigger input-processing, bug#23002.
      (let ((candidate (pop candidates)))
        (when (equal name
                       (car-safe (completion-try-completion
                                  candidate obarray 'commandp len)))
          (setq binding candidate))))
    binding))

(defun execute-extended-command (prefixarg &optional command-name typed)
  ;; Based on Fexecute_extended_command in keyboard.c of Emacs.
  ;; Aaron S. Hawley <aaron.s.hawley(at)gmail.com> 2009-08-24
  "Read a command name, then read the arguments and call the command.
To pass a prefix argument to the command you are
invoking, give a prefix argument to `execute-extended-command'."
  (declare (interactive-only command-execute))
  ;; FIXME: Remember the actual text typed by the user before completion,
  ;; so that we don't later on suggest the same shortening.
  (interactive
   (let ((execute-extended-command--last-typed nil))
     (list current-prefix-arg
           (read-extended-command)
           execute-extended-command--last-typed)))
  ;; Emacs<24 calling-convention was with a single `prefixarg' argument.
  (unless command-name
    (let ((current-prefix-arg prefixarg) ; for prompt
          (execute-extended-command--last-typed nil))
      (setq command-name (read-extended-command))
      (setq typed execute-extended-command--last-typed)))
  (let* ((function (and (stringp command-name) (intern-soft command-name)))
         (binding (and suggest-key-bindings
		       (not executing-kbd-macro)
		       (where-is-internal function overriding-local-map t))))
    (unless (commandp function)
      (error "`%s' is not a valid command name" command-name))
    ;; Some features, such as novice.el, rely on this-command-keys
    ;; including M-x COMMAND-NAME RET.
    (set--this-command-keys (concat "\M-x" (symbol-name function) "\r"))
    (setq this-command function)
    ;; Normally `real-this-command' should never be changed, but here we really
    ;; want to pretend that M-x <cmd> RET is nothing more than a "key
    ;; binding" for <cmd>, so the command the user really wanted to run is
    ;; `function' and not `execute-extended-command'.  The difference is
    ;; visible in cases such as M-x <cmd> RET and then C-x z (bug#11506).
    (setq real-this-command function)
    (let ((prefix-arg prefixarg))
      (command-execute function 'record))
    ;; If enabled, show which key runs this command.
    ;; But first wait, and skip the message if there is input.
    (let* ((waited
            ;; If this command displayed something in the echo area;
            ;; wait a few seconds, then display our suggestion message.
            ;; FIXME: Wait *after* running post-command-hook!
            ;; FIXME: If execute-extended-command--shorter were
            ;; faster, we could compute the result here first too.
            (when (and suggest-key-bindings
                       (or binding
                           (and extended-command-suggest-shorter typed)))
              (sit-for (cond
                        ((zerop (length (current-message))) 0)
                        ((numberp suggest-key-bindings) suggest-key-bindings)
                        (t 2))))))
      (when (and waited (not (consp unread-command-events)))
        (unless (or (not extended-command-suggest-shorter)
                    binding executing-kbd-macro (not (symbolp function))
                    (<= (length (symbol-name function)) 2))
          ;; There's no binding for CMD.  Let's try and find the shortest
          ;; string to use in M-x.
          ;; FIXME: Can be slow.  Cache it maybe?
          (while-no-input
            (setq binding (execute-extended-command--shorter
                           (symbol-name function) typed))))
        (when binding
          (with-temp-message
              (format-message "You can run the command `%s' with %s"
                              function
                              (if (stringp binding)
                                  (concat "M-x " binding " RET")
                                (key-description binding)))
            (sit-for (if (numberp suggest-key-bindings)
                         suggest-key-bindings
                       2))))))))

(defun command-execute (cmd &optional record-flag keys special)
  ;; BEWARE: Called directly from the C code.
  "Execute CMD as an editor command.
CMD must be a symbol that satisfies the `commandp' predicate.
Optional second arg RECORD-FLAG non-nil
means unconditionally put this command in the variable `command-history'.
Otherwise, that is done only if an arg is read using the minibuffer.
The argument KEYS specifies the value to use instead of (this-command-keys)
when reading the arguments; if it is nil, (this-command-keys) is used.
The argument SPECIAL, if non-nil, means that this command is executing
a special event, so ignore the prefix argument and don't clear it."
  (setq debug-on-next-call nil)
  (let ((prefixarg (unless special
                     ;; FIXME: This should probably be done around
                     ;; pre-command-hook rather than here!
                     (prog1 prefix-arg
                       (setq current-prefix-arg prefix-arg)
                       (setq prefix-arg nil)
                       (when current-prefix-arg
                         (prefix-command-update))))))
    (if (and (symbolp cmd)
             (get cmd 'disabled)
             disabled-command-function)
        ;; FIXME: Weird calling convention!
        (run-hooks 'disabled-command-function)
      (let ((final cmd))
        (while
            (progn
              (setq final (indirect-function final))
              (if (autoloadp final)
                  (setq final (autoload-do-load final cmd)))))
        (cond
         ((arrayp final)
          ;; If requested, place the macro in the command history.  For
          ;; other sorts of commands, call-interactively takes care of this.
          (when record-flag
            (add-to-history
             'command-history `(execute-kbd-macro ,final ,prefixarg) nil t))
          (execute-kbd-macro final prefixarg))
         (t
          ;; Pass `cmd' rather than `final', for the backtrace's sake.
          (prog1 (call-interactively cmd record-flag keys)
            (when (and (symbolp cmd)
                       (get cmd 'byte-obsolete-info)
                       (not (get cmd 'command-execute-obsolete-warned)))
              (put cmd 'command-execute-obsolete-warned t)
              (message "%s" (macroexp--obsolete-warning
                             cmd (get cmd 'byte-obsolete-info) "command"))))))))))

(defvar minibuffer-history nil
  "Default minibuffer history list.
This is used for all minibuffer input
except when an alternate history list is specified.

Maximum length of the history list is determined by the value
of `history-length', which see.")
(defvar minibuffer-history-sexp-flag nil
  "Control whether history list elements are expressions or strings.
If the value of this variable equals current minibuffer depth,
they are expressions; otherwise they are strings.
\(That convention is designed to do the right thing for
recursive uses of the minibuffer.)")
(setq minibuffer-history-variable 'minibuffer-history)
(setq minibuffer-history-position nil)  ;; Defvar is in C code.
(defvar minibuffer-history-search-history nil)

(defvar minibuffer-text-before-history nil
  "Text that was in this minibuffer before any history commands.
This is nil if there have not yet been any history commands
in this use of the minibuffer.")

(add-hook 'minibuffer-setup-hook 'minibuffer-history-initialize)

(defun minibuffer-history-initialize ()
  (setq minibuffer-text-before-history nil))

(defun minibuffer-avoid-prompt (_new _old)
  "A point-motion hook for the minibuffer, that moves point out of the prompt."
  (declare (obsolete cursor-intangible-mode "25.1"))
  (constrain-to-field nil (point-max)))

(defcustom minibuffer-history-case-insensitive-variables nil
  "Minibuffer history variables for which matching should ignore case.
If a history variable is a member of this list, then the
\\[previous-matching-history-element] and \\[next-matching-history-element]\
 commands ignore case when searching it, regardless of `case-fold-search'."
  :type '(repeat variable)
  :group 'minibuffer)

(defun previous-matching-history-element (regexp n)
  "Find the previous history element that matches REGEXP.
\(Previous history elements refer to earlier actions.)
With prefix argument N, search for Nth previous match.
If N is negative, find the next or Nth next match.
Normally, history elements are matched case-insensitively if
`case-fold-search' is non-nil, but an uppercase letter in REGEXP
makes the search case-sensitive.
See also `minibuffer-history-case-insensitive-variables'."
  (interactive
   (let* ((enable-recursive-minibuffers t)
	  (regexp (read-from-minibuffer
                   (format "Previous element matching regexp%s: "
                           (if minibuffer-history-search-history
                               (format " (default %s)"
                                       (car minibuffer-history-search-history))
                             ""))
		   nil minibuffer-local-map nil
		   'minibuffer-history-search-history
		   (car minibuffer-history-search-history))))
     ;; Use the last regexp specified, by default, if input is empty.
     (list (if (string= regexp "")
	       (if minibuffer-history-search-history
		   (car minibuffer-history-search-history)
		 (user-error "No previous history search regexp"))
	     regexp)
	   (prefix-numeric-value current-prefix-arg))))
  (unless (zerop n)
    (if (and (zerop minibuffer-history-position)
	     (null minibuffer-text-before-history))
	(setq minibuffer-text-before-history
	      (minibuffer-contents-no-properties)))
    (let ((history (minibuffer-history-value))
	  (case-fold-search
	   (if (isearch-no-upper-case-p regexp t) ; assume isearch.el is dumped
	       ;; On some systems, ignore case for file names.
	       (if (memq minibuffer-history-variable
			 minibuffer-history-case-insensitive-variables)
		   t
		 ;; Respect the user's setting for case-fold-search:
		 case-fold-search)
	     nil))
	  prevpos
	  match-string
	  match-offset
	  (pos minibuffer-history-position))
      (while (/= n 0)
	(setq prevpos pos)
	(setq pos (min (max 1 (+ pos (if (< n 0) -1 1))) (length history)))
	(when (= pos prevpos)
	  (user-error (if (= pos 1)
                          "No later matching history item"
                        "No earlier matching history item")))
	(setq match-string
	      (if (eq minibuffer-history-sexp-flag (minibuffer-depth))
		  (let ((print-level nil))
		    (prin1-to-string (nth (1- pos) history)))
		(nth (1- pos) history)))
	(setq match-offset
	      (if (< n 0)
		  (and (string-match regexp match-string)
		       (match-end 0))
		(and (string-match (concat ".*\\(" regexp "\\)") match-string)
		     (match-beginning 1))))
	(when match-offset
	  (setq n (+ n (if (< n 0) 1 -1)))))
      (setq minibuffer-history-position pos)
      (goto-char (point-max))
      (delete-minibuffer-contents)
      (insert match-string)
      (goto-char (+ (minibuffer-prompt-end) match-offset))))
  (if (memq (car (car command-history)) '(previous-matching-history-element
					  next-matching-history-element))
      (setq command-history (cdr command-history))))

(defun next-matching-history-element (regexp n)
  "Find the next history element that matches REGEXP.
\(The next history element refers to a more recent action.)
With prefix argument N, search for Nth next match.
If N is negative, find the previous or Nth previous match.
Normally, history elements are matched case-insensitively if
`case-fold-search' is non-nil, but an uppercase letter in REGEXP
makes the search case-sensitive."
  (interactive
   (let* ((enable-recursive-minibuffers t)
	  (regexp (read-from-minibuffer "Next element matching (regexp): "
					nil
					minibuffer-local-map
					nil
					'minibuffer-history-search-history
 					(car minibuffer-history-search-history))))
     ;; Use the last regexp specified, by default, if input is empty.
     (list (if (string= regexp "")
	       (if minibuffer-history-search-history
		   (car minibuffer-history-search-history)
		 (user-error "No previous history search regexp"))
	     regexp)
	   (prefix-numeric-value current-prefix-arg))))
  (previous-matching-history-element regexp (- n)))

(defvar minibuffer-temporary-goal-position nil)

(defvar minibuffer-default-add-function 'minibuffer-default-add-completions
  "Function run by `goto-history-element' before consuming default values.
This is useful to dynamically add more elements to the list of default values
when `goto-history-element' reaches the end of this list.
Before calling this function `goto-history-element' sets the variable
`minibuffer-default-add-done' to t, so it will call this function only
once.  In special cases, when this function needs to be called more
than once, it can set `minibuffer-default-add-done' to nil explicitly,
overriding the setting of this variable to t in `goto-history-element'.")

(defvar minibuffer-default-add-done nil
  "When nil, add more elements to the end of the list of default values.
The value nil causes `goto-history-element' to add more elements to
the list of defaults when it reaches the end of this list.  It does
this by calling a function defined by `minibuffer-default-add-function'.")

(make-variable-buffer-local 'minibuffer-default-add-done)

(defun minibuffer-default-add-completions ()
  "Return a list of all completions without the default value.
This function is used to add all elements of the completion table to
the end of the list of defaults just after the default value."
  (let ((def minibuffer-default)
	(all (all-completions ""
			      minibuffer-completion-table
			      minibuffer-completion-predicate)))
    (if (listp def)
	(append def all)
      (cons def (delete def all)))))

(defun minibuffer-history-value ()
  "Return the value of the minibuffer input history list.
If `minibuffer-history-variable' points to a buffer-local variable and
the minibuffer is active, return the buffer-local value for the buffer
that was current when the minibuffer was activated."
  (buffer-local-value minibuffer-history-variable
                      (window-buffer (minibuffer-selected-window))))

(defun goto-history-element (nabs)
  "Puts element of the minibuffer history in the minibuffer.
The argument NABS specifies the absolute history position in
descending order, where 0 means the current element and a
positive number N means the Nth previous element.  NABS being a
negative number -N means the Nth entry of \"future history.\""
  (interactive "p")
  (when (and (not minibuffer-default-add-done)
	     (functionp minibuffer-default-add-function)
	     (< nabs (- (if (listp minibuffer-default)
			    (length minibuffer-default)
			  1))))
    (setq minibuffer-default-add-done t
	  minibuffer-default (funcall minibuffer-default-add-function)))
  (let ((minimum (if minibuffer-default
		     (- (if (listp minibuffer-default)
			    (length minibuffer-default)
			  1))
		   0))
	elt minibuffer-returned-to-present)
    (if (and (zerop minibuffer-history-position)
	     (null minibuffer-text-before-history))
	(setq minibuffer-text-before-history
	      (minibuffer-contents-no-properties)))
    (if (< nabs minimum)
	(user-error (if minibuffer-default
                        "End of defaults; no next item"
                      "End of history; no default available")))
    (if (> nabs (if (listp (minibuffer-history-value))
                    (length (minibuffer-history-value))
                  0))
	(user-error "Beginning of history; no preceding item"))
    (unless (memq last-command '(next-history-element
				 previous-history-element))
      (let ((prompt-end (minibuffer-prompt-end)))
	(set (make-local-variable 'minibuffer-temporary-goal-position)
	     (cond ((<= (point) prompt-end) prompt-end)
		   ((eobp) nil)
		   (t (point))))))
    (goto-char (point-max))
    (delete-minibuffer-contents)
    (setq minibuffer-history-position nabs)
    (cond ((< nabs 0)
	   (setq elt (if (listp minibuffer-default)
			 (nth (1- (abs nabs)) minibuffer-default)
		       minibuffer-default)))
	  ((= nabs 0)
	   (setq elt (or minibuffer-text-before-history ""))
	   (setq minibuffer-returned-to-present t)
	   (setq minibuffer-text-before-history nil))
	  (t (setq elt (nth (1- minibuffer-history-position)
			    (minibuffer-history-value)))))
    (insert
     (if (and (eq minibuffer-history-sexp-flag (minibuffer-depth))
	      (not minibuffer-returned-to-present))
	 (let ((print-level nil))
	   (prin1-to-string elt))
       elt))
    (goto-char (or minibuffer-temporary-goal-position (point-max)))))

(defun next-history-element (n)
  "Puts next element of the minibuffer history in the minibuffer.
With argument N, it uses the Nth following element.  The position
in the history can go beyond the current position and invoke \"future
history.\""
  (interactive "p")
  (or (zerop n)
      (goto-history-element (- minibuffer-history-position n))))

(defun previous-history-element (n)
  "Puts previous element of the minibuffer history in the minibuffer.
With argument N, it uses the Nth previous element."
  (interactive "p")
  (or (zerop n)
      (goto-history-element (+ minibuffer-history-position n))))

(defun next-line-or-history-element (&optional arg)
  "Move cursor vertically down ARG lines, or to the next history element.
When point moves over the bottom line of multi-line minibuffer, puts ARGth
next element of the minibuffer history in the minibuffer."
  (interactive "^p")
  (or arg (setq arg 1))
  (let* ((old-point (point))
         ;; Don't add newlines if they have the mode enabled globally.
         (next-line-add-newlines nil)
	 ;; Remember the original goal column of possibly multi-line input
	 ;; excluding the length of the prompt on the first line.
	 (prompt-end (minibuffer-prompt-end))
	 (old-column (unless (and (eolp) (> (point) prompt-end))
		       (if (= (line-number-at-pos) 1)
			   (max (- (current-column)
				   (save-excursion
				     (goto-char (1- prompt-end))
				     (current-column)))
				0)
			 (current-column)))))
    (condition-case nil
	(with-no-warnings
	  (next-line arg))
      (end-of-buffer
       ;; Restore old position since `line-move-visual' moves point to
       ;; the end of the line when it fails to go to the next line.
       (goto-char old-point)
       (next-history-element arg)
       ;; Reset `temporary-goal-column' because a correct value is not
       ;; calculated when `next-line' above fails by bumping against
       ;; the bottom of the minibuffer (bug#22544).
       (setq temporary-goal-column 0)
       ;; Restore the original goal column on the last line
       ;; of possibly multi-line input.
       (goto-char (point-max))
       (when old-column
	 (if (= (line-number-at-pos) 1)
	     (move-to-column (+ old-column
				(save-excursion
				  (goto-char (1- (minibuffer-prompt-end)))
				  (current-column))))
	   (move-to-column old-column)))))))

(defun previous-line-or-history-element (&optional arg)
  "Move cursor vertically up ARG lines, or to the previous history element.
When point moves over the top line of multi-line minibuffer, puts ARGth
previous element of the minibuffer history in the minibuffer."
  (interactive "^p")
  (or arg (setq arg 1))
  (let* ((old-point (point))
	 ;; Remember the original goal column of possibly multi-line input
	 ;; excluding the length of the prompt on the first line.
	 (prompt-end (minibuffer-prompt-end))
	 (old-column (unless (and (eolp) (> (point) prompt-end))
		       (if (= (line-number-at-pos) 1)
			   (max (- (current-column)
				   (save-excursion
				     (goto-char (1- prompt-end))
				     (current-column)))
				0)
			 (current-column)))))
    (condition-case nil
	(with-no-warnings
	  (previous-line arg))
      (beginning-of-buffer
       ;; Restore old position since `line-move-visual' moves point to
       ;; the beginning of the line when it fails to go to the previous line.
       (goto-char old-point)
       (previous-history-element arg)
       ;; Reset `temporary-goal-column' because a correct value is not
       ;; calculated when `previous-line' above fails by bumping against
       ;; the top of the minibuffer (bug#22544).
       (setq temporary-goal-column 0)
       ;; Restore the original goal column on the first line
       ;; of possibly multi-line input.
       (goto-char (minibuffer-prompt-end))
       (if old-column
	   (if (= (line-number-at-pos) 1)
	       (move-to-column (+ old-column
				  (save-excursion
				    (goto-char (1- (minibuffer-prompt-end)))
				    (current-column))))
	     (move-to-column old-column))
	 ;; Put the cursor at the end of the visual line instead of the
	 ;; logical line, so the next `previous-line-or-history-element'
	 ;; would move to the previous history element, not to a possible upper
	 ;; visual line from the end of logical line in `line-move-visual' mode.
	 (end-of-visual-line)
	 ;; Since `end-of-visual-line' puts the cursor at the beginning
	 ;; of the next visual line, move it one char back to the end
	 ;; of the first visual line (bug#22544).
	 (unless (eolp) (backward-char 1)))))))

(defun next-complete-history-element (n)
  "Get next history element that completes the minibuffer before the point.
The contents of the minibuffer after the point are deleted and replaced
by the new completion."
  (interactive "p")
  (let ((point-at-start (point)))
    (next-matching-history-element
     (concat
      "^" (regexp-quote (buffer-substring (minibuffer-prompt-end) (point))))
     n)
    ;; next-matching-history-element always puts us at (point-min).
    ;; Move to the position we were at before changing the buffer contents.
    ;; This is still sensible, because the text before point has not changed.
    (goto-char point-at-start)))

(defun previous-complete-history-element (n)
  "\
Get previous history element that completes the minibuffer before the point.
The contents of the minibuffer after the point are deleted and replaced
by the new completion."
  (interactive "p")
  (next-complete-history-element (- n)))

;; For compatibility with the old subr of the same name.
(defun minibuffer-prompt-width ()
  "Return the display width of the minibuffer prompt.
Return 0 if current buffer is not a minibuffer."
  ;; Return the width of everything before the field at the end of
  ;; the buffer; this should be 0 for normal buffers.
  (1- (minibuffer-prompt-end)))

;; isearch minibuffer history
(add-hook 'minibuffer-setup-hook 'minibuffer-history-isearch-setup)

(defvar minibuffer-history-isearch-message-overlay)
(make-variable-buffer-local 'minibuffer-history-isearch-message-overlay)

(defun minibuffer-history-isearch-setup ()
  "Set up a minibuffer for using isearch to search the minibuffer history.
Intended to be added to `minibuffer-setup-hook'."
  (set (make-local-variable 'isearch-search-fun-function)
       'minibuffer-history-isearch-search)
  (set (make-local-variable 'isearch-message-function)
       'minibuffer-history-isearch-message)
  (set (make-local-variable 'isearch-wrap-function)
       'minibuffer-history-isearch-wrap)
  (set (make-local-variable 'isearch-push-state-function)
       'minibuffer-history-isearch-push-state)
  (add-hook 'isearch-mode-end-hook 'minibuffer-history-isearch-end nil t))

(defun minibuffer-history-isearch-end ()
  "Clean up the minibuffer after terminating isearch in the minibuffer."
  (if minibuffer-history-isearch-message-overlay
      (delete-overlay minibuffer-history-isearch-message-overlay)))

(defun minibuffer-history-isearch-search ()
  "Return the proper search function, for isearch in minibuffer history."
  (lambda (string bound noerror)
    (let ((search-fun
	   ;; Use standard functions to search within minibuffer text
	   (isearch-search-fun-default))
	  found)
      ;; Avoid lazy-highlighting matches in the minibuffer prompt when
      ;; searching forward.  Lazy-highlight calls this lambda with the
      ;; bound arg, so skip the minibuffer prompt.
      (if (and bound isearch-forward (< (point) (minibuffer-prompt-end)))
	  (goto-char (minibuffer-prompt-end)))
      (or
       ;; 1. First try searching in the initial minibuffer text
       (funcall search-fun string
		(if isearch-forward bound (minibuffer-prompt-end))
		noerror)
       ;; 2. If the above search fails, start putting next/prev history
       ;; elements in the minibuffer successively, and search the string
       ;; in them.  Do this only when bound is nil (i.e. not while
       ;; lazy-highlighting search strings in the current minibuffer text).
       (unless bound
	 (condition-case nil
	     (progn
	       (while (not found)
		 (cond (isearch-forward
			(next-history-element 1)
			(goto-char (minibuffer-prompt-end)))
		       (t
			(previous-history-element 1)
			(goto-char (point-max))))
		 (setq isearch-barrier (point) isearch-opoint (point))
		 ;; After putting the next/prev history element, search
		 ;; the string in them again, until next-history-element
		 ;; or previous-history-element raises an error at the
		 ;; beginning/end of history.
		 (setq found (funcall search-fun string
				      (unless isearch-forward
					;; For backward search, don't search
					;; in the minibuffer prompt
					(minibuffer-prompt-end))
				      noerror)))
	       ;; Return point of the new search result
	       (point))
	   ;; Return nil when next(prev)-history-element fails
	   (error nil)))))))

(defun minibuffer-history-isearch-message (&optional c-q-hack ellipsis)
  "Display the minibuffer history search prompt.
If there are no search errors, this function displays an overlay with
the isearch prompt which replaces the original minibuffer prompt.
Otherwise, it displays the standard isearch message returned from
the function `isearch-message'."
  (if (not (and (minibufferp) isearch-success (not isearch-error)))
      ;; Use standard function `isearch-message' when not in the minibuffer,
      ;; or search fails, or has an error (like incomplete regexp).
      ;; This function overwrites minibuffer text with isearch message,
      ;; so it's possible to see what is wrong in the search string.
      (isearch-message c-q-hack ellipsis)
    ;; Otherwise, put the overlay with the standard isearch prompt over
    ;; the initial minibuffer prompt.
    (if (overlayp minibuffer-history-isearch-message-overlay)
	(move-overlay minibuffer-history-isearch-message-overlay
		      (point-min) (minibuffer-prompt-end))
      (setq minibuffer-history-isearch-message-overlay
	    (make-overlay (point-min) (minibuffer-prompt-end)))
      (overlay-put minibuffer-history-isearch-message-overlay 'evaporate t))
    (overlay-put minibuffer-history-isearch-message-overlay
		 'display (isearch-message-prefix c-q-hack ellipsis))
    ;; And clear any previous isearch message.
    (message "")))

(defun minibuffer-history-isearch-wrap ()
  "Wrap the minibuffer history search when search fails.
Move point to the first history element for a forward search,
or to the last history element for a backward search."
  ;; When `minibuffer-history-isearch-search' fails on reaching the
  ;; beginning/end of the history, wrap the search to the first/last
  ;; minibuffer history element.
  (if isearch-forward
      (goto-history-element (length (minibuffer-history-value)))
    (goto-history-element 0))
  (setq isearch-success t)
  (goto-char (if isearch-forward (minibuffer-prompt-end) (point-max))))

(defun minibuffer-history-isearch-push-state ()
  "Save a function restoring the state of minibuffer history search.
Save `minibuffer-history-position' to the additional state parameter
in the search status stack."
  (let ((pos minibuffer-history-position))
    (lambda (cmd)
      (minibuffer-history-isearch-pop-state cmd pos))))

(defun minibuffer-history-isearch-pop-state (_cmd hist-pos)
  "Restore the minibuffer history search state.
Go to the history element by the absolute history position HIST-POS."
  (goto-history-element hist-pos))


(add-hook 'minibuffer-setup-hook 'minibuffer-error-initialize)

(defun minibuffer-error-initialize ()
  "Set up minibuffer error processing."
  (setq-local command-error-function 'minibuffer-error-function))

(defun minibuffer-error-function (data context caller)
  "Display error messages in the active minibuffer.
The same as `command-error-default-function' but display error messages
at the end of the minibuffer using `minibuffer-message' to not obscure
the minibuffer contents."
  (discard-input)
  (ding)
  (let ((string (error-message-string data)))
    ;; If we know from where the error was signaled, show it in
    ;; *Messages*.
    (let ((inhibit-message t))
      (message "%s%s" (if caller (format "%s: " caller) "") string))
    ;; Display an error message at the end of the minibuffer.
    (minibuffer-message (apply #'propertize (format " [%s%s]" context string)
                               minibuffer-prompt-properties))))


;Put this on C-x u, so we can force that rather than C-_ into startup msg
(define-obsolete-function-alias 'advertised-undo 'undo "23.2")

(defconst undo-equiv-table (make-hash-table :test 'eq :weakness t)
  "Table mapping redo records to the corresponding undo one.
A redo record for undo-in-region maps to t.
A redo record for ordinary undo maps to the following (earlier) undo.")

(defvar undo-in-region nil
  "Non-nil if `pending-undo-list' is not just a tail of `buffer-undo-list'.")

(defvar undo-no-redo nil
  "If t, `undo' doesn't go through redo entries.")

(defvar pending-undo-list nil
  "Within a run of consecutive undo commands, list remaining to be undone.
If t, we undid all the way to the end of it.")

(defun undo--last-change-was-undo-p (undo-list)
  (while (and (consp undo-list) (eq (car undo-list) nil))
    (setq undo-list (cdr undo-list)))
  (gethash undo-list undo-equiv-table))

(defun undo (&optional arg)
  "Undo some previous changes.
Repeat this command to undo more changes.
A numeric ARG serves as a repeat count.

In Transient Mark mode when the mark is active, undo changes only within
the current region.  Similarly, when not in Transient Mark mode, just \\[universal-argument]
as an argument limits undo to changes within the current region."
  (interactive "*P")
  ;; Make last-command indicate for the next command that this was an undo.
  ;; That way, another undo will undo more.
  ;; If we get to the end of the undo history and get an error,
  ;; another undo command will find the undo history empty
  ;; and will get another error.  To begin undoing the undos,
  ;; you must type some other command.
  (let* ((modified (buffer-modified-p))
	 ;; For an indirect buffer, look in the base buffer for the
	 ;; auto-save data.
	 (base-buffer (or (buffer-base-buffer) (current-buffer)))
	 (recent-save (with-current-buffer base-buffer
			(recent-auto-save-p)))
         ;; Allow certain commands to inhibit an immediately following
         ;; undo-in-region.
         (inhibit-region (and (symbolp last-command)
                              (get last-command 'undo-inhibit-region)))
	 message)
    ;; If we get an error in undo-start,
    ;; the next command should not be a "consecutive undo".
    ;; So set `this-command' to something other than `undo'.
    (setq this-command 'undo-start)

    (unless (and (eq last-command 'undo)
		 (or (eq pending-undo-list t)
		     ;; If something (a timer or filter?) changed the buffer
		     ;; since the previous command, don't continue the undo seq.
		     (undo--last-change-was-undo-p buffer-undo-list)))
      (setq undo-in-region
	    (and (or (region-active-p) (and arg (not (numberp arg))))
                 (not inhibit-region)))
      (if undo-in-region
	  (undo-start (region-beginning) (region-end))
	(undo-start))
      ;; get rid of initial undo boundary
      (undo-more 1))
    ;; If we got this far, the next command should be a consecutive undo.
    (setq this-command 'undo)
    ;; Check to see whether we're hitting a redo record, and if
    ;; so, ask the user whether she wants to skip the redo/undo pair.
    (let ((equiv (gethash pending-undo-list undo-equiv-table)))
      (or (eq (selected-window) (minibuffer-window))
	  (setq message (format "%s%s"
                                (if (or undo-no-redo (not equiv))
                                    "Undo" "Redo")
                                (if undo-in-region " in region" ""))))
      (when (and (consp equiv) undo-no-redo)
	;; The equiv entry might point to another redo record if we have done
	;; undo-redo-undo-redo-... so skip to the very last equiv.
	(while (let ((next (gethash equiv undo-equiv-table)))
		 (if next (setq equiv next))))
	(setq pending-undo-list equiv)))
    (undo-more
     (if (numberp arg)
	 (prefix-numeric-value arg)
       1))
    ;; Record the fact that the just-generated undo records come from an
    ;; undo operation--that is, they are redo records.
    ;; In the ordinary case (not within a region), map the redo
    ;; record to the following undos.
    ;; I don't know how to do that in the undo-in-region case.
    (let ((list buffer-undo-list))
      ;; Strip any leading undo boundaries there might be, like we do
      ;; above when checking.
      (while (eq (car list) nil)
	(setq list (cdr list)))
      (puthash list
               ;; Prevent identity mapping.  This can happen if
               ;; consecutive nils are erroneously in undo list.
               (if (or undo-in-region (eq list pending-undo-list))
                   t
                 pending-undo-list)
	       undo-equiv-table))
    ;; Don't specify a position in the undo record for the undo command.
    ;; Instead, undoing this should move point to where the change is.
    (let ((tail buffer-undo-list)
	  (prev nil))
      (while (car tail)
	(when (integerp (car tail))
	  (let ((pos (car tail)))
	    (if prev
		(setcdr prev (cdr tail))
	      (setq buffer-undo-list (cdr tail)))
	    (setq tail (cdr tail))
	    (while (car tail)
	      (if (eq pos (car tail))
		  (if prev
		      (setcdr prev (cdr tail))
		    (setq buffer-undo-list (cdr tail)))
		(setq prev tail))
	      (setq tail (cdr tail)))
	    (setq tail nil)))
	(setq prev tail tail (cdr tail))))
    ;; Record what the current undo list says,
    ;; so the next command can tell if the buffer was modified in between.
    (and modified (not (buffer-modified-p))
	 (with-current-buffer base-buffer
	   (delete-auto-save-file-if-necessary recent-save)))
    ;; Display a message announcing success.
    (if message
	(message "%s" message))))

(defun buffer-disable-undo (&optional buffer)
  "Make BUFFER stop keeping undo information.
No argument or nil as argument means do this for the current buffer."
  (interactive)
  (with-current-buffer (if buffer (get-buffer buffer) (current-buffer))
    (setq buffer-undo-list t)))

(defun undo-only (&optional arg)
  "Undo some previous changes.
Repeat this command to undo more changes.
A numeric ARG serves as a repeat count.
Contrary to `undo', this will not redo a previous undo."
  (interactive "*p")
  (let ((undo-no-redo t)) (undo arg)))

(defun undo-redo (&optional arg)
  "Undo the last ARG undos."
  (interactive "*p")
  (cond
   ((not (undo--last-change-was-undo-p buffer-undo-list))
    (user-error "No undo to undo"))
   (t
    (let* ((ul buffer-undo-list)
           (new-ul
            (let ((undo-in-progress t))
              (while (and (consp ul) (eq (car ul) nil))
                (setq ul (cdr ul)))
              (primitive-undo arg ul)))
           (new-pul (undo--last-change-was-undo-p new-ul)))
      (message "Redo%s" (if undo-in-region " in region" ""))
      (setq this-command 'undo)
      (setq pending-undo-list new-pul)
      (setq buffer-undo-list new-ul)))))

(defvar undo-in-progress nil
  "Non-nil while performing an undo.
Some change-hooks test this variable to do something different.")

(defun undo-more (n)
  "Undo back N undo-boundaries beyond what was already undone recently.
Call `undo-start' to get ready to undo recent changes,
then call `undo-more' one or more times to undo them."
  (or (listp pending-undo-list)
      (user-error (concat "No further undo information"
                          (and undo-in-region " for region"))))
  (let ((undo-in-progress t))
    ;; Note: The following, while pulling elements off
    ;; `pending-undo-list' will call primitive change functions which
    ;; will push more elements onto `buffer-undo-list'.
    (setq pending-undo-list (primitive-undo n pending-undo-list))
    (if (null pending-undo-list)
	(setq pending-undo-list t))))

(defun primitive-undo (n list)
  "Undo N records from the front of the list LIST.
Return what remains of the list."

  ;; This is a good feature, but would make undo-start
  ;; unable to do what is expected.
  ;;(when (null (car (list)))
  ;;  ;; If the head of the list is a boundary, it is the boundary
  ;;  ;; preceding this command.  Get rid of it and don't count it.
  ;;  (setq list (cdr list))))

  (let ((arg n)
        ;; In a writable buffer, enable undoing read-only text that is
        ;; so because of text properties.
        (inhibit-read-only t)
        ;; Don't let `intangible' properties interfere with undo.
        (inhibit-point-motion-hooks t)
        ;; We use oldlist only to check for EQ.  ++kfs
        (oldlist buffer-undo-list)
        (did-apply nil)
        (next nil))
    (while (> arg 0)
      (while (setq next (pop list))     ;Exit inner loop at undo boundary.
        ;; Handle an integer by setting point to that value.
        (pcase next
          ((pred integerp) (goto-char next))
          ;; Element (t . TIME) records previous modtime.
          ;; Preserve any flag of NONEXISTENT_MODTIME_NSECS or
          ;; UNKNOWN_MODTIME_NSECS.
          (`(t . ,time)
           ;; If this records an obsolete save
           ;; (not matching the actual disk file)
           ;; then don't mark unmodified.
           (when (or (equal time (visited-file-modtime))
                     (and (consp time)
                          (equal (list (car time) (cdr time))
                                 (visited-file-modtime))))
             (when (fboundp 'unlock-buffer)
               (unlock-buffer))
             (set-buffer-modified-p nil)))
          ;; Element (nil PROP VAL BEG . END) is property change.
          (`(nil . ,(or `(,prop ,val ,beg . ,end) pcase--dontcare))
           (when (or (> (point-min) beg) (< (point-max) end))
             (error "Changes to be undone are outside visible portion of buffer"))
           (put-text-property beg end prop val))
          ;; Element (BEG . END) means range was inserted.
          (`(,(and beg (pred integerp)) . ,(and end (pred integerp)))
           ;; (and `(,beg . ,end) `(,(pred integerp) . ,(pred integerp)))
           ;; Ideally: `(,(pred integerp beg) . ,(pred integerp end))
           (when (or (> (point-min) beg) (< (point-max) end))
             (error "Changes to be undone are outside visible portion of buffer"))
           ;; Set point first thing, so that undoing this undo
           ;; does not send point back to where it is now.
           (goto-char beg)
           (delete-region beg end))
          ;; Element (apply FUN . ARGS) means call FUN to undo.
          (`(apply . ,fun-args)
           (let ((currbuff (current-buffer)))
             (if (integerp (car fun-args))
                 ;; Long format: (apply DELTA START END FUN . ARGS).
                 (pcase-let* ((`(,delta ,start ,end ,fun . ,args) fun-args)
                              (start-mark (copy-marker start nil))
                              (end-mark (copy-marker end t)))
                   (when (or (> (point-min) start) (< (point-max) end))
                     (error "Changes to be undone are outside visible portion of buffer"))
                   (apply fun args) ;; Use `save-current-buffer'?
                   ;; Check that the function did what the entry
                   ;; said it would do.
                   (unless (and (= start start-mark)
                                (= (+ delta end) end-mark))
                     (error "Changes to be undone by function different from announced"))
                   (set-marker start-mark nil)
                   (set-marker end-mark nil))
               (apply fun-args))
             (unless (eq currbuff (current-buffer))
               (error "Undo function switched buffer"))
             (setq did-apply t)))
          ;; Element (STRING . POS) means STRING was deleted.
          (`(,(and string (pred stringp)) . ,(and pos (pred integerp)))
           (let ((valid-marker-adjustments nil)
                 (apos (abs pos)))
             (when (or (< apos (point-min)) (> apos (point-max)))
               (error "Changes to be undone are outside visible portion of buffer"))
             ;; Check that marker adjustments which were recorded
             ;; with the (STRING . POS) record are still valid, ie
             ;; the markers haven't moved.  We check their validity
             ;; before reinserting the string so as we don't need to
             ;; mind marker insertion-type.
             (while (and (markerp (car-safe (car list)))
                         (integerp (cdr-safe (car list))))
               (let* ((marker-adj (pop list))
                      (m (car marker-adj)))
                 (and (eq (marker-buffer m) (current-buffer))
                      (= apos m)
                      (push marker-adj valid-marker-adjustments))))
             ;; Insert string and adjust point
             (if (< pos 0)
                 (progn
                   (goto-char (- pos))
                   (insert string))
               (goto-char pos)
               (insert string)
               (goto-char pos))
             ;; Adjust the valid marker adjustments
             (dolist (adj valid-marker-adjustments)
               ;; Insert might have invalidated some of the markers
               ;; via modification hooks.  Update only the currently
               ;; valid ones (bug#25599).
               (if (marker-buffer (car adj))
                   (set-marker (car adj)
                               (- (car adj) (cdr adj)))))))
          ;; (MARKER . OFFSET) means a marker MARKER was adjusted by OFFSET.
          (`(,(and marker (pred markerp)) . ,(and offset (pred integerp)))
           (warn "Encountered %S entry in undo list with no matching (TEXT . POS) entry"
                 next)
           ;; Even though these elements are not expected in the undo
           ;; list, adjust them to be conservative for the 24.4
           ;; release.  (Bug#16818)
           (when (marker-buffer marker)
             (set-marker marker
                         (- marker offset)
                         (marker-buffer marker))))
          (_ (error "Unrecognized entry in undo list %S" next))))
      (setq arg (1- arg)))
    ;; Make sure an apply entry produces at least one undo entry,
    ;; so the test in `undo' for continuing an undo series
    ;; will work right.
    (if (and did-apply
             (eq oldlist buffer-undo-list))
        (setq buffer-undo-list
              (cons (list 'apply 'cdr nil) buffer-undo-list))))
  list)

;; Deep copy of a list
(defun undo-copy-list (list)
  "Make a copy of undo list LIST."
  (mapcar 'undo-copy-list-1 list))

(defun undo-copy-list-1 (elt)
  (if (consp elt)
      (cons (car elt) (undo-copy-list-1 (cdr elt)))
    elt))

(defun undo-start (&optional beg end)
  "Set `pending-undo-list' to the front of the undo list.
The next call to `undo-more' will undo the most recently made change.
If BEG and END are specified, then undo only elements
that apply to text between BEG and END are used; other undo elements
are ignored.  If BEG and END are nil, all undo elements are used."
  (if (eq buffer-undo-list t)
      (user-error "No undo information in this buffer"))
  (setq pending-undo-list
	(if (and beg end (not (= beg end)))
	    (undo-make-selective-list (min beg end) (max beg end))
	  buffer-undo-list)))

;; The positions given in elements of the undo list are the positions
;; as of the time that element was recorded to undo history.  In
;; general, subsequent buffer edits render those positions invalid in
;; the current buffer, unless adjusted according to the intervening
;; undo elements.
;;
;; Undo in region is a use case that requires adjustments to undo
;; elements.  It must adjust positions of elements in the region based
;; on newer elements not in the region so as they may be correctly
;; applied in the current buffer.  undo-make-selective-list
;; accomplishes this with its undo-deltas list of adjustments.  An
;; example undo history from oldest to newest:
;;
;; buf pos:
;; 123456789 buffer-undo-list undo-deltas
;; --------- ---------------- -----------
;; aaa       (1 . 4)          (1 . -3)
;; aaba      (3 . 4)          N/A (in region)
;; ccaaba    (1 . 3)          (1 . -2)
;; ccaabaddd (7 . 10)         (7 . -3)
;; ccaabdd   ("ad" . 6)       (6 . 2)
;; ccaabaddd (6 . 8)          (6 . -2)
;;  |   |<-- region: "caab", from 2 to 6
;;
;; When the user starts a run of undos in region,
;; undo-make-selective-list is called to create the full list of in
;; region elements.  Each element is adjusted forward chronologically
;; through undo-deltas to determine if it is in the region.
;;
;; In the above example, the insertion of "b" is (3 . 4) in the
;; buffer-undo-list.  The undo-delta (1 . -2) causes (3 . 4) to become
;; (5 . 6).  The next three undo-deltas cause no adjustment, so (5
;; . 6) is assessed as in the region and placed in the selective list.
;; Notably, the end of region itself adjusts from "2 to 6" to "2 to 5"
;; due to the selected element.  The "b" insertion is the only element
;; fully in the region, so in this example undo-make-selective-list
;; returns (nil (5 . 6)).
;;
;; The adjustment of the (7 . 10) insertion of "ddd" shows an edge
;; case.  It is adjusted through the undo-deltas: ((6 . 2) (6 . -2)).
;; Normally an undo-delta of (6 . 2) would cause positions after 6 to
;; adjust by 2.  However, they shouldn't adjust to less than 6, so (7
;; . 10) adjusts to (6 . 8) due to the first undo delta.
;;
;; More interesting is how to adjust the "ddd" insertion due to the
;; next undo-delta: (6 . -2), corresponding to reinsertion of "ad".
;; If the reinsertion was a manual retyping of "ad", then the total
;; adjustment should be (7 . 10) -> (6 . 8) -> (8 . 10).  However, if
;; the reinsertion was due to undo, one might expect the first "d"
;; character would again be a part of the "ddd" text, meaning its
;; total adjustment would be (7 . 10) -> (6 . 8) -> (7 . 10).
;;
;; undo-make-selective-list assumes in this situation that "ad" was a
;; new edit, even if it was inserted because of an undo.
;; Consequently, if the user undos in region "8 to 10" of the
;; "ccaabaddd" buffer, they could be surprised that it becomes
;; "ccaabad", as though the first "d" became detached from the
;; original "ddd" insertion.  This quirk is a FIXME.

(defun undo-make-selective-list (start end)
  "Return a list of undo elements for the region START to END.
The elements come from `buffer-undo-list', but we keep only the
elements inside this region, and discard those outside this
region.  The elements' positions are adjusted so as the returned
list can be applied to the current buffer."
  (let ((ulist buffer-undo-list)
        ;; A list of position adjusted undo elements in the region.
        (selective-list (list nil))
        ;; A list of undo-deltas for out of region undo elements.
        undo-deltas
        undo-elt)
    (while ulist
      (when undo-no-redo
        (while (gethash ulist undo-equiv-table)
          (setq ulist (gethash ulist undo-equiv-table))))
      (setq undo-elt (car ulist))
      (cond
       ((null undo-elt)
        ;; Don't put two nils together in the list
        (when (car selective-list)
          (push nil selective-list)))
       ((and (consp undo-elt) (eq (car undo-elt) t))
        ;; This is a "was unmodified" element.  Keep it
        ;; if we have kept everything thus far.
        (when (not undo-deltas)
          (push undo-elt selective-list)))
       ;; Skip over marker adjustments, instead relying
       ;; on finding them after (TEXT . POS) elements
       ((markerp (car-safe undo-elt))
        nil)
       (t
        (let ((adjusted-undo-elt (undo-adjust-elt undo-elt
                                                  undo-deltas)))
          (if (undo-elt-in-region adjusted-undo-elt start end)
              (progn
                (setq end (+ end (cdr (undo-delta adjusted-undo-elt))))
                (push adjusted-undo-elt selective-list)
                ;; Keep (MARKER . ADJUSTMENT) if their (TEXT . POS) was
                ;; kept.  primitive-undo may discard them later.
                (when (and (stringp (car-safe adjusted-undo-elt))
                           (integerp (cdr-safe adjusted-undo-elt)))
                  (let ((list-i (cdr ulist)))
                    (while (markerp (car-safe (car list-i)))
                      (push (pop list-i) selective-list)))))
            (let ((delta (undo-delta undo-elt)))
              (when (/= 0 (cdr delta))
                (push delta undo-deltas)))))))
      (pop ulist))
    (nreverse selective-list)))

(defun undo-elt-in-region (undo-elt start end)
  "Determine whether UNDO-ELT falls inside the region START ... END.
If it crosses the edge, we return nil.

Generally this function is not useful for determining
whether (MARKER . ADJUSTMENT) undo elements are in the region,
because markers can be arbitrarily relocated.  Instead, pass the
marker adjustment's corresponding (TEXT . POS) element."
  (cond ((integerp undo-elt)
	 (and (>= undo-elt start)
	      (<= undo-elt end)))
	((eq undo-elt nil)
	 t)
	((atom undo-elt)
	 nil)
	((stringp (car undo-elt))
	 ;; (TEXT . POSITION)
	 (and (>= (abs (cdr undo-elt)) start)
	      (<= (abs (cdr undo-elt)) end)))
	((and (consp undo-elt) (markerp (car undo-elt)))
	 ;; (MARKER . ADJUSTMENT)
         (<= start (car undo-elt) end))
	((null (car undo-elt))
	 ;; (nil PROPERTY VALUE BEG . END)
	 (let ((tail (nthcdr 3 undo-elt)))
	   (and (>= (car tail) start)
		(<= (cdr tail) end))))
	((integerp (car undo-elt))
	 ;; (BEGIN . END)
	 (and (>= (car undo-elt) start)
	      (<= (cdr undo-elt) end)))))

(defun undo-elt-crosses-region (undo-elt start end)
  "Test whether UNDO-ELT crosses one edge of that region START ... END.
This assumes we have already decided that UNDO-ELT
is not *inside* the region START...END."
  (declare (obsolete nil "25.1"))
  (cond ((atom undo-elt) nil)
	((null (car undo-elt))
	 ;; (nil PROPERTY VALUE BEG . END)
	 (let ((tail (nthcdr 3 undo-elt)))
	   (and (< (car tail) end)
		(> (cdr tail) start))))
	((integerp (car undo-elt))
	 ;; (BEGIN . END)
	 (and (< (car undo-elt) end)
	      (> (cdr undo-elt) start)))))

(defun undo-adjust-elt (elt deltas)
  "Return adjustment of undo element ELT by the undo DELTAS
list."
  (pcase elt
    ;; POSITION
    ((pred integerp)
     (undo-adjust-pos elt deltas))
    ;; (BEG . END)
    (`(,(and beg (pred integerp)) . ,(and end (pred integerp)))
     (undo-adjust-beg-end beg end deltas))
    ;; (TEXT . POSITION)
    (`(,(and text (pred stringp)) . ,(and pos (pred integerp)))
     (cons text (* (if (< pos 0) -1 1)
                   (undo-adjust-pos (abs pos) deltas))))
    ;; (nil PROPERTY VALUE BEG . END)
    (`(nil . ,(or `(,prop ,val ,beg . ,end) pcase--dontcare))
     `(nil ,prop ,val . ,(undo-adjust-beg-end beg end deltas)))
    ;; (apply DELTA START END FUN . ARGS)
    ;; FIXME
    ;; All others return same elt
    (_ elt)))

;; (BEG . END) can adjust to the same positions, commonly when an
;; insertion was undone and they are out of region, for example:
;;
;; buf pos:
;; 123456789 buffer-undo-list undo-deltas
;; --------- ---------------- -----------
;; [...]
;; abbaa     (2 . 4)          (2 . -2)
;; aaa       ("bb" . 2)       (2 . 2)
;; [...]
;;
;; "bb" insertion (2 . 4) adjusts to (2 . 2) because of the subsequent
;; undo.  Further adjustments to such an element should be the same as
;; for (TEXT . POSITION) elements.  The options are:
;;
;;   1: POSITION adjusts using <= (use-< nil), resulting in behavior
;;      analogous to marker insertion-type t.
;;
;;   2: POSITION adjusts using <, resulting in behavior analogous to
;;      marker insertion-type nil.
;;
;; There was no strong reason to prefer one or the other, except that
;; the first is more consistent with prior undo in region behavior.
(defun undo-adjust-beg-end (beg end deltas)
  "Return cons of adjustments to BEG and END by the undo DELTAS
list."
  (let ((adj-beg (undo-adjust-pos beg deltas)))
    ;; Note: option 2 above would be like (cons (min ...) adj-end)
    (cons adj-beg
          (max adj-beg (undo-adjust-pos end deltas t)))))

(defun undo-adjust-pos (pos deltas &optional use-<)
  "Return adjustment of POS by the undo DELTAS list, comparing
with < or <= based on USE-<."
  (dolist (d deltas pos)
    (when (if use-<
              (< (car d) pos)
            (<= (car d) pos))
      (setq pos
            ;; Don't allow pos to become less than the undo-delta
            ;; position.  This edge case is described in the overview
            ;; comments.
            (max (car d) (- pos (cdr d)))))))

;; Return the first affected buffer position and the delta for an undo element
;; delta is defined as the change in subsequent buffer positions if we *did*
;; the undo.
(defun undo-delta (undo-elt)
  (if (consp undo-elt)
      (cond ((stringp (car undo-elt))
	     ;; (TEXT . POSITION)
	     (cons (abs (cdr undo-elt)) (length (car undo-elt))))
	    ((integerp (car undo-elt))
	     ;; (BEGIN . END)
	     (cons (car undo-elt) (- (car undo-elt) (cdr undo-elt))))
	    (t
	     '(0 . 0)))
    '(0 . 0)))

;;; Default undo-boundary addition
;;
;; This section adds a new undo-boundary at either after a command is
;; called or in some cases on a timer called after a change is made in
;; any buffer.
(defvar-local undo-auto--last-boundary-cause nil
  "Describe the cause of the last undo-boundary.

If `explicit', the last boundary was caused by an explicit call to
`undo-boundary', that is one not called by the code in this
section.

If it is equal to `timer', then the last boundary was inserted
by `undo-auto--boundary-timer'.

If it is equal to `command', then the last boundary was inserted
automatically after a command, that is by the code defined in
this section.

If it is equal to a list, then the last boundary was inserted by
an amalgamating command.  The car of the list is the number of
times an amalgamating command has been called, and the cdr are the
buffers that were changed during the last command.")

(defvar undo-auto-current-boundary-timer nil
  "Current timer which will run `undo-auto--boundary-timer' or nil.

If set to non-nil, this will effectively disable the timer.")

(defvar undo-auto--this-command-amalgamating nil
  "Non-nil if `this-command' should be amalgamated.
This variable is set to nil by `undo-auto--boundaries' and is set
by `undo-auto-amalgamate'." )

(defun undo-auto--needs-boundary-p ()
  "Return non-nil if `buffer-undo-list' needs a boundary at the start."
  (car-safe buffer-undo-list))

(defun undo-auto--last-boundary-amalgamating-number ()
  "Return the number of amalgamating last commands or nil.
Amalgamating commands are, by default, either
`self-insert-command' and `delete-char', but can be any command
that calls `undo-auto-amalgamate'."
  (car-safe undo-auto--last-boundary-cause))

(defun undo-auto--ensure-boundary (cause)
  "Add an `undo-boundary' to the current buffer if needed.
REASON describes the reason that the boundary is being added; see
`undo-auto--last-boundary-cause' for more information."
  (when (and
         (undo-auto--needs-boundary-p))
    (let ((last-amalgamating
           (undo-auto--last-boundary-amalgamating-number)))
      (undo-boundary)
      (setq undo-auto--last-boundary-cause
            (if (eq 'amalgamate cause)
                (cons
                 (if last-amalgamating (1+ last-amalgamating) 0)
                 undo-auto--undoably-changed-buffers)
              cause)))))

(defun undo-auto--boundaries (cause)
  "Check recently changed buffers and add a boundary if necessary.
REASON describes the reason that the boundary is being added; see
`undo-last-boundary' for more information."
  ;; (Bug #23785) All commands should ensure that there is an undo
  ;; boundary whether they have changed the current buffer or not.
  (when (eq cause 'command)
    (add-to-list 'undo-auto--undoably-changed-buffers (current-buffer)))
  (dolist (b undo-auto--undoably-changed-buffers)
          (when (buffer-live-p b)
            (with-current-buffer b
              (undo-auto--ensure-boundary cause))))
  (setq undo-auto--undoably-changed-buffers nil))

(defun undo-auto--boundary-timer ()
  "Timer function run by `undo-auto-current-boundary-timer'."
  (setq undo-auto-current-boundary-timer nil)
  (undo-auto--boundaries 'timer))

(defun undo-auto--boundary-ensure-timer ()
  "Ensure that the `undo-auto-current-boundary-timer' is set."
  (unless undo-auto-current-boundary-timer
    (setq undo-auto-current-boundary-timer
          (run-at-time 10 nil #'undo-auto--boundary-timer))))

(defvar undo-auto--undoably-changed-buffers nil
  "List of buffers that have changed recently.

This list is maintained by `undo-auto--undoable-change' and
`undo-auto--boundaries' and can be affected by changes to their
default values.")

(defun undo-auto--add-boundary ()
  "Add an `undo-boundary' in appropriate buffers."
  (undo-auto--boundaries
   (let ((amal undo-auto--this-command-amalgamating))
     (setq undo-auto--this-command-amalgamating nil)
     (if amal
         'amalgamate
       'command))))

(defun undo-auto-amalgamate ()
  "Amalgamate undo if necessary.
This function can be called before an amalgamating command.  It
removes the previous `undo-boundary' if a series of such calls
have been made.  By default `self-insert-command' and
`delete-char' are the only amalgamating commands, although this
function could be called by any command wishing to have this
behavior."
  (let ((last-amalgamating-count
         (undo-auto--last-boundary-amalgamating-number)))
    (setq undo-auto--this-command-amalgamating t)
    (when last-amalgamating-count
      (if (and (< last-amalgamating-count amalgamating-undo-limit)
               (eq this-command last-command))
          ;; Amalgamate all buffers that have changed.
          ;; This may be needed for example if some *-change-functions
          ;; reflected these changes in some other buffer.
          (dolist (b (cdr undo-auto--last-boundary-cause))
            (when (buffer-live-p b)
              (with-current-buffer
                  b
                (when (and (consp buffer-undo-list)
                           ;; `car-safe' doesn't work because
                           ;; `buffer-undo-list' need not be a list!
                           (null (car buffer-undo-list)))
                  ;; The head of `buffer-undo-list' is nil.
                  (setq buffer-undo-list
                        (cdr buffer-undo-list))))))
        (setq undo-auto--last-boundary-cause 0)))))

(defun undo-auto--undoable-change ()
  "Called after every undoable buffer change."
  (unless (memq (current-buffer) undo-auto--undoably-changed-buffers)
    (let ((bufs undo-auto--undoably-changed-buffers))
      ;; Drop dead buffers from the list, to avoid memory leak in
      ;; (while t (with-temp-buffer (setq buffer-undo-list nil) (insert "a")))
      (while bufs
        (let ((next (cdr bufs)))
          (if (or (buffer-live-p (car bufs)) (null next))
              (setq bufs next)
            (setcar bufs (car next))
            (setcdr bufs (cdr next))))))
    (push (current-buffer) undo-auto--undoably-changed-buffers))
  (undo-auto--boundary-ensure-timer))
;; End auto-boundary section

(defun undo-amalgamate-change-group (handle)
  "Amalgamate changes in change-group since HANDLE.
Remove all undo boundaries between the state of HANDLE and now.
HANDLE is as returned by `prepare-change-group'."
  (dolist (elt handle)
    (with-current-buffer (car elt)
      (setq elt (cdr elt))
      (when (consp buffer-undo-list)
        (let ((old-car (car-safe elt))
              (old-cdr (cdr-safe elt)))
          (unwind-protect
              (progn
                ;; Temporarily truncate the undo log at ELT.
                (when (consp elt)
                  (setcar elt t) (setcdr elt nil))
                (when
                    (or (null elt)        ;The undo-log was empty.
                        ;; `elt' is still in the log: normal case.
                        (eq elt (last buffer-undo-list))
                        ;; `elt' is not in the log any more, but that's because
                        ;; the log is "all new", so we should remove all
                        ;; boundaries from it.
                        (not (eq (last buffer-undo-list) (last old-cdr))))
                  (cl-callf (lambda (x) (delq nil x))
                      (if (car buffer-undo-list)
                          buffer-undo-list
                        ;; Preserve the undo-boundaries at either ends of the
                        ;; change-groups.
                        (cdr buffer-undo-list)))))
            ;; Reset the modified cons cell ELT to its original content.
            (when (consp elt)
              (setcar elt old-car)
              (setcdr elt old-cdr))))))))


(defcustom undo-ask-before-discard nil
  "If non-nil ask about discarding undo info for the current command.
Normally, Emacs discards the undo info for the current command if
it exceeds `undo-outer-limit'.  But if you set this option
non-nil, it asks in the echo area whether to discard the info.
If you answer no, there is a slight risk that Emacs might crash, so
do it only if you really want to undo the command.

This option is mainly intended for debugging.  You have to be
careful if you use it for other purposes.  Garbage collection is
inhibited while the question is asked, meaning that Emacs might
leak memory.  So you should make sure that you do not wait
excessively long before answering the question."
  :type 'boolean
  :group 'undo
  :version "22.1")

(defvar undo-extra-outer-limit nil
  "If non-nil, an extra level of size that's ok in an undo item.
We don't ask the user about truncating the undo list until the
current item gets bigger than this amount.

This variable matters only if `undo-ask-before-discard' is non-nil.")
(make-variable-buffer-local 'undo-extra-outer-limit)

;; When the first undo batch in an undo list is longer than
;; undo-outer-limit, this function gets called to warn the user that
;; the undo info for the current command was discarded.  Garbage
;; collection is inhibited around the call, so it had better not do a
;; lot of consing.
(setq undo-outer-limit-function 'undo-outer-limit-truncate)
(defun undo-outer-limit-truncate (size)
  (if undo-ask-before-discard
      (when (or (null undo-extra-outer-limit)
		(> size undo-extra-outer-limit))
	;; Don't ask the question again unless it gets even bigger.
	;; This applies, in particular, if the user quits from the question.
	;; Such a quit quits out of GC, but something else will call GC
	;; again momentarily.  It will call this function again,
	;; but we don't want to ask the question again.
	(setq undo-extra-outer-limit (+ size 50000))
	(if (let (use-dialog-box track-mouse executing-kbd-macro )
	      (yes-or-no-p (format-message
                            "Buffer `%s' undo info is %d bytes long; discard it? "
                            (buffer-name) size)))
	    (progn (setq buffer-undo-list nil)
		   (setq undo-extra-outer-limit nil)
		   t)
	  nil))
    (display-warning '(undo discard-info)
		     (concat
		      (format-message
                       "Buffer `%s' undo info was %d bytes long.\n"
                       (buffer-name) size)
		      "The undo info was discarded because it exceeded \
`undo-outer-limit'.

This is normal if you executed a command that made a huge change
to the buffer.  In that case, to prevent similar problems in the
future, set `undo-outer-limit' to a value that is large enough to
cover the maximum size of normal changes you expect a single
command to make, but not so large that it might exceed the
maximum memory allotted to Emacs.

If you did not execute any such command, the situation is
probably due to a bug and you should report it.

You can disable the popping up of this buffer by adding the entry
\(undo discard-info) to the user option `warning-suppress-types',
which is defined in the `warnings' library.\n")
		     :warning)
    (setq buffer-undo-list nil)
    t))

(defvar shell-command-history nil
  "History list for some commands that read shell commands.

Maximum length of the history list is determined by the value
of `history-length', which see.")

(defvar shell-command-switch (purecopy "-c")
  "Switch used to have the shell execute its command line argument.")

(defvar shell-command-default-error-buffer nil
  "Buffer name for `shell-command' and `shell-command-on-region' error output.
This buffer is used when `shell-command' or `shell-command-on-region'
is run interactively.  A value of nil means that output to stderr and
stdout will be intermixed in the output stream.")

(declare-function mailcap-file-default-commands "mailcap" (files))
(declare-function dired-get-filename "dired" (&optional localp no-error-if-not-filep))

(defun minibuffer-default-add-shell-commands ()
  "Return a list of all commands associated with the current file.
This function is used to add all related commands retrieved by `mailcap'
to the end of the list of defaults just after the default value."
  (interactive)
  (let* ((filename (if (listp minibuffer-default)
		       (car minibuffer-default)
		     minibuffer-default))
	 (commands (and filename (require 'mailcap nil t)
			(mailcap-file-default-commands (list filename)))))
    (setq commands (mapcar (lambda (command)
			     (concat command " " filename))
			   commands))
    (if (listp minibuffer-default)
	(append minibuffer-default commands)
      (cons minibuffer-default commands))))

(declare-function shell-completion-vars "shell" ())

(defvar minibuffer-local-shell-command-map
  (let ((map (make-sparse-keymap)))
    (set-keymap-parent map minibuffer-local-map)
    (define-key map "\t" 'completion-at-point)
    map)
  "Keymap used for completing shell commands in minibuffer.")

(defun read-shell-command (prompt &optional initial-contents hist &rest args)
  "Read a shell command from the minibuffer.
The arguments are the same as the ones of `read-from-minibuffer',
except READ and KEYMAP are missing and HIST defaults
to `shell-command-history'."
  (require 'shell)
  (minibuffer-with-setup-hook
      (lambda ()
        (shell-completion-vars)
	(set (make-local-variable 'minibuffer-default-add-function)
	     'minibuffer-default-add-shell-commands))
    (apply #'read-from-minibuffer prompt initial-contents
	   minibuffer-local-shell-command-map
	   nil
	   (or hist 'shell-command-history)
	   args)))

(defcustom async-shell-command-buffer 'confirm-new-buffer
  "What to do when the output buffer is used by another shell command.
This option specifies how to resolve the conflict where a new command
wants to direct its output to the buffer `*Async Shell Command*',
but this buffer is already taken by another running shell command.

The value `confirm-kill-process' is used to ask for confirmation before
killing the already running process and running a new process
in the same buffer, `confirm-new-buffer' for confirmation before running
the command in a new buffer with a name other than the default buffer name,
`new-buffer' for doing the same without confirmation,
`confirm-rename-buffer' for confirmation before renaming the existing
output buffer and running a new command in the default buffer,
`rename-buffer' for doing the same without confirmation."
  :type '(choice (const :tag "Confirm killing of running command"
			confirm-kill-process)
		 (const :tag "Confirm creation of a new buffer"
			confirm-new-buffer)
		 (const :tag "Create a new buffer"
			new-buffer)
		 (const :tag "Confirm renaming of existing buffer"
			confirm-rename-buffer)
		 (const :tag "Rename the existing buffer"
			rename-buffer))
  :group 'shell
  :version "24.3")

(defcustom async-shell-command-display-buffer t
  "Whether to display the command buffer immediately.
If t, display the buffer immediately; if nil, wait until there
is output."
  :type '(choice (const :tag "Display buffer immediately"
			t)
		 (const :tag "Display buffer on output"
			nil))
  :group 'shell
  :version "26.1")

(defcustom async-shell-command-width nil
  "Number of display columns available for asynchronous shell command output.
If nil, use the shell default number (usually 80 columns).
If a positive integer, tell the shell to use that number of columns for
command output."
  :type '(choice (const :tag "Use system limit" nil)
                 (integer :tag "Fixed width" :value 80))
  :group 'shell
  :version "27.1")

(defcustom shell-command-prompt-show-cwd nil
  "If non-nil, show current directory when prompting for a shell command.
This affects `shell-command' and `async-shell-command'."
  :type 'boolean
  :group 'shell
  :version "27.1")

(defcustom shell-command-dont-erase-buffer nil
  "Whether to erase the output buffer before executing shell command.

A nil value erases the output buffer before execution of the
shell command, except when the output buffer is the current one.

The value `erase' ensures the output buffer is erased before
execution of the shell command even if it is the current buffer.

Other non-nil values prevent the output buffer from being erased; they
also reposition point in the shell output buffer after execution of the
shell command, except when the output buffer is the current buffer.

The value `beg-last-out' sets point at the beginning of the last
output, `end-last-out' sets point at the end of the last output,
and `save-point' restores the buffer position as it was before the
shell command."
  :type '(choice
          (const :tag "Erase output buffer if not the current one" nil)
          (const :tag "Always erase output buffer" erase)
          (const :tag "Set point to beginning of last output" beg-last-out)
          (const :tag "Set point to end of last output" end-last-out)
          (const :tag "Save point" save-point))
  :group 'shell
  :version "27.1")

(defvar shell-command-saved-pos nil
  "Record of point positions in output buffers after command completion.
The value is an alist whose elements are of the form (BUFFER . POS),
where BUFFER is the output buffer, and POS is the point position
in BUFFER once the command finishes.
This variable is used when `shell-command-dont-erase-buffer' is non-nil.")

(defun shell-command-save-pos-or-erase (&optional output-to-current-buffer)
  "Store a buffer position or erase the buffer.
Optional argument OUTPUT-TO-CURRENT-BUFFER, if non-nil, means that the output
of the shell command goes to the caller current buffer.

See `shell-command-dont-erase-buffer'."
  (let ((sym shell-command-dont-erase-buffer)
        pos)
    (setq buffer-read-only nil)
    ;; Setting buffer-read-only to nil doesn't suffice
    ;; if some text has a non-nil read-only property,
    ;; which comint sometimes adds for prompts.
    (setq pos
          (cond ((eq sym 'save-point)
                 (if (not output-to-current-buffer)
                     (point)))
                ((eq sym 'beg-last-out)
                 (if (not output-to-current-buffer)
                     (point-max)))
                ((or (eq sym 'erase)
                     (and (null sym) (not output-to-current-buffer)))
                 (let ((inhibit-read-only t))
                   (erase-buffer) nil))))
    (when pos
      (goto-char (point-max))
      (push (cons (current-buffer) pos)
            shell-command-saved-pos))))

(defun shell-command-set-point-after-cmd (&optional buffer)
  "Set point in BUFFER after command complete.
BUFFER is the output buffer of the command; if nil, then defaults
to the current BUFFER.
Set point to the `cdr' of the element in `shell-command-saved-pos'
whose `car' is BUFFER."
  (when shell-command-dont-erase-buffer
    (let* ((sym  shell-command-dont-erase-buffer)
           (buf  (or buffer (current-buffer)))
           (pos  (alist-get buf shell-command-saved-pos)))
      (setq shell-command-saved-pos
            (assq-delete-all buf shell-command-saved-pos))
      (when (buffer-live-p buf)
        (let ((win   (car (get-buffer-window-list buf)))
              (pmax  (with-current-buffer buf (point-max))))

          ;; The first time we run a command in a freshly created buffer
          ;; we have not saved positions yet; advance to `point-max', so that
          ;; successive commands know where to start.
          (unless (and pos (memq sym '(save-point beg-last-out end-last-out)))
            (setq pos pmax))
          ;; Set point in the window displaying buf, if any; otherwise
          ;; display buf temporary in selected frame and set the point.
          (if win
              (set-window-point win pos)
            (when pos
              (with-current-buffer buf (goto-char pos)))
            (save-window-excursion
              (let ((win (display-buffer
                          buf
                          '(nil (inhibit-switch-frame . t)))))
                (set-window-point win pos)))))))))

(defun async-shell-command (command &optional output-buffer error-buffer)
  "Execute string COMMAND asynchronously in background.

Like `shell-command', but adds `&' at the end of COMMAND
to execute it asynchronously.

The output appears in the buffer `*Async Shell Command*'.
That buffer is in shell mode.

You can configure `async-shell-command-buffer' to specify what to do
when the `*Async Shell Command*' buffer is already taken by another
running shell command.  To run COMMAND without displaying the output
in a window you can configure `display-buffer-alist' to use the action
`display-buffer-no-window' for the buffer `*Async Shell Command*'.

In Elisp, you will often be better served by calling `start-process'
directly, since it offers more control and does not impose the use of
a shell (with its need to quote arguments)."
  (interactive
   (list
    (read-shell-command (if shell-command-prompt-show-cwd
                            (format-message "Async shell command in `%s': "
                                            (abbreviate-file-name
                                             default-directory))
                          "Async shell command: ")
                        nil nil
			(let ((filename
			       (cond
				(buffer-file-name)
				((eq major-mode 'dired-mode)
				 (dired-get-filename nil t)))))
			  (and filename (file-relative-name filename))))
    current-prefix-arg
    shell-command-default-error-buffer))
  (unless (string-match "&[ \t]*\\'" command)
    (setq command (concat command " &")))
  (shell-command command output-buffer error-buffer))

(declare-function comint-output-filter "comint" (process string))

(defun shell-command (command &optional output-buffer error-buffer)
  "Execute string COMMAND in inferior shell; display output, if any.
With prefix argument, insert the COMMAND's output at point.

Interactively, prompt for COMMAND in the minibuffer.
If `shell-command-prompt-show-cwd' is non-nil, show the current
directory in the prompt.

If COMMAND ends in `&', execute it asynchronously.
The output appears in the buffer `*Async Shell Command*'.
That buffer is in shell mode.  You can also use
`async-shell-command' that automatically adds `&'.

Otherwise, COMMAND is executed synchronously.  The output appears in
the buffer `*Shell Command Output*'.  If the output is short enough to
display in the echo area (which is determined by the variables
`resize-mini-windows' and `max-mini-window-height'), it is shown
there, but it is nonetheless available in buffer `*Shell Command
Output*' even though that buffer is not automatically displayed.

To specify a coding system for converting non-ASCII characters
in the shell command output, use \\[universal-coding-system-argument] \
before this command.

Noninteractive callers can specify coding systems by binding
`coding-system-for-read' and `coding-system-for-write'.

The optional second argument OUTPUT-BUFFER, if non-nil,
says to put the output in some other buffer.
If OUTPUT-BUFFER is a buffer or buffer name, erase that buffer
and insert the output there; a non-nil value of
`shell-command-dont-erase-buffer' prevents the buffer from being
erased.  If OUTPUT-BUFFER is not a buffer and not nil (which happens
interactively when the prefix argument is given), insert the
output in current buffer after point leaving mark after it.  This
cannot be done asynchronously.

The user option `shell-command-dont-erase-buffer', which see, controls
whether the output buffer is erased and where to put point after
the shell command.

If the command terminates without error, but generates output,
and you did not specify \"insert it in the current buffer\",
the output can be displayed in the echo area or in its buffer.
If the output is short enough to display in the echo area
\(determined by the variable `max-mini-window-height' if
`resize-mini-windows' is non-nil), it is shown there.
Otherwise, the buffer containing the output is displayed.

If there is output and an error, and you did not specify \"insert it
in the current buffer\", a message about the error goes at the end
of the output.

If the optional third argument ERROR-BUFFER is non-nil, it is a buffer
or buffer name to which to direct the command's standard error output.
If it is nil, error output is mingled with regular output.
In an interactive call, the variable `shell-command-default-error-buffer'
specifies the value of ERROR-BUFFER.

In Elisp, you will often be better served by calling `call-process' or
`start-process' directly, since they offer more control and do not
impose the use of a shell (with its need to quote arguments)."

  (interactive
   (list
    (read-shell-command (if shell-command-prompt-show-cwd
                            (format-message "Shell command in `%s': "
                                            (abbreviate-file-name
                                             default-directory))
                          "Shell command: ")
                        nil nil
			(let ((filename
			       (cond
				(buffer-file-name)
				((eq major-mode 'dired-mode)
				 (dired-get-filename nil t)))))
			  (and filename (file-relative-name filename))))
    current-prefix-arg
    shell-command-default-error-buffer))
  ;; Look for a handler in case default-directory is a remote file name.
  (let ((handler
	 (find-file-name-handler (directory-file-name default-directory)
				 'shell-command)))
    (if handler
	(funcall handler 'shell-command command output-buffer error-buffer)
      (if (and output-buffer
               (not (string-match "[ \t]*&[ \t]*\\'" command))
               (or (eq output-buffer (current-buffer))
                   (and (stringp output-buffer) (eq (get-buffer output-buffer) (current-buffer)))
	           (not (or (bufferp output-buffer) (stringp output-buffer))))) ; Bug#39067
	  ;; Synchronous command with output in current buffer.
	  (let ((error-file
                 (and error-buffer
                      (make-temp-file
                       (expand-file-name "scor"
                                         (or small-temporary-file-directory
                                             temporary-file-directory))))))
	    (barf-if-buffer-read-only)
	    (push-mark nil t)
            (shell-command-save-pos-or-erase 'output-to-current-buffer)
	    ;; We do not use -f for csh; we will not support broken use of
	    ;; .cshrcs.  Even the BSD csh manual says to use
	    ;; "if ($?prompt) exit" before things that are not useful
	    ;; non-interactively.  Besides, if someone wants their other
	    ;; aliases for shell commands then they can still have them.
            (call-process-shell-command command nil (if error-file
                                                        (list t error-file)
                                                      t))
	    (when (and error-file (file-exists-p error-file))
              (when (< 0 (file-attribute-size (file-attributes error-file)))
                (with-current-buffer (get-buffer-create error-buffer)
                  (let ((pos-from-end (- (point-max) (point))))
                    (or (bobp)
                        (insert "\f\n"))
                    ;; Do no formatting while reading error file,
                    ;; because that can run a shell command, and we
                    ;; don't want that to cause an infinite recursion.
                    (format-insert-file error-file nil)
                    ;; Put point after the inserted errors.
                    (goto-char (- (point-max) pos-from-end)))
                  (display-buffer (current-buffer))))
	      (delete-file error-file))
	    ;; This is like exchange-point-and-mark, but doesn't
	    ;; activate the mark.  It is cleaner to avoid activation,
	    ;; even though the command loop would deactivate the mark
	    ;; because we inserted text.
	    (goto-char (prog1 (mark t)
			 (set-marker (mark-marker) (point)
				     (current-buffer)))))
	;; Output goes in a separate buffer.
	;; Preserve the match data in case called from a program.
        ;; FIXME: It'd be ridiculous for an Elisp function to call
        ;; shell-command and assume that it won't mess the match-data!
	(save-match-data
	  (if (string-match "[ \t]*&[ \t]*\\'" command)
	      ;; Command ending with ampersand means asynchronous.
              (let* ((buffer (get-buffer-create
                              (or output-buffer "*Async Shell Command*")))
                     (bname (buffer-name buffer))
                     (proc (get-buffer-process buffer))
                     (directory default-directory))
		;; Remove the ampersand.
		(setq command (substring command 0 (match-beginning 0)))
		;; Ask the user what to do with already running process.
		(when proc
		  (cond
		   ((eq async-shell-command-buffer 'confirm-kill-process)
		    ;; If will kill a process, query first.
		    (if (yes-or-no-p "A command is running in the default buffer.  Kill it? ")
			(kill-process proc)
		      (user-error "Shell command in progress")))
		   ((eq async-shell-command-buffer 'confirm-new-buffer)
		    ;; If will create a new buffer, query first.
		    (if (yes-or-no-p "A command is running in the default buffer.  Use a new buffer? ")
                        (setq buffer (generate-new-buffer bname))
		      (user-error "Shell command in progress")))
		   ((eq async-shell-command-buffer 'new-buffer)
		    ;; It will create a new buffer.
                    (setq buffer (generate-new-buffer bname)))
		   ((eq async-shell-command-buffer 'confirm-rename-buffer)
		    ;; If will rename the buffer, query first.
		    (if (yes-or-no-p "A command is running in the default buffer.  Rename it? ")
			(progn
			  (with-current-buffer buffer
			    (rename-uniquely))
                          (setq buffer (get-buffer-create bname)))
		      (user-error "Shell command in progress")))
		   ((eq async-shell-command-buffer 'rename-buffer)
		    ;; It will rename the buffer.
		    (with-current-buffer buffer
		      (rename-uniquely))
                    (setq buffer (get-buffer-create bname)))))
		(with-current-buffer buffer
                  (shell-command-save-pos-or-erase)
		  (setq default-directory directory)
		  (let ((process-environment
			 (if (natnump async-shell-command-width)
			     (cons (format "COLUMNS=%d" async-shell-command-width)
				   process-environment)
			   process-environment)))
		    (setq proc
			  (start-process-shell-command "Shell" buffer command)))
		  (setq mode-line-process '(":%s"))
		  (require 'shell) (shell-mode)
                  (set-process-sentinel proc #'shell-command-sentinel)
		  ;; Use the comint filter for proper handling of
		  ;; carriage motion (see comint-inhibit-carriage-motion).
                  (set-process-filter proc #'comint-output-filter)
                  (if async-shell-command-display-buffer
                      ;; Display buffer immediately.
                      (display-buffer buffer '(nil (allow-no-window . t)))
                    ;; Defer displaying buffer until first process output.
                    ;; Use disposable named advice so that the buffer is
                    ;; displayed at most once per process lifetime.
                    (let ((nonce (make-symbol "nonce")))
                      (add-function :before (process-filter proc)
                                    (lambda (proc _string)
                                      (let ((buf (process-buffer proc)))
                                        (when (buffer-live-p buf)
                                          (remove-function (process-filter proc)
                                                           nonce)
                                          (display-buffer buf))))
                                    `((name . ,nonce)))))))
	    ;; Otherwise, command is executed synchronously.
	    (shell-command-on-region (point) (point) command
				     output-buffer nil error-buffer)))))))

(defun display-message-or-buffer (message &optional buffer-name action frame)
  "Display MESSAGE in the echo area if possible, otherwise in a pop-up buffer.
MESSAGE may be either a string or a buffer.

A pop-up buffer is displayed using `display-buffer' if MESSAGE is too long
for maximum height of the echo area, as defined by `max-mini-window-height'
if `resize-mini-windows' is non-nil.

Returns either the string shown in the echo area, or when a pop-up
buffer is used, the window used to display it.

If MESSAGE is a string, then the optional argument BUFFER-NAME is the
name of the buffer used to display it in the case where a pop-up buffer
is used, defaulting to `*Message*'.  In the case where MESSAGE is a
string and it is displayed in the echo area, it is not specified whether
the contents are inserted into the buffer anyway.

Optional arguments ACTION and FRAME are as for `display-buffer',
and are used only if a pop-up buffer is displayed."
  (cond ((and (stringp message) (not (string-match "\n" message)))
	 ;; Trivial case where we can use the echo area
	 (message "%s" message))
	((and (stringp message)
	      (= (string-match "\n" message) (1- (length message))))
	 ;; Trivial case where we can just remove single trailing newline
	 (message "%s" (substring message 0 (1- (length message)))))
	(t
	 ;; General case
	 (with-current-buffer
	     (if (bufferp message)
		 message
	       (get-buffer-create (or buffer-name "*Message*")))

	   (unless (bufferp message)
	     (erase-buffer)
	     (insert message))

	   (let ((lines
		  (if (= (buffer-size) 0)
		      0
		    (count-screen-lines nil nil nil (minibuffer-window)))))
	     (cond ((= lines 0))
		   ((and (or (<= lines 1)
			     (<= lines
				 (if resize-mini-windows
				     (cond ((floatp max-mini-window-height)
					    (* (frame-height)
					       max-mini-window-height))
					   ((integerp max-mini-window-height)
					    max-mini-window-height)
					   (t
					    1))
				   1)))
			 ;; Don't use the echo area if the output buffer is
			 ;; already displayed in the selected frame.
			 (not (get-buffer-window (current-buffer))))
		    ;; Echo area
		    (goto-char (point-max))
		    (when (bolp)
		      (backward-char 1))
		    (message "%s" (buffer-substring (point-min) (point))))
		   (t
		    ;; Buffer
		    (goto-char (point-min))
		    (display-buffer (current-buffer) action frame))))))))


;; We have a sentinel to prevent insertion of a termination message
;; in the buffer itself, and to set the point in the buffer when
;; `shell-command-dont-erase-buffer' is non-nil.
(defun shell-command-sentinel (process signal)
  (when (memq (process-status process) '(exit signal))
    (shell-command-set-point-after-cmd (process-buffer process))
    (message "%s: %s."
             (car (cdr (cdr (process-command process))))
             (substring signal 0 -1))))

(defun shell-command-on-region (start end command
				      &optional output-buffer replace
				      error-buffer display-error-buffer
				      region-noncontiguous-p)
  "Execute string COMMAND in inferior shell with region as input.
Normally display output (if any) in temp buffer `*Shell Command Output*';
Prefix arg means replace the region with it.  Return the exit code of
COMMAND.

To specify a coding system for converting non-ASCII characters
in the input and output to the shell command, use \\[universal-coding-system-argument]
before this command.  By default, the input (from the current buffer)
is encoded using coding-system specified by `process-coding-system-alist',
falling back to `default-process-coding-system' if no match for COMMAND
is found in `process-coding-system-alist'.

Noninteractive callers can specify coding systems by binding
`coding-system-for-read' and `coding-system-for-write'.

If the command generates output, the output may be displayed
in the echo area or in a buffer.
If the output is short enough to display in the echo area
\(determined by the variable `max-mini-window-height' if
`resize-mini-windows' is non-nil), it is shown there.
Otherwise it is displayed in the buffer `*Shell Command Output*'.
The output is available in that buffer in both cases.

If there is output and an error, a message about the error
appears at the end of the output.

Optional fourth arg OUTPUT-BUFFER specifies where to put the
command's output.  If the value is a buffer or buffer name,
erase that buffer and insert the output there; a non-nil value of
`shell-command-dont-erase-buffer' prevent to erase the buffer.
If the value is nil, use the buffer `*Shell Command Output*'.
Any other non-nil value means to insert the output in the
current buffer after START.

Optional fifth arg REPLACE, if non-nil, means to insert the
output in place of text from START to END, putting point and mark
around it.

Optional sixth arg ERROR-BUFFER, if non-nil, specifies a buffer
or buffer name to which to direct the command's standard error
output.  If nil, error output is mingled with regular output.
When called interactively, `shell-command-default-error-buffer'
is used for ERROR-BUFFER.

Optional seventh arg DISPLAY-ERROR-BUFFER, if non-nil, means to
display the error buffer if there were any errors.  When called
interactively, this is t.

Non-nil REGION-NONCONTIGUOUS-P means that the region is composed of
noncontiguous pieces.  The most common example of this is a
rectangular region, where the pieces are separated by newline
characters."
  (interactive (let (string)
		 (unless (mark)
		   (user-error "The mark is not set now, so there is no region"))
		 ;; Do this before calling region-beginning
		 ;; and region-end, in case subprocess output
		 ;; relocates them while we are in the minibuffer.
		 (setq string (read-shell-command "Shell command on region: "))
		 ;; call-interactively recognizes region-beginning and
		 ;; region-end specially, leaving them in the history.
		 (list (region-beginning) (region-end)
		       string
		       current-prefix-arg
		       current-prefix-arg
		       shell-command-default-error-buffer
		       t
		       (region-noncontiguous-p))))
  (let ((error-file
	 (if error-buffer
	     (make-temp-file
	      (expand-file-name "scor"
				(or small-temporary-file-directory
				    temporary-file-directory)))
	   nil))
	exit-status)
    ;; Unless a single contiguous chunk is selected, operate on multiple chunks.
    (if region-noncontiguous-p
        (let ((input (concat (funcall region-extract-function (when replace 'delete)) "\n"))
              output)
          (with-temp-buffer
            (insert input)
            (call-process-region (point-min) (point-max)
                                 shell-file-name t t
                                 nil shell-command-switch
                                 command)
            (setq output (split-string (buffer-substring
                                        (point-min)
                                        ;; Trim the trailing newline.
                                        (if (eq (char-before (point-max)) ?\n)
                                            (1- (point-max))
                                          (point-max)))
                                       "\n")))
          (cond
           (replace
            (goto-char start)
            (funcall region-insert-function output))
           (t
            (let ((buffer (get-buffer-create
                           (or output-buffer "*Shell Command Output*"))))
              (with-current-buffer buffer
                (erase-buffer)
                (funcall region-insert-function output))
              (display-message-or-buffer buffer)))))
      (if (or replace
              (and output-buffer
                   (not (or (bufferp output-buffer) (stringp output-buffer)))))
          ;; Replace specified region with output from command.
          (let ((swap (and replace (< start end))))
            ;; Don't muck with mark unless REPLACE says we should.
            (goto-char start)
            (and replace (push-mark (point) 'nomsg))
            (setq exit-status
                  (call-shell-region start end command replace
                                       (if error-file
                                           (list t error-file)
                                         t)))
            ;; It is rude to delete a buffer that the command is not using.
            ;; (let ((shell-buffer (get-buffer "*Shell Command Output*")))
            ;;   (and shell-buffer (not (eq shell-buffer (current-buffer)))
            ;; 	 (kill-buffer shell-buffer)))
            ;; Don't muck with mark unless REPLACE says we should.
            (and replace swap (exchange-point-and-mark)))
        ;; No prefix argument: put the output in a temp buffer,
        ;; replacing its entire contents.
        (let ((buffer (get-buffer-create
                       (or output-buffer "*Shell Command Output*"))))
          (set-buffer-major-mode buffer) ; Enable globalized modes (bug#38111)
          (unwind-protect
              (if (and (eq buffer (current-buffer))
                       (or (memq shell-command-dont-erase-buffer '(nil erase))
                           (and (not (eq buffer (get-buffer "*Shell Command Output*")))
                                (not (region-active-p)))))
                  ;; If the input is the same buffer as the output,
                  ;; delete everything but the specified region,
                  ;; then replace that region with the output.
                  (progn (setq buffer-read-only nil)
                         (delete-region (max start end) (point-max))
                         (delete-region (point-min) (min start end))
                         (setq exit-status
                               (call-process-region (point-min) (point-max)
                                                    shell-file-name t
                                                    (if error-file
                                                        (list t error-file)
                                                      t)
                                                    nil shell-command-switch
                                                    command)))
                ;; Clear the output buffer, then run the command with
                ;; output there.
                (let ((directory default-directory))
                  (with-current-buffer buffer
                    (if (not output-buffer)
                        (setq default-directory directory))
                    (shell-command-save-pos-or-erase)))
                (setq exit-status
                      (call-shell-region start end command nil
                                           (if error-file
                                               (list buffer error-file)
                                             buffer))))
            ;; Report the output.
            (with-current-buffer buffer
              (setq mode-line-process
                    (cond ((null exit-status)
                           " - Error")
                          ((stringp exit-status)
                           (format " - Signal [%s]" exit-status))
                          ((not (equal 0 exit-status))
                           (format " - Exit [%d]" exit-status)))))
            (if (with-current-buffer buffer (> (point-max) (point-min)))
                ;; There's some output, display it
                (progn
                  (display-message-or-buffer buffer)
                  (shell-command-set-point-after-cmd buffer))
            ;; No output; error?
              (let ((output
                     (if (and error-file
                              (< 0 (file-attribute-size
				    (file-attributes error-file))))
                         (format "some error output%s"
                                 (if shell-command-default-error-buffer
                                     (format " to the \"%s\" buffer"
                                             shell-command-default-error-buffer)
                                   ""))
                       "no output")))
                (cond ((null exit-status)
                       (message "(Shell command failed with error)"))
                      ((equal 0 exit-status)
                       (message "(Shell command succeeded with %s)"
                                output))
                      ((stringp exit-status)
                       (message "(Shell command killed by signal %s)"
                                exit-status))
                      (t
                       (message "(Shell command failed with code %d and %s)"
                                exit-status output))))
              ;; Don't kill: there might be useful info in the undo-log.
              ;; (kill-buffer buffer)
              )))))

    (when (and error-file (file-exists-p error-file))
      (if (< 0 (file-attribute-size (file-attributes error-file)))
	  (with-current-buffer (get-buffer-create error-buffer)
            (goto-char (point-max))
            ;; Insert a separator if there's already text here.
	    (unless (bobp)
	      (insert "\f\n"))
	    ;; Do no formatting while reading error file,
	    ;; because that can run a shell command, and we
	    ;; don't want that to cause an infinite recursion.
	    (format-insert-file error-file nil)
	    (and display-error-buffer
		 (display-buffer (current-buffer)))))
      (delete-file error-file))
    exit-status))

(defun shell-command-to-string (command)
  "Execute shell command COMMAND and return its output as a string."
  (with-output-to-string
    (with-current-buffer
      standard-output
      (shell-command command t))))

(defun process-file (program &optional infile buffer display &rest args)
  "Process files synchronously in a separate process that runs PROGRAM.
Similar to `call-process', but may invoke a file name handler based on
`default-directory'.  The current working directory of the
subprocess is `default-directory'.

If PROGRAM is a remote file name, it should be processed
by `file-local-name' before passing it to this function.

Handle file names in INFILE and BUFFER normally; this differs
from `call-process', which does not support file name handlers
for INFILE and BUFFER.  However, pass ARGS to the process
verbatim without file name handling, as `call-process' does.

Some file name handlers might not support all variants.  For
example, they might treat DISPLAY as nil regardless of the actual
value passed."
  (let ((fh (find-file-name-handler default-directory 'process-file))
        lc stderr-file)
    (unwind-protect
        (if fh (apply fh 'process-file program infile buffer display args)
          (when infile (setq lc (file-local-copy infile)))
          (setq stderr-file (when (and (consp buffer) (stringp (cadr buffer)))
                              (make-temp-file "emacs")))
          (prog1
              (apply 'call-process program
                     (or lc infile)
                     (if stderr-file (list (car buffer) stderr-file) buffer)
                     display args)
            (when stderr-file (copy-file stderr-file (cadr buffer) t))))
      (when stderr-file (delete-file stderr-file))
      (when lc (delete-file lc)))))

(defvar process-file-side-effects t
  "Whether a call of `process-file' changes remote files.

By default, this variable is always set to t, meaning that a
call of `process-file' could potentially change any file on a
remote host.  When set to nil, a file name handler could optimize
its behavior with respect to remote file attribute caching.

You should only ever change this variable with a let-binding;
never with `setq'.")

(defcustom process-file-return-signal-string nil
  "Whether to return a string describing the signal interrupting a process.
When a process returns an exit code greater than 128, it is
interpreted as a signal.  `process-file' requires to return a
string describing this signal.
Since there are processes violating this rule, returning exit
codes greater than 128 which are not bound to a signal,
`process-file' returns the exit code as natural number also in
this case.  Setting this user option to non-nil forces
`process-file' to interpret such exit codes as signals, and to
return a corresponding string."
  :version "28.1"
  :type 'boolean)

(defun start-file-process (name buffer program &rest program-args)
  "Start a program in a subprocess.  Return the process object for it.

Similar to `start-process', but may invoke a file name handler based on
`default-directory'.  See Info node `(elisp)Magic File Names'.

This handler ought to run PROGRAM, perhaps on the local host,
perhaps on a remote host that corresponds to `default-directory'.
In the latter case, the local part of `default-directory', the one
produced from it by `file-local-name', becomes the working directory
of the process on the remote host.

PROGRAM and PROGRAM-ARGS might be file names.  They are not
objects of file name handler invocation, so they need to be obtained
by calling `file-local-name', in case they are remote file names.

File name handlers might not support pty association, if PROGRAM is nil."
  (let ((fh (find-file-name-handler default-directory 'start-file-process)))
    (if fh (apply fh 'start-file-process name buffer program program-args)
      (apply 'start-process name buffer program program-args))))

;;;; Process menu

(defvar tabulated-list-format)
(defvar tabulated-list-entries)
(defvar tabulated-list-sort-key)
(declare-function tabulated-list-init-header  "tabulated-list" ())
(declare-function tabulated-list-print "tabulated-list"
                  (&optional remember-pos update))

(defvar process-menu-query-only nil)

(defvar process-menu-mode-map
  (let ((map (make-sparse-keymap)))
    (define-key map [?d] 'process-menu-delete-process)
    map))

(define-derived-mode process-menu-mode tabulated-list-mode "Process Menu"
  "Major mode for listing the processes called by Emacs."
  (setq tabulated-list-format [("Process" 15 t)
			       ("PID"      7 t)
			       ("Status"   7 t)
                               ;; 25 is the length of the long standard buffer
                               ;; name "*Async Shell Command*<10>" (bug#30016)
			       ("Buffer"  25 t)
			       ("TTY"     12 t)
			       ("Thread"  12 t)
			       ("Command"  0 t)])
  (make-local-variable 'process-menu-query-only)
  (setq tabulated-list-sort-key (cons "Process" nil))
  (add-hook 'tabulated-list-revert-hook 'list-processes--refresh nil t))

(defun process-menu-delete-process ()
  "Kill process at point in a `list-processes' buffer."
  (interactive)
  (let ((pos (point)))
    (delete-process (tabulated-list-get-id))
    (revert-buffer)
    (goto-char (min pos (point-max)))
    (if (eobp)
        (forward-line -1)
      (beginning-of-line))))

(defun list-processes--refresh ()
  "Recompute the list of processes for the Process List buffer.
Also, delete any process that is exited or signaled."
  (setq tabulated-list-entries nil)
  (dolist (p (process-list))
    (cond ((memq (process-status p) '(exit signal closed))
	   (delete-process p))
	  ((or (not process-menu-query-only)
	       (process-query-on-exit-flag p))
	   (let* ((buf (process-buffer p))
		  (type (process-type p))
		  (pid  (if (process-id p) (format "%d" (process-id p)) "--"))
		  (name (process-name p))
		  (status (symbol-name (process-status p)))
		  (buf-label (if (buffer-live-p buf)
				 `(,(buffer-name buf)
				   face link
				   help-echo ,(format-message
					       "Visit buffer `%s'"
					       (buffer-name buf))
				   follow-link t
				   process-buffer ,buf
				   action process-menu-visit-buffer)
			       "--"))
		  (tty (or (process-tty-name p) "--"))
		  (thread
                   (cond
                    ((or
                      (null (process-thread p))
                      (not (fboundp 'thread-name))) "--")
                    ((eq (process-thread p) main-thread) "Main")
		    ((thread-name (process-thread p)))
		    (t "--")))
		  (cmd
		   (if (memq type '(network serial))
		       (let ((contact (process-contact p t t)))
			 (if (eq type 'network)
			     (format "(%s %s)"
				     (if (plist-get contact :type)
					 "datagram"
				       "network")
				     (if (plist-get contact :server)
					 (format
                                          "server on %s"
					  (if (plist-get contact :host)
                                              (format "%s:%s"
						      (plist-get contact :host)
                                                      (plist-get
                                                       contact :service))
					    (plist-get contact :local)))
				       (format "connection to %s:%s"
					       (plist-get contact :host)
					       (plist-get contact :service))))
			   (format "(serial port %s%s)"
				   (or (plist-get contact :port) "?")
				   (let ((speed (plist-get contact :speed)))
				     (if speed
					 (format " at %s b/s" speed)
				       "")))))
		     (mapconcat 'identity (process-command p) " "))))
	     (push (list p (vector name pid status buf-label tty thread cmd))
		   tabulated-list-entries)))))
  (tabulated-list-init-header))

(defun process-menu-visit-buffer (button)
  (display-buffer (button-get button 'process-buffer)))

(defun list-processes (&optional query-only buffer)
  "Display a list of all processes that are Emacs sub-processes.
If optional argument QUERY-ONLY is non-nil, only processes with
the query-on-exit flag set are listed.
Any process listed as exited or signaled is actually eliminated
after the listing is made.
Optional argument BUFFER specifies a buffer to use, instead of
\"*Process List*\".
The return value is always nil.

This function lists only processes that were launched by Emacs.  To
see other processes running on the system, use `list-system-processes'."
  (interactive)
  (or (fboundp 'process-list)
      (error "Asynchronous subprocesses are not supported on this system"))
  (unless (bufferp buffer)
    (setq buffer (get-buffer-create "*Process List*")))
  (with-current-buffer buffer
    (process-menu-mode)
    (setq process-menu-query-only query-only)
    (list-processes--refresh)
    (tabulated-list-print))
  (display-buffer buffer)
  nil)

;;;; Prefix commands

(setq prefix-command--needs-update nil)
(setq prefix-command--last-echo nil)

(defun internal-echo-keystrokes-prefix ()
  ;; BEWARE: Called directly from C code.
  ;; If the return value is non-nil, it means we are in the middle of
  ;; a command with prefix, such as a command invoked with prefix-arg.
  (if (not prefix-command--needs-update)
      prefix-command--last-echo
    (setq prefix-command--last-echo
          (let ((strs nil))
            (run-hook-wrapped 'prefix-command-echo-keystrokes-functions
                              (lambda (fun) (push (funcall fun) strs)))
            (setq strs (delq nil strs))
            (when strs (mapconcat #'identity strs " "))))))

(defvar prefix-command-echo-keystrokes-functions nil
  "Abnormal hook that constructs the description of the current prefix state.
Each function is called with no argument, should return a string or nil.")

(defun prefix-command-update ()
  "Update state of prefix commands.
Call it whenever you change the \"prefix command state\"."
  (setq prefix-command--needs-update t))

(defvar prefix-command-preserve-state-hook nil
  "Normal hook run when a command needs to preserve the prefix.")

(defun prefix-command-preserve-state ()
  "Pass the current prefix command state to the next command.
Should be called by all prefix commands.
Runs `prefix-command-preserve-state-hook'."
  (run-hooks 'prefix-command-preserve-state-hook)
  ;; If the current command is a prefix command, we don't want the next (real)
  ;; command to have `last-command' set to, say, `universal-argument'.
  (setq this-command last-command)
  (setq real-this-command real-last-command)
  (prefix-command-update))

(defun reset-this-command-lengths ()
  (declare (obsolete prefix-command-preserve-state "25.1"))
  nil)

;;;;; The main prefix command.

;; FIXME: Declaration of `prefix-arg' should be moved here!?

(add-hook 'prefix-command-echo-keystrokes-functions
          #'universal-argument--description)
(defun universal-argument--description ()
  (when prefix-arg
    (concat "C-u"
            (pcase prefix-arg
              ('(-) " -")
              (`(,(and (pred integerp) n))
               (let ((str ""))
                 (while (and (> n 4) (= (mod n 4) 0))
                   (setq str (concat str " C-u"))
                   (setq n (/ n 4)))
                 (if (= n 4) str (format " %s" prefix-arg))))
              (_ (format " %s" prefix-arg))))))

(add-hook 'prefix-command-preserve-state-hook
          #'universal-argument--preserve)
(defun universal-argument--preserve ()
  (setq prefix-arg current-prefix-arg))

(defvar universal-argument-map
  (let ((map (make-sparse-keymap))
        (universal-argument-minus
         ;; For backward compatibility, minus with no modifiers is an ordinary
         ;; command if digits have already been entered.
         `(menu-item "" negative-argument
                     :filter ,(lambda (cmd)
                                (if (integerp prefix-arg) nil cmd)))))
    (define-key map [switch-frame]
      (lambda (e) (interactive "e")
        (handle-switch-frame e) (universal-argument--mode)))
    (define-key map [?\C-u] 'universal-argument-more)
    (define-key map [?-] universal-argument-minus)
    (define-key map [?0] 'digit-argument)
    (define-key map [?1] 'digit-argument)
    (define-key map [?2] 'digit-argument)
    (define-key map [?3] 'digit-argument)
    (define-key map [?4] 'digit-argument)
    (define-key map [?5] 'digit-argument)
    (define-key map [?6] 'digit-argument)
    (define-key map [?7] 'digit-argument)
    (define-key map [?8] 'digit-argument)
    (define-key map [?9] 'digit-argument)
    (define-key map [kp-0] 'digit-argument)
    (define-key map [kp-1] 'digit-argument)
    (define-key map [kp-2] 'digit-argument)
    (define-key map [kp-3] 'digit-argument)
    (define-key map [kp-4] 'digit-argument)
    (define-key map [kp-5] 'digit-argument)
    (define-key map [kp-6] 'digit-argument)
    (define-key map [kp-7] 'digit-argument)
    (define-key map [kp-8] 'digit-argument)
    (define-key map [kp-9] 'digit-argument)
    (define-key map [kp-subtract] universal-argument-minus)
    map)
  "Keymap used while processing \\[universal-argument].")

(defun universal-argument--mode ()
  (prefix-command-update)
  (set-transient-map universal-argument-map nil))

(defun universal-argument ()
  "Begin a numeric argument for the following command.
Digits or minus sign following \\[universal-argument] make up the numeric argument.
\\[universal-argument] following the digits or minus sign ends the argument.
\\[universal-argument] without digits or minus sign provides 4 as argument.
Repeating \\[universal-argument] without digits or minus sign
 multiplies the argument by 4 each time.
For some commands, just \\[universal-argument] by itself serves as a flag
that is different in effect from any particular numeric argument.
These commands include \\[set-mark-command] and \\[start-kbd-macro]."
  (interactive)
  (prefix-command-preserve-state)
  (setq prefix-arg (list 4))
  (universal-argument--mode))

(defun universal-argument-more (arg)
  ;; A subsequent C-u means to multiply the factor by 4 if we've typed
  ;; nothing but C-u's; otherwise it means to terminate the prefix arg.
  (interactive "P")
  (prefix-command-preserve-state)
  (setq prefix-arg (if (consp arg)
                       (list (* 4 (car arg)))
                     (if (eq arg '-)
                         (list -4)
                       arg)))
  (when (consp prefix-arg) (universal-argument--mode)))

(defun negative-argument (arg)
  "Begin a negative numeric argument for the next command.
\\[universal-argument] following digits or minus sign ends the argument."
  (interactive "P")
  (prefix-command-preserve-state)
  (setq prefix-arg (cond ((integerp arg) (- arg))
                         ((eq arg '-) nil)
                         (t '-)))
  (universal-argument--mode))

(defun digit-argument (arg)
  "Part of the numeric argument for the next command.
\\[universal-argument] following digits or minus sign ends the argument."
  (interactive "P")
  (prefix-command-preserve-state)
  (let* ((char (if (integerp last-command-event)
		   last-command-event
		 (get last-command-event 'ascii-character)))
	 (digit (- (logand char ?\177) ?0)))
    (setq prefix-arg (cond ((integerp arg)
                            (+ (* arg 10)
			       (if (< arg 0) (- digit) digit)))
                           ((eq arg '-)
                            ;; Treat -0 as just -, so that -01 will work.
                            (if (zerop digit) '- (- digit)))
                           (t
                            digit))))
  (universal-argument--mode))


(defvar filter-buffer-substring-functions nil
  "This variable is a wrapper hook around `buffer-substring--filter'.
\(See `with-wrapper-hook' for details about wrapper hooks.)")
(make-obsolete-variable 'filter-buffer-substring-functions
                        'filter-buffer-substring-function "24.4")

(defvar filter-buffer-substring-function #'buffer-substring--filter
  "Function to perform the filtering in `filter-buffer-substring'.
The function is called with the same 3 arguments (BEG END DELETE)
that `filter-buffer-substring' received.  It should return the
buffer substring between BEG and END, after filtering.  If DELETE is
non-nil, it should delete the text between BEG and END from the buffer.")

(defvar buffer-substring-filters nil
  "List of filter functions for `buffer-substring--filter'.
Each function must accept a single argument, a string, and return a string.
The buffer substring is passed to the first function in the list,
and the return value of each function is passed to the next.
As a special convention, point is set to the start of the buffer text
being operated on (i.e., the first argument of `buffer-substring--filter')
before these functions are called.")
(make-obsolete-variable 'buffer-substring-filters
                        'filter-buffer-substring-function "24.1")

(defun filter-buffer-substring (beg end &optional delete)
  "Return the buffer substring between BEG and END, after filtering.
If DELETE is non-nil, delete the text between BEG and END from the buffer.

This calls the function that `filter-buffer-substring-function' specifies
\(passing the same three arguments that it received) to do the work,
and returns whatever it does.  The default function does no filtering,
unless a hook has been set.

Use `filter-buffer-substring' instead of `buffer-substring',
`buffer-substring-no-properties', or `delete-and-extract-region' when
you want to allow filtering to take place.  For example, major or minor
modes can use `filter-buffer-substring-function' to exclude text properties
that are special to a buffer, and should not be copied into other buffers."
  (funcall filter-buffer-substring-function beg end delete))

(defun buffer-substring--filter (beg end &optional delete)
  "Default function to use for `filter-buffer-substring-function'.
Its arguments and return value are as specified for `filter-buffer-substring'.
Also respects the obsolete wrapper hook `filter-buffer-substring-functions'
\(see `with-wrapper-hook' for details about wrapper hooks),
and the abnormal hook `buffer-substring-filters'.
No filtering is done unless a hook says to."
  (subr--with-wrapper-hook-no-warnings
    filter-buffer-substring-functions (beg end delete)
    (cond
     ((or delete buffer-substring-filters)
      (save-excursion
        (goto-char beg)
        (let ((string (if delete (delete-and-extract-region beg end)
                        (buffer-substring beg end))))
          (dolist (filter buffer-substring-filters)
            (setq string (funcall filter string)))
          string)))
     (t
      (buffer-substring beg end)))))


;;;; Window system cut and paste hooks.

(defvar interprogram-cut-function #'gui-select-text
  "Function to call to make a killed region available to other programs.
Most window systems provide a facility for cutting and pasting
text between different programs, such as the clipboard on X and
MS-Windows, or the pasteboard on Nextstep/Mac OS.

This variable holds a function that Emacs calls whenever text is
put in the kill ring, to make the new kill available to other
programs.  The function takes one argument, TEXT, which is a
string containing the text that should be made available.")

(defvar interprogram-paste-function #'gui-selection-value
  "Function to call to get text cut from other programs.
Most window systems provide a facility for cutting and pasting
text between different programs, such as the clipboard on X and
MS-Windows, or the pasteboard on Nextstep/Mac OS.

This variable holds a function that Emacs calls to obtain text
that other programs have provided for pasting.  The function is
called with no arguments.  If no other program has provided text
to paste, the function should return nil (in which case the
caller, usually `current-kill', should use the top of the Emacs
kill ring).  If another program has provided text to paste, the
function should return that text as a string (in which case the
caller should put this string in the kill ring as the latest
kill).

The function may also return a list of strings if the window
system supports multiple selections.  The first string will be
used as the pasted text, but the other will be placed in the kill
ring for easy access via `yank-pop'.

Note that the function should return a string only if a program
other than Emacs has provided a string for pasting; if Emacs
provided the most recent string, the function should return nil.
If it is difficult to tell whether Emacs or some other program
provided the current string, it is probably good enough to return
nil if the string is equal (according to `string=') to the last
text Emacs provided.")



;;;; The kill ring data structure.

(defvar kill-ring nil
  "List of killed text sequences.
Since the kill ring is supposed to interact nicely with cut-and-paste
facilities offered by window systems, use of this variable should
interact nicely with `interprogram-cut-function' and
`interprogram-paste-function'.  The functions `kill-new',
`kill-append', and `current-kill' are supposed to implement this
interaction; you may want to use them instead of manipulating the kill
ring directly.")

(defcustom kill-ring-max 60
  "Maximum length of kill ring before oldest elements are thrown away."
  :type 'integer
  :group 'killing)

(defvar kill-ring-yank-pointer nil
  "The tail of the kill ring whose car is the last thing yanked.")

(defcustom save-interprogram-paste-before-kill nil
  "Save existing clipboard text into kill ring before replacing it.
A non-nil value ensures that Emacs kill operations do not
irrevocably overwrite existing clipboard text by saving it to the
`kill-ring' prior to the kill.  Such text can subsequently be
retrieved via \\[yank] \\[yank-pop]."
  :type 'boolean
  :group 'killing
  :version "23.2")

(defcustom kill-do-not-save-duplicates nil
  "If non-nil, don't add a string to `kill-ring' if it duplicates the last one.
The comparison is done using `equal-including-properties'."
  :type 'boolean
  :group 'killing
  :version "23.2")

(defun kill-new (string &optional replace)
  "Make STRING the latest kill in the kill ring.
Set `kill-ring-yank-pointer' to point to it.
If `interprogram-cut-function' is non-nil, apply it to STRING.
Optional second argument REPLACE non-nil means that STRING will replace
the front of the kill ring, rather than being added to the list.

When `save-interprogram-paste-before-kill' and `interprogram-paste-function'
are non-nil, save the interprogram paste string(s) into `kill-ring' before
STRING.

When the yank handler has a non-nil PARAM element, the original STRING
argument is not used by `insert-for-yank'.  However, since Lisp code
may access and use elements from the kill ring directly, the STRING
argument should still be a \"useful\" string for such uses."
  (unless (and kill-do-not-save-duplicates
	       ;; Due to text properties such as 'yank-handler that
	       ;; can alter the contents to yank, comparison using
	       ;; `equal' is unsafe.
	       (equal-including-properties string (car kill-ring)))
    (if (fboundp 'menu-bar-update-yank-menu)
	(menu-bar-update-yank-menu string (and replace (car kill-ring)))))
  (when save-interprogram-paste-before-kill
    (let ((interprogram-paste (and interprogram-paste-function
                                   (funcall interprogram-paste-function))))
      (when interprogram-paste
        (dolist (s (if (listp interprogram-paste)
                       ;; Use `reverse' to avoid modifying external data.
                       (reverse interprogram-paste)
		     (list interprogram-paste)))
	  (unless (and kill-do-not-save-duplicates
		       (equal-including-properties s (car kill-ring)))
	    (push s kill-ring))))))
  (unless (and kill-do-not-save-duplicates
	       (equal-including-properties string (car kill-ring)))
    (if (and replace kill-ring)
	(setcar kill-ring string)
      (let ((history-delete-duplicates nil))
        (add-to-history 'kill-ring string kill-ring-max t))))
  (setq kill-ring-yank-pointer kill-ring)
  (if interprogram-cut-function
      (funcall interprogram-cut-function string)))

;; It has been argued that this should work like `self-insert-command'
;; which merges insertions in `buffer-undo-list' in groups of 20
;; (hard-coded in `undo-auto-amalgamate').
(defcustom kill-append-merge-undo nil
  "Amalgamate appending kills with the last kill for undo.
When non-nil, appending or prepending text to the last kill makes
\\[undo] restore both pieces of text simultaneously."
  :type 'boolean
  :group 'killing
  :version "25.1")

(defun kill-append (string before-p)
  "Append STRING to the end of the latest kill in the kill ring.
If BEFORE-P is non-nil, prepend STRING to the kill instead.
If `interprogram-cut-function' is non-nil, call it with the
resulting kill.
If `kill-append-merge-undo' is non-nil, remove the last undo
boundary in the current buffer."
  (let ((cur (car kill-ring)))
    (kill-new (if before-p (concat string cur) (concat cur string))
              (or (string= cur "")
                  (null (get-text-property 0 'yank-handler cur)))))
  (when (and kill-append-merge-undo (not buffer-read-only))
    (let ((prev buffer-undo-list)
          (next (cdr buffer-undo-list)))
      ;; Find the next undo boundary.
      (while (car next)
        (pop next)
        (pop prev))
      ;; Remove this undo boundary.
      (when prev
        (setcdr prev (cdr next))))))

(defcustom yank-pop-change-selection nil
  "Whether rotating the kill ring changes the window system selection.
If non-nil, whenever the kill ring is rotated (usually via the
`yank-pop' command), Emacs also calls `interprogram-cut-function'
to copy the new kill to the window system selection."
  :type 'boolean
  :group 'killing
  :version "23.1")

(defun current-kill (n &optional do-not-move)
  "Rotate the yanking point by N places, and then return that kill.
If N is zero and `interprogram-paste-function' is set to a
function that returns a string or a list of strings, and if that
function doesn't return nil, then that string (or list) is added
to the front of the kill ring and the string (or first string in
the list) is returned as the latest kill.

If N is not zero, and if `yank-pop-change-selection' is
non-nil, use `interprogram-cut-function' to transfer the
kill at the new yank point into the window system selection.

If optional arg DO-NOT-MOVE is non-nil, then don't actually
move the yanking point; just return the Nth kill forward."

  (let ((interprogram-paste (and (= n 0)
				 interprogram-paste-function
				 (funcall interprogram-paste-function))))
    (if interprogram-paste
	(progn
	  ;; Disable the interprogram cut function when we add the new
	  ;; text to the kill ring, so Emacs doesn't try to own the
	  ;; selection, with identical text.
          ;; Also disable the interprogram paste function, so that
          ;; `kill-new' doesn't call it repeatedly.
          (let ((interprogram-cut-function nil)
                (interprogram-paste-function nil))
	    (if (listp interprogram-paste)
                ;; Use `reverse' to avoid modifying external data.
                (mapc #'kill-new (reverse interprogram-paste))
	      (kill-new interprogram-paste)))
	  (car kill-ring))
      (or kill-ring (error "Kill ring is empty"))
      (let ((ARGth-kill-element
	     (nthcdr (mod (- n (length kill-ring-yank-pointer))
			  (length kill-ring))
		     kill-ring)))
	(unless do-not-move
	  (setq kill-ring-yank-pointer ARGth-kill-element)
	  (when (and yank-pop-change-selection
		     (> n 0)
		     interprogram-cut-function)
	    (funcall interprogram-cut-function (car ARGth-kill-element))))
	(car ARGth-kill-element)))))



;;;; Commands for manipulating the kill ring.

(defcustom kill-read-only-ok nil
  "Non-nil means don't signal an error for killing read-only text."
  :type 'boolean
  :group 'killing)

(defun kill-region (beg end &optional region)
  "Kill (\"cut\") text between point and mark.
This deletes the text from the buffer and saves it in the kill ring.
The command \\[yank] can retrieve it from there.
\(If you want to save the region without killing it, use \\[kill-ring-save].)

If you want to append the killed region to the last killed text,
use \\[append-next-kill] before \\[kill-region].

Any command that calls this function is a \"kill command\".
If the previous command was also a kill command,
the text killed this time appends to the text killed last time
to make one entry in the kill ring.

The killed text is filtered by `filter-buffer-substring' before it is
saved in the kill ring, so the actual saved text might be different
from what was killed.

If the buffer is read-only, Emacs will beep and refrain from deleting
the text, but put the text in the kill ring anyway.  This means that
you can use the killing commands to copy text from a read-only buffer.

Lisp programs should use this function for killing text.
 (To delete text, use `delete-region'.)
Supply two arguments, character positions BEG and END indicating the
 stretch of text to be killed.  If the optional argument REGION is
 non-nil, the function ignores BEG and END, and kills the current
 region instead."
  ;; Pass mark first, then point, because the order matters when
  ;; calling `kill-append'.
  (interactive (list (mark) (point) 'region))
  (unless (and beg end)
    (user-error "The mark is not set now, so there is no region"))
  (condition-case nil
      (let ((string (if region
                        (funcall region-extract-function 'delete)
                      (filter-buffer-substring beg end 'delete))))
	(when string			;STRING is nil if BEG = END
	  ;; Add that string to the kill ring, one way or another.
	  (if (eq last-command 'kill-region)
	      (kill-append string (< end beg))
	    (kill-new string)))
	(when (or string (eq last-command 'kill-region))
	  (setq this-command 'kill-region))
	(setq deactivate-mark t)
	nil)
    ((buffer-read-only text-read-only)
     ;; The code above failed because the buffer, or some of the characters
     ;; in the region, are read-only.
     ;; We should beep, in case the user just isn't aware of this.
     ;; However, there's no harm in putting
     ;; the region's text in the kill ring, anyway.
     (copy-region-as-kill beg end region)
     ;; Set this-command now, so it will be set even if we get an error.
     (setq this-command 'kill-region)
     ;; This should barf, if appropriate, and give us the correct error.
     (if kill-read-only-ok
	 (progn (message "Read only text copied to kill ring") nil)
       ;; Signal an error if the buffer is read-only.
       (barf-if-buffer-read-only)
       ;; If the buffer isn't read-only, the text is.
       (signal 'text-read-only (list (current-buffer)))))))

;; copy-region-as-kill no longer sets this-command, because it's confusing
;; to get two copies of the text when the user accidentally types M-w and
;; then corrects it with the intended C-w.
(defun copy-region-as-kill (beg end &optional region)
  "Save the region as if killed, but don't kill it.
In Transient Mark mode, deactivate the mark.
If `interprogram-cut-function' is non-nil, also save the text for a window
system cut and paste.

The copied text is filtered by `filter-buffer-substring' before it is
saved in the kill ring, so the actual saved text might be different
from what was in the buffer.

When called from Lisp, save in the kill ring the stretch of text
between BEG and END, unless the optional argument REGION is
non-nil, in which case ignore BEG and END, and save the current
region instead.

This command's old key binding has been given to `kill-ring-save'."
  ;; Pass mark first, then point, because the order matters when
  ;; calling `kill-append'.
  (interactive (list (mark) (point)
		     (prefix-numeric-value current-prefix-arg)))
  (let ((str (if region
                 (funcall region-extract-function nil)
               (filter-buffer-substring beg end))))
  (if (eq last-command 'kill-region)
        (kill-append str (< end beg))
      (kill-new str)))
  (setq deactivate-mark t)
  nil)

(defun kill-ring-save (beg end &optional region)
  "Save the region as if killed, but don't kill it.
In Transient Mark mode, deactivate the mark.
If `interprogram-cut-function' is non-nil, also save the text for a window
system cut and paste.

If you want to append the killed region to the last killed text,
use \\[append-next-kill] before \\[kill-ring-save].

The copied text is filtered by `filter-buffer-substring' before it is
saved in the kill ring, so the actual saved text might be different
from what was in the buffer.

When called from Lisp, save in the kill ring the stretch of text
between BEG and END, unless the optional argument REGION is
non-nil, in which case ignore BEG and END, and save the current
region instead.

This command is similar to `copy-region-as-kill', except that it gives
visual feedback indicating the extent of the region being copied."
  ;; Pass mark first, then point, because the order matters when
  ;; calling `kill-append'.
  (interactive (list (mark) (point)
		     (prefix-numeric-value current-prefix-arg)))
  (copy-region-as-kill beg end region)
  ;; This use of called-interactively-p is correct because the code it
  ;; controls just gives the user visual feedback.
  (if (called-interactively-p 'interactive)
      (indicate-copied-region)))

(defun indicate-copied-region (&optional message-len)
  "Indicate that the region text has been copied interactively.
If the mark is visible in the selected window, blink the cursor
between point and mark if there is currently no active region
highlighting.

If the mark lies outside the selected window, display an
informative message containing a sample of the copied text.  The
optional argument MESSAGE-LEN, if non-nil, specifies the length
of this sample text; it defaults to 40."
  (let ((mark (mark t))
	(point (point))
	;; Inhibit quitting so we can make a quit here
	;; look like a C-g typed as a command.
	(inhibit-quit t))
    (if (pos-visible-in-window-p mark (selected-window))
	;; Swap point-and-mark quickly so as to show the region that
	;; was selected.  Don't do it if the region is highlighted.
	(unless (and (region-active-p)
		     (face-background 'region nil t))
	  ;; Swap point and mark.
	  (set-marker (mark-marker) (point) (current-buffer))
	  (goto-char mark)
	  (sit-for blink-matching-delay)
	  ;; Swap back.
	  (set-marker (mark-marker) mark (current-buffer))
	  (goto-char point)
	  ;; If user quit, deactivate the mark
	  ;; as C-g would as a command.
	  (and quit-flag (region-active-p)
	       (deactivate-mark)))
      (let ((len (min (abs (- mark point))
		      (or message-len 40))))
	(if (< point mark)
	    ;; Don't say "killed"; that is misleading.
	    (message "Saved text until \"%s\""
		     (buffer-substring-no-properties (- mark len) mark))
	  (message "Saved text from \"%s\""
		   (buffer-substring-no-properties mark (+ mark len))))))))

(defun append-next-kill (&optional interactive)
  "Cause following command, if it kills, to add to previous kill.
If the next command kills forward from point, the kill is
appended to the previous killed text.  If the command kills
backward, the kill is prepended.  Kill commands that act on the
region, such as `kill-region', are regarded as killing forward if
point is after mark, and killing backward if point is before
mark.

If the next command is not a kill command, `append-next-kill' has
no effect.

The argument is used for internal purposes; do not supply one."
  (interactive "p")
  ;; We don't use (interactive-p), since that breaks kbd macros.
  (if interactive
      (progn
	(setq this-command 'kill-region)
	(message "If the next command is a kill, it will append"))
    (setq last-command 'kill-region)))

(defvar bidi-directional-controls-chars "\x202a-\x202e\x2066-\x2069"
  "Character set that matches bidirectional formatting control characters.")

(defvar bidi-directional-non-controls-chars "^\x202a-\x202e\x2066-\x2069"
  "Character set that matches any character except bidirectional controls.")

(defun squeeze-bidi-context-1 (from to category replacement)
  "A subroutine of `squeeze-bidi-context'.
FROM and TO should be markers, CATEGORY and REPLACEMENT should be strings."
  (let ((pt (copy-marker from))
	(limit (copy-marker to))
	(old-pt 0)
	lim1)
    (setq lim1 limit)
    (goto-char pt)
    (while (< pt limit)
      (if (> pt old-pt)
	  (move-marker lim1
		       (save-excursion
			 ;; L and R categories include embedding and
			 ;; override controls, but we don't want to
			 ;; replace them, because that might change
			 ;; the visual order.  Likewise with PDF and
			 ;; isolate controls.
			 (+ pt (skip-chars-forward
				bidi-directional-non-controls-chars
				limit)))))
      ;; Replace any run of non-RTL characters by a single LRM.
      (if (null (re-search-forward category lim1 t))
	  ;; No more characters of CATEGORY, we are done.
	  (setq pt limit)
	(replace-match replacement nil t)
	(move-marker pt (point)))
      (setq old-pt pt)
      ;; Skip directional controls, if any.
      (move-marker
       pt (+ pt (skip-chars-forward bidi-directional-controls-chars limit))))))

(defun squeeze-bidi-context (from to)
  "Replace characters between FROM and TO while keeping bidi context.

This function replaces the region of text with as few characters
as possible, while preserving the effect that region will have on
bidirectional display before and after the region."
  (let ((start (set-marker (make-marker)
			   (if (> from 0) from (+ (point-max) from))))
	(end (set-marker (make-marker) to))
	;; This is for when they copy text with read-only text
	;; properties.
	(inhibit-read-only t))
    (if (null (marker-position end))
	(setq end (point-max-marker)))
    ;; Replace each run of non-RTL characters with a single LRM.
    (squeeze-bidi-context-1 start end "\\CR+" "\x200e")
    ;; Replace each run of non-LTR characters with a single RLM.  Note
    ;; that the \cR category includes both the Arabic Letter (AL) and
    ;; R characters; here we ignore the distinction between them,
    ;; because that distinction affects only Arabic Number (AN)
    ;; characters, which are weak and don't affect the reordering.
    (squeeze-bidi-context-1 start end "\\CL+" "\x200f")))

(defun line-substring-with-bidi-context (start end &optional no-properties)
  "Return buffer text between START and END with its bidi context.

START and END are assumed to belong to the same physical line
of buffer text.  This function prepends and appends to the text
between START and END bidi control characters that preserve the
visual order of that text when it is inserted at some other place."
  (if (or (< start (point-min))
	  (> end (point-max)))
      (signal 'args-out-of-range (list (current-buffer) start end)))
  (let ((buf (current-buffer))
	substr para-dir from to)
    (save-excursion
      (goto-char start)
      (setq para-dir (current-bidi-paragraph-direction))
      (setq from (line-beginning-position)
	    to (line-end-position))
      (goto-char from)
      ;; If we don't have any mixed directional characters in the
      ;; entire line, we can just copy the substring without adding
      ;; any context.
      (if (or (looking-at-p "\\CR*$")
	      (looking-at-p "\\CL*$"))
	  (setq substr (if no-properties
			   (buffer-substring-no-properties start end)
			 (buffer-substring start end)))
	(setq substr
	      (with-temp-buffer
		(if no-properties
		    (insert-buffer-substring-no-properties buf from to)
		  (insert-buffer-substring buf from to))
		(squeeze-bidi-context 1 (1+ (- start from)))
		(squeeze-bidi-context (- end to) nil)
		(buffer-substring 1 (point-max)))))

      ;; Wrap the string in LRI/RLI..PDI pair to achieve 2 effects:
      ;; (1) force the string to have the same base embedding
      ;; direction as the paragraph direction at the source, no matter
      ;; what is the paragraph direction at destination; and (2) avoid
      ;; affecting the visual order of the surrounding text at
      ;; destination if there are characters of different
      ;; directionality there.
      (concat (if (eq para-dir 'left-to-right) "\x2066" "\x2067")
	      substr "\x2069"))))

(defun buffer-substring-with-bidi-context (start end &optional no-properties)
  "Return portion of current buffer between START and END with bidi context.

This function works similar to `buffer-substring', but it prepends and
appends to the text bidi directional control characters necessary to
preserve the visual appearance of the text if it is inserted at another
place.  This is useful when the buffer substring includes bidirectional
text and control characters that cause non-trivial reordering on display.
If copied verbatim, such text can have a very different visual appearance,
and can also change the visual appearance of the surrounding text at the
destination of the copy.

Optional argument NO-PROPERTIES, if non-nil, means copy the text without
the text properties."
  (let (line-end substr)
    (if (or (< start (point-min))
	    (> end (point-max)))
	(signal 'args-out-of-range (list (current-buffer) start end)))
    (save-excursion
      (goto-char start)
      (setq line-end (min end (line-end-position)))
      (while (< start end)
	(setq substr
	      (concat substr
		      (if substr "\n" "")
		      (line-substring-with-bidi-context start line-end
							no-properties)))
	(forward-line 1)
	(setq start (point))
	(setq line-end (min end (line-end-position))))
      substr)))

;; Yanking.

(defcustom yank-handled-properties
  '((font-lock-face . yank-handle-font-lock-face-property)
    (category . yank-handle-category-property))
  "List of special text property handling conditions for yanking.
Each element should have the form (PROP . FUN), where PROP is a
property symbol and FUN is a function.  When the `yank' command
inserts text into the buffer, it scans the inserted text for
stretches of text that have `eq' values of the text property
PROP; for each such stretch of text, FUN is called with three
arguments: the property's value in that text, and the start and
end positions of the text.

This is done prior to removing the properties specified by
`yank-excluded-properties'."
  :group 'killing
  :type '(repeat (cons (symbol :tag "property symbol")
                       function))
  :version "24.3")

;; This is actually used in subr.el but defcustom does not work there.
(defcustom yank-excluded-properties
  '(category field follow-link fontified font-lock-face help-echo
    intangible invisible keymap local-map mouse-face read-only
    yank-handler)
  "Text properties to discard when yanking.
The value should be a list of text properties to discard or t,
which means to discard all text properties.

See also `yank-handled-properties'."
  :type '(choice (const :tag "All" t) (repeat symbol))
  :group 'killing
  :version "24.3")

(defvar yank-window-start nil)
(defvar yank-undo-function nil
  "If non-nil, function used by `yank-pop' to delete last stretch of yanked text.
Function is called with two parameters, START and END corresponding to
the value of the mark and point; it is guaranteed that START <= END.
Normally set from the UNDO element of a yank-handler; see `insert-for-yank'.")

(defun yank-pop (&optional arg)
  "Replace just-yanked stretch of killed text with a different stretch.
This command is allowed only immediately after a `yank' or a
`yank-pop'.  At such a time, the region contains a stretch of
reinserted previously-killed text.  `yank-pop' deletes that text
and inserts in its place a different stretch of killed text by
traversing the value of the `kill-ring' variable.

With no argument, the previous kill is inserted.
With argument N, insert the Nth previous kill.
If N is negative, this is a more recent kill.

The sequence of kills wraps around, so that after the oldest one
comes the newest one.

This command honors the `yank-handled-properties' and
`yank-excluded-properties' variables, and the `yank-handler' text
property, in the way that `yank' does."
  (interactive "*p")
  (if (not (eq last-command 'yank))
      (user-error "Previous command was not a yank"))
  (setq this-command 'yank)
  (unless arg (setq arg 1))
  (let ((inhibit-read-only t)
	(before (< (point) (mark t))))
    (if before
	(funcall (or yank-undo-function 'delete-region) (point) (mark t))
      (funcall (or yank-undo-function 'delete-region) (mark t) (point)))
    (setq yank-undo-function nil)
    (set-marker (mark-marker) (point) (current-buffer))
    (insert-for-yank (current-kill arg))
    ;; Set the window start back where it was in the yank command,
    ;; if possible.
    (set-window-start (selected-window) yank-window-start t)
    (if before
	;; This is like exchange-point-and-mark, but doesn't activate the mark.
	;; It is cleaner to avoid activation, even though the command
	;; loop would deactivate the mark because we inserted text.
	(goto-char (prog1 (mark t)
		     (set-marker (mark-marker) (point) (current-buffer))))))
  nil)

(defun yank (&optional arg)
  "Reinsert (\"paste\") the last stretch of killed text.
More precisely, reinsert the most recent kill, which is the stretch of
text most recently killed OR yanked, as returned by `current-kill' (which
see).  Put point at the end, and set mark at the beginning without
activating it. With just \\[universal-argument] as argument, put point
at beginning, and mark at end.
With argument N, reinsert the Nth most recent kill.

This command honors the `yank-handled-properties' and
`yank-excluded-properties' variables, and the `yank-handler' text
property, as described below.

Properties listed in `yank-handled-properties' are processed,
then those listed in `yank-excluded-properties' are discarded.

If STRING has a non-nil `yank-handler' property anywhere, the
normal insert behavior is altered, and instead, for each contiguous
segment of STRING that has a given value of the `yank-handler'
property, that value is used as follows:

The value of a `yank-handler' property must be a list of one to four
elements, of the form (FUNCTION PARAM NOEXCLUDE UNDO).
FUNCTION, if non-nil, should be a function of one argument (the
 object to insert); FUNCTION is called instead of `insert'.
PARAM, if present and non-nil, is passed to FUNCTION (to be handled
 in whatever way is appropriate; e.g. if FUNCTION is `yank-rectangle',
 PARAM may be a list of strings to insert as a rectangle).  If PARAM
 is nil, then the current segment of STRING is used.
If NOEXCLUDE is present and non-nil, the normal removal of
 `yank-excluded-properties' is not performed; instead FUNCTION is
 responsible for the removal.  This may be necessary if FUNCTION
 adjusts point before or after inserting the object.
UNDO, if present and non-nil, should be a function to be called
 by `yank-pop' to undo the insertion of the current PARAM.  It is
 given two arguments, the start and end of the region.  FUNCTION
 may set `yank-undo-function' to override UNDO.

See also the command `yank-pop' (\\[yank-pop])."
  (interactive "*P")
  (setq yank-window-start (window-start))
  ;; If we don't get all the way thru, make last-command indicate that
  ;; for the following command.
  (setq this-command t)
  (push-mark)
  (insert-for-yank (current-kill (cond
				  ((listp arg) 0)
				  ((eq arg '-) -2)
				  (t (1- arg)))))
  (if (consp arg)
      ;; This is like exchange-point-and-mark, but doesn't activate the mark.
      ;; It is cleaner to avoid activation, even though the command
      ;; loop would deactivate the mark because we inserted text.
      (goto-char (prog1 (mark t)
		   (set-marker (mark-marker) (point) (current-buffer)))))
  ;; If we do get all the way thru, make this-command indicate that.
  (if (eq this-command t)
      (setq this-command 'yank))
  nil)

(defun rotate-yank-pointer (arg)
  "Rotate the yanking point in the kill ring.
With ARG, rotate that many kills forward (or backward, if negative)."
  (interactive "p")
  (current-kill arg))

;; Some kill commands.

;; Internal subroutine of delete-char
(defun kill-forward-chars (arg)
  (if (listp arg) (setq arg (car arg)))
  (if (eq arg '-) (setq arg -1))
  (kill-region (point) (+ (point) arg)))

;; Internal subroutine of backward-delete-char
(defun kill-backward-chars (arg)
  (if (listp arg) (setq arg (car arg)))
  (if (eq arg '-) (setq arg -1))
  (kill-region (point) (- (point) arg)))

(defcustom backward-delete-char-untabify-method 'untabify
  "The method for untabifying when deleting backward.
Can be `untabify' -- turn a tab to many spaces, then delete one space;
       `hungry' -- delete all whitespace, both tabs and spaces;
       `all' -- delete all whitespace, including tabs, spaces and newlines;
       nil -- just delete one character."
  :type '(choice (const untabify) (const hungry) (const all) (const nil))
  :version "20.3"
  :group 'killing)

(defun backward-delete-char-untabify (arg &optional killp)
  "Delete characters backward, changing tabs into spaces.
The exact behavior depends on `backward-delete-char-untabify-method'.
Delete ARG chars, and kill (save in kill ring) if KILLP is non-nil.
Interactively, ARG is the prefix arg (default 1)
and KILLP is t if a prefix arg was specified."
  (interactive "*p\nP")
  (when (eq backward-delete-char-untabify-method 'untabify)
    (let ((count arg))
      (save-excursion
	(while (and (> count 0) (not (bobp)))
	  (if (= (preceding-char) ?\t)
	      (let ((col (current-column)))
		(forward-char -1)
		(setq col (- col (current-column)))
		(insert-char ?\s col)
		(delete-char 1)))
	  (forward-char -1)
	  (setq count (1- count))))))
  (let* ((skip (cond ((eq backward-delete-char-untabify-method 'hungry) " \t")
                     ((eq backward-delete-char-untabify-method 'all)
                      " \t\n\r")))
         (n (if skip
                (let* ((oldpt (point))
                       (wh (- oldpt (save-excursion
                                      (skip-chars-backward skip)
                                      (constrain-to-field nil oldpt)))))
                  (+ arg (if (zerop wh) 0 (1- wh))))
              arg)))
    ;; Avoid warning about delete-backward-char
    (with-no-warnings (delete-backward-char n killp))))

(defun zap-to-char (arg char)
  "Kill up to and including ARGth occurrence of CHAR.
Case is ignored if `case-fold-search' is non-nil in the current buffer.
Goes backward if ARG is negative; error if CHAR not found.
See also `zap-up-to-char'."
  (interactive (list (prefix-numeric-value current-prefix-arg)
		     (read-char-from-minibuffer "Zap to char: "
						nil 'read-char-history)))
  ;; Avoid "obsolete" warnings for translation-table-for-input.
  (with-no-warnings
    (if (char-table-p translation-table-for-input)
	(setq char (or (aref translation-table-for-input char) char))))
  (kill-region (point) (progn
			 (search-forward (char-to-string char) nil nil arg)
			 (point))))

;; kill-line and its subroutines.

(defcustom kill-whole-line nil
  "If non-nil, `kill-line' with no arg at start of line kills the whole line."
  :type 'boolean
  :group 'killing)

(defun kill-line (&optional arg)
  "Kill the rest of the current line; if no nonblanks there, kill thru newline.
With prefix argument ARG, kill that many lines from point.
Negative arguments kill lines backward.
With zero argument, kills the text before point on the current line.

When calling from a program, nil means \"no arg\",
a number counts as a prefix arg.

To kill a whole line, when point is not at the beginning, type \
\\[move-beginning-of-line] \\[kill-line] \\[kill-line].

If `show-trailing-whitespace' is non-nil, this command will just
kill the rest of the current line, even if there are no nonblanks
there.

If option `kill-whole-line' is non-nil, then this command kills the whole line
including its terminating newline, when used at the beginning of a line
with no argument.  As a consequence, you can always kill a whole line
by typing \\[move-beginning-of-line] \\[kill-line].

If you want to append the killed line to the last killed text,
use \\[append-next-kill] before \\[kill-line].

If the buffer is read-only, Emacs will beep and refrain from deleting
the line, but put the line in the kill ring anyway.  This means that
you can use this command to copy text from a read-only buffer.
\(If the variable `kill-read-only-ok' is non-nil, then this won't
even beep.)"
  (interactive "P")
  (kill-region (point)
	       ;; It is better to move point to the other end of the kill
	       ;; before killing.  That way, in a read-only buffer, point
	       ;; moves across the text that is copied to the kill ring.
	       ;; The choice has no effect on undo now that undo records
	       ;; the value of point from before the command was run.
	       (progn
		 (if arg
		     (forward-visible-line (prefix-numeric-value arg))
		   (if (eobp)
		       (signal 'end-of-buffer nil))
		   (let ((end
			  (save-excursion
			    (end-of-visible-line) (point))))
		     (if (or (save-excursion
			       ;; If trailing whitespace is visible,
			       ;; don't treat it as nothing.
			       (unless show-trailing-whitespace
				 (skip-chars-forward " \t" end))
			       (= (point) end))
			     (and kill-whole-line (bolp)))
			 (forward-visible-line 1)
		       (goto-char end))))
		 (point))))

(defun kill-whole-line (&optional arg)
  "Kill current line.
With prefix ARG, kill that many lines starting from the current line.
If ARG is negative, kill backward.  Also kill the preceding newline.
\(This is meant to make \\[repeat] work well with negative arguments.)
If ARG is zero, kill current line but exclude the trailing newline."
  (interactive "p")
  (or arg (setq arg 1))
  (if (and (> arg 0) (eobp) (save-excursion (forward-visible-line 0) (eobp)))
      (signal 'end-of-buffer nil))
  (if (and (< arg 0) (bobp) (save-excursion (end-of-visible-line) (bobp)))
      (signal 'beginning-of-buffer nil))
  (unless (eq last-command 'kill-region)
    (kill-new "")
    (setq last-command 'kill-region))
  (cond ((zerop arg)
	 ;; We need to kill in two steps, because the previous command
	 ;; could have been a kill command, in which case the text
	 ;; before point needs to be prepended to the current kill
	 ;; ring entry and the text after point appended.  Also, we
	 ;; need to use save-excursion to avoid copying the same text
	 ;; twice to the kill ring in read-only buffers.
	 (save-excursion
	   (kill-region (point) (progn (forward-visible-line 0) (point))))
	 (kill-region (point) (progn (end-of-visible-line) (point))))
	((< arg 0)
	 (save-excursion
	   (kill-region (point) (progn (end-of-visible-line) (point))))
	 (kill-region (point)
		      (progn (forward-visible-line (1+ arg))
			     (unless (bobp) (backward-char))
			     (point))))
	(t
	 (save-excursion
	   (kill-region (point) (progn (forward-visible-line 0) (point))))
	 (kill-region (point)
		      (progn (forward-visible-line arg) (point))))))

(defun forward-visible-line (arg)
  "Move forward by ARG lines, ignoring currently invisible newlines only.
If ARG is negative, move backward -ARG lines.
If ARG is zero, move to the beginning of the current line."
  (condition-case nil
      (if (> arg 0)
	  (progn
	    (while (> arg 0)
	      (or (zerop (forward-line 1))
		  (signal 'end-of-buffer nil))
	      ;; If the newline we just skipped is invisible,
	      ;; don't count it.
	      (if (invisible-p (1- (point)))
		  (setq arg (1+ arg)))
	      (setq arg (1- arg)))
	    ;; If invisible text follows, and it is a number of complete lines,
	    ;; skip it.
	    (let ((opoint (point)))
	      (while (and (not (eobp))
			  (invisible-p (point)))
		(goto-char
		 (if (get-text-property (point) 'invisible)
		     (or (next-single-property-change (point) 'invisible)
			 (point-max))
		   (next-overlay-change (point)))))
	      (unless (bolp)
		(goto-char opoint))))
	(let ((first t))
	  (while (or first (<= arg 0))
	    (if first
		(beginning-of-line)
	      (or (zerop (forward-line -1))
		  (signal 'beginning-of-buffer nil)))
	    ;; If the newline we just moved to is invisible,
	    ;; don't count it.
	    (unless (bobp)
	      (unless (invisible-p (1- (point)))
		(setq arg (1+ arg))))
	    (setq first nil))
	  ;; If invisible text follows, and it is a number of complete lines,
	  ;; skip it.
	  (let ((opoint (point)))
	    (while (and (not (bobp))
			(invisible-p (1- (point))))
	      (goto-char
	       (if (get-text-property (1- (point)) 'invisible)
		   (or (previous-single-property-change (point) 'invisible)
		       (point-min))
		 (previous-overlay-change (point)))))
	    (unless (bolp)
	      (goto-char opoint)))))
    ((beginning-of-buffer end-of-buffer)
     nil)))

(defun end-of-visible-line ()
  "Move to end of current visible line."
  (end-of-line)
  ;; If the following character is currently invisible,
  ;; skip all characters with that same `invisible' property value,
  ;; then find the next newline.
  (while (and (not (eobp))
	      (save-excursion
		(skip-chars-forward "^\n")
		(invisible-p (point))))
    (skip-chars-forward "^\n")
    (if (get-text-property (point) 'invisible)
	(goto-char (or (next-single-property-change (point) 'invisible)
		       (point-max)))
      (goto-char (next-overlay-change (point))))
    (end-of-line)))

(defun kill-current-buffer ()
  "Kill the current buffer.
When called in the minibuffer, get out of the minibuffer
using `abort-recursive-edit'.

This is like `kill-this-buffer', but it doesn't have to be invoked
via the menu bar, and pays no attention to the menu-bar's frame."
  (interactive)
  (let ((frame (selected-frame)))
    (if (and (frame-live-p frame)
             (not (window-minibuffer-p (frame-selected-window frame))))
        (kill-buffer (current-buffer))
      (abort-recursive-edit))))


(defun insert-buffer (buffer)
  "Insert after point the contents of BUFFER.
Puts mark after the inserted text.
BUFFER may be a buffer or a buffer name."
  (declare (interactive-only insert-buffer-substring))
  (interactive
   (list
    (progn
      (barf-if-buffer-read-only)
      (read-buffer "Insert buffer: "
		   (if (eq (selected-window) (next-window))
		       (other-buffer (current-buffer))
		     (window-buffer (next-window)))
		   t))))
  (push-mark
   (save-excursion
     (insert-buffer-substring (get-buffer buffer))
     (point)))
  nil)

(defun append-to-buffer (buffer start end)
  "Append to specified BUFFER the text of the region.
The text is inserted into that buffer before its point.
BUFFER can be a buffer or the name of a buffer; this
function will create BUFFER if it doesn't already exist.

When calling from a program, give three arguments:
BUFFER (or buffer name), START and END.
START and END specify the portion of the current buffer to be copied."
  (interactive
   (list (read-buffer "Append to buffer: " (other-buffer (current-buffer) t))
	 (region-beginning) (region-end)))
  (let* ((oldbuf (current-buffer))
         (append-to (get-buffer-create buffer))
         (windows (get-buffer-window-list append-to t t))
         point)
    (save-excursion
      (with-current-buffer append-to
        (setq point (point))
        (barf-if-buffer-read-only)
        (insert-buffer-substring oldbuf start end)
        (dolist (window windows)
          (when (= (window-point window) point)
            (set-window-point window (point))))))))

(defun prepend-to-buffer (buffer start end)
  "Prepend to specified BUFFER the text of the region.
The text is inserted into that buffer after its point.
BUFFER can be a buffer or the name of a buffer; this
function will create BUFFER if it doesn't already exist.

When calling from a program, give three arguments:
BUFFER (or buffer name), START and END.
START and END specify the portion of the current buffer to be copied."
  (interactive "BPrepend to buffer: \nr")
  (let ((oldbuf (current-buffer)))
    (with-current-buffer (get-buffer-create buffer)
      (barf-if-buffer-read-only)
      (save-excursion
	(insert-buffer-substring oldbuf start end)))))

(defun copy-to-buffer (buffer start end)
  "Copy to specified BUFFER the text of the region.
The text is inserted into that buffer, replacing existing text there.
BUFFER can be a buffer or the name of a buffer; this
function will create BUFFER if it doesn't already exist.

When calling from a program, give three arguments:
BUFFER (or buffer name), START and END.
START and END specify the portion of the current buffer to be copied."
  (interactive "BCopy to buffer: \nr")
  (let ((oldbuf (current-buffer)))
    (with-current-buffer (get-buffer-create buffer)
      (barf-if-buffer-read-only)
      (erase-buffer)
      (save-excursion
	(insert-buffer-substring oldbuf start end)))))

(define-error 'mark-inactive (purecopy "The mark is not active now"))

(defvar activate-mark-hook nil
  "Hook run when the mark becomes active.
It is also run at the end of a command, if the mark is active and
it is possible that the region may have changed.")

(defvar deactivate-mark-hook nil
  "Hook run when the mark becomes inactive.")

(defun mark (&optional force)
  "Return this buffer's mark value as integer, or nil if never set.

In Transient Mark mode, this function signals an error if
the mark is not active.  However, if `mark-even-if-inactive' is non-nil,
or the argument FORCE is non-nil, it disregards whether the mark
is active, and returns an integer or nil in the usual way.

If you are using this in an editing command, you are most likely making
a mistake; see the documentation of `set-mark'."
  (if (or force (not transient-mark-mode) mark-active mark-even-if-inactive)
      (marker-position (mark-marker))
    (signal 'mark-inactive nil)))

;; Behind display-selections-p.

(defun deactivate-mark (&optional force)
  "Deactivate the mark.
If Transient Mark mode is disabled, this function normally does
nothing; but if FORCE is non-nil, it deactivates the mark anyway.

Deactivating the mark sets `mark-active' to nil, updates the
primary selection according to `select-active-regions', and runs
`deactivate-mark-hook'.

If Transient Mark mode was temporarily enabled, reset the value
of the variable `transient-mark-mode'; if this causes Transient
Mark mode to be disabled, don't change `mark-active' to nil or
run `deactivate-mark-hook'."
  (when (or (region-active-p) force)
    (when (and (if (eq select-active-regions 'only)
		   (eq (car-safe transient-mark-mode) 'only)
		 select-active-regions)
	       (region-active-p)
	       (display-selections-p))
      ;; The var `saved-region-selection', if non-nil, is the text in
      ;; the region prior to the last command modifying the buffer.
      ;; Set the selection to that, or to the current region.
      (cond (saved-region-selection
	     (if (gui-backend-selection-owner-p 'PRIMARY)
		 (gui-set-selection 'PRIMARY saved-region-selection))
	     (setq saved-region-selection nil))
	    ;; If another program has acquired the selection, region
	    ;; deactivation should not clobber it (Bug#11772).
	    ((and (/= (region-beginning) (region-end))
		  (or (gui-backend-selection-owner-p 'PRIMARY)
		      (null (gui-backend-selection-exists-p 'PRIMARY))))
	     (gui-set-selection 'PRIMARY
                                (funcall region-extract-function nil)))))
    (when mark-active (force-mode-line-update)) ;Refresh toolbar (bug#16382).
    (cond
     ((eq (car-safe transient-mark-mode) 'only)
      (setq transient-mark-mode (cdr transient-mark-mode))
      (if (eq transient-mark-mode (default-value 'transient-mark-mode))
          (kill-local-variable 'transient-mark-mode)))
     ((eq transient-mark-mode 'lambda)
      (kill-local-variable 'transient-mark-mode)))
    (setq mark-active nil)
    (run-hooks 'deactivate-mark-hook)
    (redisplay--update-region-highlight (selected-window))))

(defun activate-mark (&optional no-tmm)
  "Activate the mark.
If NO-TMM is non-nil, leave `transient-mark-mode' alone."
  (when (mark t)
    (unless (region-active-p)
      (force-mode-line-update) ;Refresh toolbar (bug#16382).
      (setq mark-active t)
      (unless (or transient-mark-mode no-tmm)
        (setq-local transient-mark-mode 'lambda))
      (run-hooks 'activate-mark-hook))))

(defun set-mark (pos)
  "Set this buffer's mark to POS.  Don't use this function!
That is to say, don't use this function unless you want
the user to see that the mark has moved, and you want the previous
mark position to be lost.

Normally, when a new mark is set, the old one should go on the stack.
This is why most applications should use `push-mark', not `set-mark'.

Novice Emacs Lisp programmers often try to use the mark for the wrong
purposes.  The mark saves a location for the user's convenience.
Most editing commands should not alter the mark.
To remember a location for internal use in the Lisp program,
store it in a Lisp variable.  Example:

   (let ((beg (point))) (forward-line 1) (delete-region beg (point)))."
  (if pos
      (progn
        (set-marker (mark-marker) pos (current-buffer))
        (activate-mark 'no-tmm))
    ;; Normally we never clear mark-active except in Transient Mark mode.
    ;; But when we actually clear out the mark value too, we must
    ;; clear mark-active in any mode.
    (deactivate-mark t)
    ;; `deactivate-mark' sometimes leaves mark-active non-nil, but
    ;; it should never be nil if the mark is nil.
    (setq mark-active nil)
    (set-marker (mark-marker) nil)))

(defun save-mark-and-excursion--save ()
  (cons
   (let ((mark (mark-marker)))
     (and (marker-position mark) (copy-marker mark)))
   mark-active))

(defun save-mark-and-excursion--restore (saved-mark-info)
  (let ((saved-mark (car saved-mark-info))
        (omark (marker-position (mark-marker)))
        (nmark nil)
        (saved-mark-active (cdr saved-mark-info)))
    ;; Mark marker
    (if (null saved-mark)
        (set-marker (mark-marker) nil)
      (setf nmark (marker-position saved-mark))
      (set-marker (mark-marker) nmark)
      (set-marker saved-mark nil))
    ;; Mark active
    (let ((cur-mark-active mark-active))
      (setq mark-active saved-mark-active)
      ;; If mark is active now, and either was not active or was at a
      ;; different place, run the activate hook.
      (if saved-mark-active
          (when (or (not cur-mark-active)
                    (not (eq omark nmark)))
            (run-hooks 'activate-mark-hook))
        ;; If mark has ceased to be active, run deactivate hook.
        (when cur-mark-active
          (run-hooks 'deactivate-mark-hook))))))

(defmacro save-mark-and-excursion (&rest body)
  "Like `save-excursion', but also save and restore the mark state.
This macro does what `save-excursion' did before Emacs 25.1."
  (declare (indent 0) (debug t))
  (let ((saved-marker-sym (make-symbol "saved-marker")))
    `(let ((,saved-marker-sym (save-mark-and-excursion--save)))
       (unwind-protect
            (save-excursion ,@body)
         (save-mark-and-excursion--restore ,saved-marker-sym)))))

(defcustom use-empty-active-region nil
  "Whether \"region-aware\" commands should act on empty regions.
If nil, region-aware commands treat the empty region as inactive.
If non-nil, region-aware commands treat the region as active as
long as the mark is active, even if the region is empty.

Region-aware commands are those that act on the region if it is
active and Transient Mark mode is enabled, and on the text near
point otherwise."
  :type 'boolean
  :version "23.1"
  :group 'editing-basics)

(defun use-region-p ()
  "Return t if the region is active and it is appropriate to act on it.
This is used by commands that act specially on the region under
Transient Mark mode.

The return value is t if Transient Mark mode is enabled and the
mark is active; furthermore, if `use-empty-active-region' is nil,
the region must not be empty.  Otherwise, the return value is nil.

For some commands, it may be appropriate to ignore the value of
`use-empty-active-region'; in that case, use `region-active-p'."
  (and (region-active-p)
       (or use-empty-active-region (> (region-end) (region-beginning)))
       t))

(defun region-active-p ()
  "Return t if Transient Mark mode is enabled and the mark is active.

Some commands act specially on the region when Transient Mark
mode is enabled.  Usually, such commands should use
`use-region-p' instead of this function, because `use-region-p'
also checks the value of `use-empty-active-region'."
  (and transient-mark-mode mark-active
       ;; FIXME: Somehow we sometimes end up with mark-active non-nil but
       ;; without the mark being set (e.g. bug#17324).  We really should fix
       ;; that problem, but in the mean time, let's make sure we don't say the
       ;; region is active when there's no mark.
       (progn (cl-assert (mark)) t)))

(defun region-bounds ()
  "Return the boundaries of the region.
Value is a list of one or more cons cells of the form (START . END).
It will have more than one cons cell when the region is non-contiguous,
see `region-noncontiguous-p' and `extract-rectangle-bounds'."
  (funcall region-extract-function 'bounds))

(defun region-noncontiguous-p ()
  "Return non-nil if the region contains several pieces.
An example is a rectangular region handled as a list of
separate contiguous regions for each line."
  (cdr (region-bounds)))

(defvar redisplay-unhighlight-region-function
  (lambda (rol) (when (overlayp rol) (delete-overlay rol))))

(defvar redisplay-highlight-region-function
  (lambda (start end window rol)
    (if (not (overlayp rol))
        (let ((nrol (make-overlay start end)))
          (funcall redisplay-unhighlight-region-function rol)
          (overlay-put nrol 'window window)
          (overlay-put nrol 'face 'region)
          ;; Normal priority so that a large region doesn't hide all the
          ;; overlays within it, but high secondary priority so that if it
          ;; ends/starts in the middle of a small overlay, that small overlay
          ;; won't hide the region's boundaries.
          (overlay-put nrol 'priority '(nil . 100))
          nrol)
      (unless (and (eq (overlay-buffer rol) (current-buffer))
                   (eq (overlay-start rol) start)
                   (eq (overlay-end rol) end))
        (move-overlay rol start end (current-buffer)))
      rol))
  "Function to move the region-highlight overlay.
This function is called with four parameters, START, END, WINDOW
and OVERLAY.  If OVERLAY is nil, a new overlay is created.  In
any case, the overlay is adjusted to reflect the other three
parameters.

The overlay is returned by the function.")

(defun redisplay--update-region-highlight (window)
  (let ((rol (window-parameter window 'internal-region-overlay)))
    (if (not (and (region-active-p)
                  (or highlight-nonselected-windows
                      (eq window (selected-window))
                      (and (window-minibuffer-p)
                           (eq window (minibuffer-selected-window))))))
        (funcall redisplay-unhighlight-region-function rol)
      (let* ((pt (window-point window))
             (mark (mark))
             (start (min pt mark))
             (end   (max pt mark))
             (new
              (funcall redisplay-highlight-region-function
                       start end window rol)))
        (unless (equal new rol)
          (set-window-parameter window 'internal-region-overlay
                                new))))))

(defvar pre-redisplay-functions (list #'redisplay--update-region-highlight)
  "Hook run just before redisplay.
It is called in each window that is to be redisplayed.  It takes one argument,
which is the window that will be redisplayed.  When run, the `current-buffer'
is set to the buffer displayed in that window.")

(defun redisplay--pre-redisplay-functions (windows)
  (with-demoted-errors "redisplay--pre-redisplay-functions: %S"
    (if (null windows)
        (with-current-buffer (window-buffer (selected-window))
          (run-hook-with-args 'pre-redisplay-functions (selected-window)))
      (dolist (win (if (listp windows) windows (window-list-1 nil nil t)))
        (with-current-buffer (window-buffer win)
          (run-hook-with-args 'pre-redisplay-functions win))))))

(add-function :before pre-redisplay-function
              #'redisplay--pre-redisplay-functions)


(defvar-local mark-ring nil
  "The list of former marks of the current buffer, most recent first.")
(put 'mark-ring 'permanent-local t)

(defcustom mark-ring-max 16
  "Maximum size of mark ring.  Start discarding off end if gets this big."
  :type 'integer
  :group 'editing-basics)

(defvar global-mark-ring nil
  "The list of saved global marks, most recent first.")

(defcustom global-mark-ring-max 16
  "Maximum size of global mark ring.  \
Start discarding off end if gets this big."
  :type 'integer
  :group 'editing-basics)

(defun pop-to-mark-command ()
  "Jump to mark, and pop a new position for mark off the ring.
\(Does not affect global mark ring)."
  (interactive)
  (if (null (mark t))
      (user-error "No mark set in this buffer")
    (if (= (point) (mark t))
	(message "Mark popped"))
    (goto-char (mark t))
    (pop-mark)))

(defun push-mark-command (arg &optional nomsg)
  "Set mark at where point is.
If no prefix ARG and mark is already set there, just activate it.
Display `Mark set' unless the optional second arg NOMSG is non-nil."
  (interactive "P")
  (let ((mark (mark t)))
    (if (or arg (null mark) (/= mark (point)))
	(push-mark nil nomsg t)
      (activate-mark 'no-tmm)
      (unless nomsg
	(message "Mark activated")))))

(defcustom set-mark-command-repeat-pop nil
  "Non-nil means repeating \\[set-mark-command] after popping mark pops it again.
That means that C-u \\[set-mark-command] \\[set-mark-command]
will pop the mark twice, and
C-u \\[set-mark-command] \\[set-mark-command] \\[set-mark-command]
will pop the mark three times.

A value of nil means \\[set-mark-command]'s behavior does not change
after C-u \\[set-mark-command]."
  :type 'boolean
  :group 'editing-basics)

(defun set-mark-command (arg)
  "Set the mark where point is, and activate it; or jump to the mark.
Setting the mark also alters the region, which is the text
between point and mark; this is the closest equivalent in
Emacs to what some editors call the \"selection\".

With no prefix argument, set the mark at point, and push the
old mark position on local mark ring.  Also push the new mark on
global mark ring, if the previous mark was set in another buffer.

When Transient Mark Mode is off, immediately repeating this
command activates `transient-mark-mode' temporarily.

With prefix argument (e.g., \\[universal-argument] \\[set-mark-command]), \
jump to the mark, and set the mark from
position popped off the local mark ring (this does not affect the global
mark ring).  Use \\[pop-global-mark] to jump to a mark popped off the global
mark ring (see `pop-global-mark').

If `set-mark-command-repeat-pop' is non-nil, repeating
the \\[set-mark-command] command with no prefix argument pops the next position
off the local (or global) mark ring and jumps there.

With \\[universal-argument] \\[universal-argument] as prefix
argument, unconditionally set mark where point is, even if
`set-mark-command-repeat-pop' is non-nil.

Novice Emacs Lisp programmers often try to use the mark for the wrong
purposes.  See the documentation of `set-mark' for more information."
  (interactive "P")
  (cond ((eq transient-mark-mode 'lambda)
	 (kill-local-variable 'transient-mark-mode))
	((eq (car-safe transient-mark-mode) 'only)
	 (deactivate-mark)))
  (cond
   ((and (consp arg) (> (prefix-numeric-value arg) 4))
    (push-mark-command nil))
   ((not (eq this-command 'set-mark-command))
    (if arg
	(pop-to-mark-command)
      (push-mark-command t)))
   ((and set-mark-command-repeat-pop
	 (eq last-command 'pop-global-mark)
	 (not arg))
    (setq this-command 'pop-global-mark)
    (pop-global-mark))
   ((or (and set-mark-command-repeat-pop
             (eq last-command 'pop-to-mark-command))
        arg)
    (setq this-command 'pop-to-mark-command)
    (pop-to-mark-command))
   ((eq last-command 'set-mark-command)
    (if (region-active-p)
        (progn
          (deactivate-mark)
          (message "Mark deactivated"))
      (activate-mark)
      (message "Mark activated")))
   (t
    (push-mark-command nil))))

(defun push-mark (&optional location nomsg activate)
  "Set mark at LOCATION (point, by default) and push old mark on mark ring.
If the last global mark pushed was not in the current buffer,
also push LOCATION on the global mark ring.
Display `Mark set' unless the optional second arg NOMSG is non-nil.

Novice Emacs Lisp programmers often try to use the mark for the wrong
purposes.  See the documentation of `set-mark' for more information.

In Transient Mark mode, activate mark if optional third arg ACTIVATE non-nil."
  (when (mark t)
    (let ((old (nth mark-ring-max mark-ring))
          (history-delete-duplicates nil))
      (add-to-history 'mark-ring (copy-marker (mark-marker)) mark-ring-max t)
      (when old
        (set-marker old nil))))
  (set-marker (mark-marker) (or location (point)) (current-buffer))
  ;; Don't push the mark on the global mark ring if the last global
  ;; mark pushed was in this same buffer.
  (unless (and global-mark-ring
               (eq (marker-buffer (car global-mark-ring)) (current-buffer)))
    (let ((old (nth global-mark-ring-max global-mark-ring))
          (history-delete-duplicates nil))
      (add-to-history
       'global-mark-ring (copy-marker (mark-marker)) global-mark-ring-max t)
      (when old
        (set-marker old nil))))
  (or nomsg executing-kbd-macro (> (minibuffer-depth) 0)
      (message "Mark set"))
  (if (or activate (not transient-mark-mode))
      (set-mark (mark t)))
  nil)

(defun pop-mark ()
  "Pop off mark ring into the buffer's actual mark.
Does not set point.  Does nothing if mark ring is empty."
  (when mark-ring
    (setq mark-ring (nconc mark-ring (list (copy-marker (mark-marker)))))
    (set-marker (mark-marker) (car mark-ring))
    (set-marker (car mark-ring) nil)
    (unless (mark t) (ding))
    (pop mark-ring))
  (deactivate-mark))

(define-obsolete-function-alias
  'exchange-dot-and-mark 'exchange-point-and-mark "23.3")
(defun exchange-point-and-mark (&optional arg)
  "Put the mark where point is now, and point where the mark is now.
This command works even when the mark is not active,
and it reactivates the mark.

If Transient Mark mode is on, a prefix ARG deactivates the mark
if it is active, and otherwise avoids reactivating it.  If
Transient Mark mode is off, a prefix ARG enables Transient Mark
mode temporarily."
  (interactive "P")
  (let ((omark (mark t))
	(temp-highlight (eq (car-safe transient-mark-mode) 'only)))
    (if (null omark)
        (user-error "No mark set in this buffer"))
    (set-mark (point))
    (goto-char omark)
    (cond (temp-highlight
	   (setq-local transient-mark-mode (cons 'only transient-mark-mode)))
	  ((xor arg (not (region-active-p)))
	   (deactivate-mark))
	  (t (activate-mark)))
    nil))

(defcustom shift-select-mode t
  "When non-nil, shifted motion keys activate the mark momentarily.

While the mark is activated in this way, any shift-translated point
motion key extends the region, and if Transient Mark mode was off, it
is temporarily turned on.  Furthermore, the mark will be deactivated
by any subsequent point motion key that was not shift-translated, or
by any action that normally deactivates the mark in Transient Mark mode.

See `this-command-keys-shift-translated' for the meaning of
shift-translation."
  :type 'boolean
  :group 'editing-basics)

(defun handle-shift-selection ()
  "Activate/deactivate mark depending on invocation thru shift translation.
This function is called by `call-interactively' when a command
with a `^' character in its `interactive' spec is invoked, before
running the command itself.

If `shift-select-mode' is enabled and the command was invoked
through shift translation, set the mark and activate the region
temporarily, unless it was already set in this way.  See
`this-command-keys-shift-translated' for the meaning of shift
translation.

Otherwise, if the region has been activated temporarily,
deactivate it, and restore the variable `transient-mark-mode' to
its earlier value."
  (cond ((and shift-select-mode this-command-keys-shift-translated)
         (unless (and mark-active
		      (eq (car-safe transient-mark-mode) 'only))
	   (setq-local transient-mark-mode
                       (cons 'only
                             (unless (eq transient-mark-mode 'lambda)
                               transient-mark-mode)))
           (push-mark nil nil t)))
        ((eq (car-safe transient-mark-mode) 'only)
         (setq transient-mark-mode (cdr transient-mark-mode))
         (if (eq transient-mark-mode (default-value 'transient-mark-mode))
             (kill-local-variable 'transient-mark-mode))
         (deactivate-mark))))

(define-minor-mode transient-mark-mode
  "Toggle Transient Mark mode.

Transient Mark mode is a global minor mode.  When enabled, the
region is highlighted with the `region' face whenever the mark
is active.  The mark is \"deactivated\" after certain non-motion
commands, including those that change the text in the buffer, and
during shift or mouse selection by any unshifted cursor motion
command (see Info node `Shift Selection' for more details).

You can also deactivate the mark by typing \\[keyboard-quit] or
\\[keyboard-escape-quit].

Many commands change their behavior when Transient Mark mode is
in effect and the mark is active, by acting on the region instead
of their usual default part of the buffer's text.  Examples of
such commands include \\[comment-dwim], \\[flush-lines], \\[keep-lines],
\\[query-replace], \\[query-replace-regexp], \\[ispell], and \\[undo].
To see the documentation of commands that are sensitive to the
Transient Mark mode, invoke \\[apropos-documentation] and type \"transient\"
or \"mark.*active\" at the prompt."
  :global t
  ;; It's defined in C/cus-start, this stops the d-m-m macro defining it again.
  :variable (default-value 'transient-mark-mode))

(defvar widen-automatically t
  "Non-nil means it is ok for commands to call `widen' when they want to.
Some commands will do this in order to go to positions outside
the current accessible part of the buffer.

If `widen-automatically' is nil, these commands will do something else
as a fallback, and won't change the buffer bounds.")

(defvar non-essential nil
  "Whether the currently executing code is performing an essential task.
This variable should be non-nil only when running code that should not
disturb the user.  E.g., it can be used to prevent Tramp from prompting
the user for a password when we are simply scanning a set of files in the
background or displaying possible completions before the user even asked
for it.")

(defun pop-global-mark ()
  "Pop off global mark ring and jump to the top location."
  (interactive)
  ;; Pop entries that refer to non-existent buffers.
  (while (and global-mark-ring (not (marker-buffer (car global-mark-ring))))
    (setq global-mark-ring (cdr global-mark-ring)))
  (or global-mark-ring
      (error "No global mark set"))
  (let* ((marker (car global-mark-ring))
	 (buffer (marker-buffer marker))
	 (position (marker-position marker)))
    (setq global-mark-ring (nconc (cdr global-mark-ring)
				  (list (car global-mark-ring))))
    (set-buffer buffer)
    (or (and (>= position (point-min))
	     (<= position (point-max)))
	(if widen-automatically
	    (widen)
	  (error "Global mark position is outside accessible part of buffer")))
    (goto-char position)
    (switch-to-buffer buffer)))

(defcustom next-line-add-newlines nil
  "If non-nil, `next-line' inserts newline to avoid `end of buffer' error."
  :type 'boolean
  :version "21.1"
  :group 'editing-basics)

(defun next-line (&optional arg try-vscroll)
  "Move cursor vertically down ARG lines.
Interactively, vscroll tall lines if `auto-window-vscroll' is enabled.
Non-interactively, use TRY-VSCROLL to control whether to vscroll tall
lines: if either `auto-window-vscroll' or TRY-VSCROLL is nil, this
function will not vscroll.

ARG defaults to 1.

If there is no character in the target line exactly under the current column,
the cursor is positioned after the character in that line that spans this
column, or at the end of the line if it is not long enough.
If there is no line in the buffer after this one, behavior depends on the
value of `next-line-add-newlines'.  If non-nil, it inserts a newline character
to create a line, and moves the cursor to that line.  Otherwise it moves the
cursor to the end of the buffer.

If the variable `line-move-visual' is non-nil, this command moves
by display lines.  Otherwise, it moves by buffer lines, without
taking variable-width characters or continued lines into account.
See \\[next-logical-line] for a command that always moves by buffer lines.

The command \\[set-goal-column] can be used to create
a semipermanent goal column for this command.
Then instead of trying to move exactly vertically (or as close as possible),
this command moves to the specified goal column (or as close as possible).
The goal column is stored in the variable `goal-column', which is nil
when there is no goal column.  Note that setting `goal-column'
overrides `line-move-visual' and causes this command to move by buffer
lines rather than by display lines."
  (declare (interactive-only forward-line))
  (interactive "^p\np")
  (or arg (setq arg 1))
  (if (and next-line-add-newlines (= arg 1))
      (if (save-excursion (end-of-line) (eobp))
	  ;; When adding a newline, don't expand an abbrev.
	  (let ((abbrev-mode nil))
	    (end-of-line)
	    (insert (if use-hard-newlines hard-newline "\n")))
	(line-move arg nil nil try-vscroll))
    (if (called-interactively-p 'interactive)
	(condition-case err
	    (line-move arg nil nil try-vscroll)
	  ((beginning-of-buffer end-of-buffer)
	   (signal (car err) (cdr err))))
      (line-move arg nil nil try-vscroll)))
  nil)

(defun previous-line (&optional arg try-vscroll)
  "Move cursor vertically up ARG lines.
Interactively, vscroll tall lines if `auto-window-vscroll' is enabled.
Non-interactively, use TRY-VSCROLL to control whether to vscroll tall
lines: if either `auto-window-vscroll' or TRY-VSCROLL is nil, this
function will not vscroll.

ARG defaults to 1.

If there is no character in the target line exactly over the current column,
the cursor is positioned after the character in that line that spans this
column, or at the end of the line if it is not long enough.

If the variable `line-move-visual' is non-nil, this command moves
by display lines.  Otherwise, it moves by buffer lines, without
taking variable-width characters or continued lines into account.
See \\[previous-logical-line] for a command that always moves by buffer lines.

The command \\[set-goal-column] can be used to create
a semipermanent goal column for this command.
Then instead of trying to move exactly vertically (or as close as possible),
this command moves to the specified goal column (or as close as possible).
The goal column is stored in the variable `goal-column', which is nil
when there is no goal column.  Note that setting `goal-column'
overrides `line-move-visual' and causes this command to move by buffer
lines rather than by display lines."
  (declare (interactive-only
            "use `forward-line' with negative argument instead."))
  (interactive "^p\np")
  (or arg (setq arg 1))
  (if (called-interactively-p 'interactive)
      (condition-case err
	  (line-move (- arg) nil nil try-vscroll)
	((beginning-of-buffer end-of-buffer)
	 (signal (car err) (cdr err))))
    (line-move (- arg) nil nil try-vscroll))
  nil)

(defcustom track-eol nil
  "Non-nil means vertical motion starting at end of line keeps to ends of lines.
This means moving to the end of each line moved onto.
The beginning of a blank line does not count as the end of a line.
This has no effect when the variable `line-move-visual' is non-nil."
  :type 'boolean
  :group 'editing-basics)

(defcustom goal-column nil
  "Semipermanent goal column for vertical motion, as set by \\[set-goal-column], or nil.
A non-nil setting overrides the variable `line-move-visual', which see."
  :type '(choice integer
		 (const :tag "None" nil))
  :group 'editing-basics)
(make-variable-buffer-local 'goal-column)

(defvar temporary-goal-column 0
  "Current goal column for vertical motion.
It is the column where point was at the start of the current run
of vertical motion commands.

When moving by visual lines via the function `line-move-visual', it is a cons
cell (COL . HSCROLL), where COL is the x-position, in pixels,
divided by the default column width, and HSCROLL is the number of
columns by which window is scrolled from left margin.

When the `track-eol' feature is doing its job, the value is
`most-positive-fixnum'.")

(defcustom line-move-ignore-invisible t
  "Non-nil means commands that move by lines ignore invisible newlines.
When this option is non-nil, \\[next-line], \\[previous-line], \\[move-end-of-line], and \\[move-beginning-of-line] behave
as if newlines that are invisible didn't exist, and count
only visible newlines.  Thus, moving across 2 newlines
one of which is invisible will be counted as a one-line move.
Also, a non-nil value causes invisible text to be ignored when
counting columns for the purposes of keeping point in the same
column by \\[next-line] and \\[previous-line].

Outline mode sets this."
  :type 'boolean
  :group 'editing-basics)

(defcustom line-move-visual t
  "When non-nil, `line-move' moves point by visual lines.
This movement is based on where the cursor is displayed on the
screen, instead of relying on buffer contents alone.  It takes
into account variable-width characters and line continuation.
If nil, `line-move' moves point by logical lines.
A non-nil setting of `goal-column' overrides the value of this variable
and forces movement by logical lines.
A window that is horizontally scrolled also forces movement by logical
lines."
  :type 'boolean
  :group 'editing-basics
  :version "23.1")

;; Used only if display-graphic-p.
(declare-function font-info "font.c" (name &optional frame))

(defun default-font-height ()
  "Return the height in pixels of the current buffer's default face font.

If the default font is remapped (see `face-remapping-alist'), the
function returns the height of the remapped face.
This function uses the definition of the default face for the currently
selected frame."
  (let ((default-font (face-font 'default)))
    (cond
     ((and (display-multi-font-p)
	   ;; Avoid calling font-info if the frame's default font was
	   ;; not changed since the frame was created.  That's because
	   ;; font-info is expensive for some fonts, see bug #14838.
	   (not (string= (frame-parameter nil 'font) default-font)))
      (aref (font-info default-font) 3))
     (t (frame-char-height)))))

(defun default-font-width ()
  "Return the width in pixels of the current buffer's default face font.

If the default font is remapped (see `face-remapping-alist'), the
function returns the width of the remapped face.
This function uses the definition of the default face for the currently
selected frame."
  (let ((default-font (face-font 'default)))
    (cond
     ((and (display-multi-font-p)
	   ;; Avoid calling font-info if the frame's default font was
	   ;; not changed since the frame was created.  That's because
	   ;; font-info is expensive for some fonts, see bug #14838.
	   (not (string= (frame-parameter nil 'font) default-font)))
      (let* ((info (font-info (face-font 'default)))
	     (width (aref info 11)))
	(if (> width 0)
	    width
	  (aref info 10))))
     (t (frame-char-width)))))

(defun default-line-height ()
  "Return the pixel height of current buffer's default-face text line.

The value includes `line-spacing', if any, defined for the buffer
or the frame.
This function uses the definition of the default face for the currently
selected frame."
  (let ((dfh (default-font-height))
	(lsp (if (display-graphic-p)
		 (or line-spacing
		     (default-value 'line-spacing)
		     (frame-parameter nil 'line-spacing)
		     0)
	       0)))
    (if (floatp lsp)
	(setq lsp (truncate (* (frame-char-height) lsp))))
    (+ dfh lsp)))

(defun window-screen-lines ()
  "Return the number of screen lines in the text area of the selected window.

This is different from `window-text-height' in that this function counts
lines in units of the height of the font used by the default face displayed
in the window, not in units of the frame's default font, and also accounts
for `line-spacing', if any, defined for the window's buffer or frame.

The value is a floating-point number."
  (let ((edges (window-inside-pixel-edges))
	(dlh (default-line-height)))
    (/ (float (- (nth 3 edges) (nth 1 edges))) dlh)))

;; Returns non-nil if partial move was done.
(defun line-move-partial (arg noerror &optional _to-end)
  (if (< arg 0)
      ;; Move backward (up).
      ;; If already vscrolled, reduce vscroll
      (let ((vs (window-vscroll nil t))
	    (dlh (default-line-height)))
	(when (> vs dlh)
	  (set-window-vscroll nil (- vs dlh) t)))

    ;; Move forward (down).
    (let* ((lh (window-line-height -1))
	   (rowh (car lh))
	   (vpos (nth 1 lh))
	   (ypos (nth 2 lh))
	   (rbot (nth 3 lh))
	   (this-lh (window-line-height))
	   (this-height (car this-lh))
	   (this-ypos (nth 2 this-lh))
	   (dlh (default-line-height))
	   (wslines (window-screen-lines))
	   (edges (window-inside-pixel-edges))
	   (winh (- (nth 3 edges) (nth 1 edges) 1))
	   py vs last-line)
      (if (> (mod wslines 1.0) 0.0)
	  (setq wslines (round (+ wslines 0.5))))
      (when (or (null lh)
		(>= rbot dlh)
		(<= ypos (- dlh))
		(null this-lh)
		(<= this-ypos (- dlh)))
	(unless lh
	  (let ((wend (pos-visible-in-window-p t nil t)))
	    (setq rbot (nth 3 wend)
		  rowh  (nth 4 wend)
		  vpos (nth 5 wend))))
	(unless this-lh
	  (let ((wstart (pos-visible-in-window-p nil nil t)))
	    (setq this-ypos (nth 2 wstart)
		  this-height (nth 4 wstart))))
	(setq py
	      (or (nth 1 this-lh)
		  (let ((ppos (posn-at-point))
			col-row)
		    (setq col-row (posn-actual-col-row ppos))
		    (if col-row
			(- (cdr col-row) (window-vscroll))
		      (cdr (posn-col-row ppos))))))
	;; VPOS > 0 means the last line is only partially visible.
	;; But if the part that is visible is at least as tall as the
	;; default font, that means the line is actually fully
	;; readable, and something like line-spacing is hidden.  So in
	;; that case we accept the last line in the window as still
	;; visible, and consider the margin as starting one line
	;; later.
	(if (and vpos (> vpos 0))
	    (if (and rowh
		     (>= rowh (default-font-height))
		     (< rowh dlh))
		(setq last-line (min (- wslines scroll-margin) vpos))
	      (setq last-line (min (- wslines scroll-margin 1) (1- vpos)))))
	(cond
	 ;; If last line of window is fully visible, and vscrolling
	 ;; more would make this line invisible, move forward.
	 ((and (or (< (setq vs (window-vscroll nil t)) dlh)
		   (null this-height)
		   (<= this-height dlh))
	       (or (null rbot) (= rbot 0)))
	  nil)
	 ;; If cursor is not in the bottom scroll margin, and the
	 ;; current line is not too tall, move forward.
	 ((and (or (null this-height) (<= this-height winh))
	       vpos
	       (> vpos 0)
	       (< py last-line))
	  nil)
	 ;; When already vscrolled, we vscroll some more if we can,
	 ;; or clear vscroll and move forward at end of tall image.
	 ((> vs 0)
	  (when (or (and rbot (> rbot 0))
		    (and this-height (> this-height dlh)))
	    (set-window-vscroll nil (+ vs dlh) t)))
	 ;; If cursor just entered the bottom scroll margin, move forward,
	 ;; but also optionally vscroll one line so redisplay won't recenter.
	 ((and vpos
	       (> vpos 0)
	       (= py last-line))
	  ;; Don't vscroll if the partially-visible line at window
	  ;; bottom is not too tall (a.k.a. "just one more text
	  ;; line"): in that case, we do want redisplay to behave
	  ;; normally, i.e. recenter or whatever.
	  ;;
	  ;; Note: ROWH + RBOT from the value returned by
	  ;; pos-visible-in-window-p give the total height of the
	  ;; partially-visible glyph row at the end of the window.  As
	  ;; we are dealing with floats, we disregard sub-pixel
	  ;; discrepancies between that and DLH.
	  (if (and rowh rbot (>= (- (+ rowh rbot) winh) 1))
	      (set-window-vscroll nil dlh t))
	  (line-move-1 arg noerror)
	  t)
	 ;; If there are lines above the last line, scroll-up one line.
	 ((and vpos (> vpos 0))
	  (scroll-up 1)
	  t)
	 ;; Finally, start vscroll.
	 (t
	  (set-window-vscroll nil dlh t)))))))


;; This is like line-move-1 except that it also performs
;; vertical scrolling of tall images if appropriate.
;; That is not really a clean thing to do, since it mixes
;; scrolling with cursor motion.  But so far we don't have
;; a cleaner solution to the problem of making C-n do something
;; useful given a tall image.
(defun line-move (arg &optional noerror _to-end try-vscroll)
  "Move forward ARG lines.
If NOERROR, don't signal an error if we can't move ARG lines.
TO-END is unused.
TRY-VSCROLL controls whether to vscroll tall lines: if either
`auto-window-vscroll' or TRY-VSCROLL is nil, this function will
not vscroll."
  (if noninteractive
      (line-move-1 arg noerror)
    (unless (and auto-window-vscroll try-vscroll
		 ;; Only vscroll for single line moves
		 (= (abs arg) 1)
		 ;; Under scroll-conservatively, the display engine
		 ;; does this better.
		 (zerop scroll-conservatively)
		 ;; But don't vscroll in a keyboard macro.
		 (not defining-kbd-macro)
		 (not executing-kbd-macro)
		 (line-move-partial arg noerror))
      (set-window-vscroll nil 0 t)
      (if (and line-move-visual
	       ;; Display-based column are incompatible with goal-column.
	       (not goal-column)
	       ;; When the text in the window is scrolled to the left,
	       ;; display-based motion doesn't make sense (because each
	       ;; logical line occupies exactly one screen line).
	       (not (> (window-hscroll) 0))
	       ;; Likewise when the text _was_ scrolled to the left
	       ;; when the current run of vertical motion commands
	       ;; started.
	       (not (and (memq last-command
			       `(next-line previous-line ,this-command))
			 auto-hscroll-mode
			 (numberp temporary-goal-column)
			 (>= temporary-goal-column
			    (- (window-width) hscroll-margin)))))
	  (prog1 (line-move-visual arg noerror)
	    ;; If we moved into a tall line, set vscroll to make
	    ;; scrolling through tall images more smooth.
	    (let ((lh (line-pixel-height))
		  (edges (window-inside-pixel-edges))
		  (dlh (default-line-height))
		  winh)
	      (setq winh (- (nth 3 edges) (nth 1 edges) 1))
	      (if (and (< arg 0)
		       (< (point) (window-start))
		       (> lh winh))
		  (set-window-vscroll
		   nil
		   (- lh dlh) t))))
	(line-move-1 arg noerror)))))

;; Display-based alternative to line-move-1.
;; Arg says how many lines to move.  The value is t if we can move the
;; specified number of lines.
(defun line-move-visual (arg &optional noerror)
  "Move ARG lines forward.
If NOERROR, don't signal an error if we can't move that many lines."
  (let ((opoint (point))
	(hscroll (window-hscroll))
        (lnum-width (line-number-display-width t))
	target-hscroll)
    ;; Check if the previous command was a line-motion command, or if
    ;; we were called from some other command.
    (if (and (consp temporary-goal-column)
	     (memq last-command `(next-line previous-line ,this-command)))
	;; If so, there's no need to reset `temporary-goal-column',
	;; but we may need to hscroll.
        (if (or (/= (cdr temporary-goal-column) hscroll)
                (>  (cdr temporary-goal-column) 0))
            (setq target-hscroll (cdr temporary-goal-column)))
      ;; Otherwise, we should reset `temporary-goal-column'.
      (let ((posn (posn-at-point))
	    x-pos)
	(cond
	 ;; Handle the `overflow-newline-into-fringe' case
	 ;; (left-fringe is for the R2L case):
	 ((memq (nth 1 posn) '(right-fringe left-fringe))
	  (setq temporary-goal-column (cons (window-width) hscroll)))
	 ((car (posn-x-y posn))
	  (setq x-pos (- (car (posn-x-y posn)) lnum-width))
	  ;; In R2L lines, the X pixel coordinate is measured from the
	  ;; left edge of the window, but columns are still counted
	  ;; from the logical-order beginning of the line, i.e. from
	  ;; the right edge in this case.  We need to adjust for that.
	  (if (eq (current-bidi-paragraph-direction) 'right-to-left)
	      (setq x-pos (- (window-body-width nil t) 1 x-pos)))
	  (setq temporary-goal-column
		(cons (/ (float x-pos)
			 (frame-char-width))
                      hscroll)))
	 (executing-kbd-macro
	  ;; When we move beyond the first/last character visible in
	  ;; the window, posn-at-point will return nil, so we need to
	  ;; approximate the goal column as below.
	  (setq temporary-goal-column
		(mod (current-column) (window-text-width)))))))
    (if target-hscroll
	(set-window-hscroll (selected-window) target-hscroll))
    ;; vertical-motion can move more than it was asked to if it moves
    ;; across display strings with newlines.  We don't want to ring
    ;; the bell and announce beginning/end of buffer in that case.
    (or (and (or (and (>= arg 0)
		      (>= (vertical-motion
			   (cons (or goal-column
				     (if (consp temporary-goal-column)
					 (car temporary-goal-column)
				       temporary-goal-column))
				 arg))
			  arg))
		 (and (< arg 0)
		      (<= (vertical-motion
			   (cons (or goal-column
				     (if (consp temporary-goal-column)
					 (car temporary-goal-column)
				       temporary-goal-column))
				 arg))
			  arg)))
	     (or (>= arg 0)
		 (/= (point) opoint)
		 ;; If the goal column lies on a display string,
		 ;; `vertical-motion' advances the cursor to the end
		 ;; of the string.  For arg < 0, this can cause the
		 ;; cursor to get stuck.  (Bug#3020).
		 (= (vertical-motion arg) arg)))
	(unless noerror
	  (signal (if (< arg 0) 'beginning-of-buffer 'end-of-buffer)
		  nil)))))

;; This is the guts of next-line and previous-line.
;; Arg says how many lines to move.
;; The value is t if we can move the specified number of lines.
(defun line-move-1 (arg &optional noerror _to-end)
  ;; Don't run any point-motion hooks, and disregard intangibility,
  ;; for intermediate positions.
  (let ((inhibit-point-motion-hooks t)
	(opoint (point))
	(orig-arg arg))
    (if (consp temporary-goal-column)
	(setq temporary-goal-column (+ (car temporary-goal-column)
				       (cdr temporary-goal-column))))
    (unwind-protect
	(progn
	  (if (not (memq last-command '(next-line previous-line)))
	      (setq temporary-goal-column
		    (if (and track-eol (eolp)
			     ;; Don't count beg of empty line as end of line
			     ;; unless we just did explicit end-of-line.
			     (or (not (bolp)) (eq last-command 'move-end-of-line)))
			most-positive-fixnum
		      (current-column))))

	  (if (not (or (integerp selective-display)
                       line-move-ignore-invisible))
	      ;; Use just newline characters.
	      ;; Set ARG to 0 if we move as many lines as requested.
	      (or (if (> arg 0)
		      (progn (if (> arg 1) (forward-line (1- arg)))
			     ;; This way of moving forward ARG lines
			     ;; verifies that we have a newline after the last one.
			     ;; It doesn't get confused by intangible text.
			     (end-of-line)
			     (if (zerop (forward-line 1))
				 (setq arg 0)))
		    (and (zerop (forward-line arg))
			 (bolp)
			 (setq arg 0)))
		  (unless noerror
		    (signal (if (< arg 0)
				'beginning-of-buffer
			      'end-of-buffer)
			    nil)))
	    ;; Move by arg lines, but ignore invisible ones.
	    (let (done)
	      (while (and (> arg 0) (not done))
		;; If the following character is currently invisible,
		;; skip all characters with that same `invisible' property value.
		(while (and (not (eobp)) (invisible-p (point)))
		  (goto-char (next-char-property-change (point))))
		;; Move a line.
		;; We don't use `end-of-line', since we want to escape
		;; from field boundaries occurring exactly at point.
		(goto-char (constrain-to-field
			    (let ((inhibit-field-text-motion t))
			      (line-end-position))
			    (point) t t
			    'inhibit-line-move-field-capture))
		;; If there's no invisibility here, move over the newline.
		(cond
		 ((eobp)
		  (if (not noerror)
		      (signal 'end-of-buffer nil)
		    (setq done t)))
		 ((and (> arg 1)  ;; Use vertical-motion for last move
		       (not (integerp selective-display))
		       (not (invisible-p (point))))
		  ;; We avoid vertical-motion when possible
		  ;; because that has to fontify.
		  (forward-line 1))
		 ;; Otherwise move a more sophisticated way.
		 ((zerop (vertical-motion 1))
		  (if (not noerror)
		      (signal 'end-of-buffer nil)
		    (setq done t))))
		(unless done
		  (setq arg (1- arg))))
	      ;; The logic of this is the same as the loop above,
	      ;; it just goes in the other direction.
	      (while (and (< arg 0) (not done))
		;; For completely consistency with the forward-motion
		;; case, we should call beginning-of-line here.
		;; However, if point is inside a field and on a
		;; continued line, the call to (vertical-motion -1)
		;; below won't move us back far enough; then we return
		;; to the same column in line-move-finish, and point
		;; gets stuck -- cyd
		(forward-line 0)
		(cond
		 ((bobp)
		  (if (not noerror)
		      (signal 'beginning-of-buffer nil)
		    (setq done t)))
		 ((and (< arg -1) ;; Use vertical-motion for last move
		       (not (integerp selective-display))
		       (not (invisible-p (1- (point)))))
		  (forward-line -1))
		 ((zerop (vertical-motion -1))
		  (if (not noerror)
		      (signal 'beginning-of-buffer nil)
		    (setq done t))))
		(unless done
		  (setq arg (1+ arg))
		  (while (and ;; Don't move over previous invis lines
			  ;; if our target is the middle of this line.
			  (or (zerop (or goal-column temporary-goal-column))
			      (< arg 0))
			  (not (bobp)) (invisible-p (1- (point))))
		    (goto-char (previous-char-property-change (point))))))))
	  ;; This is the value the function returns.
	  (= arg 0))

      (cond ((> arg 0)
	     ;; If we did not move down as far as desired, at least go
	     ;; to end of line.  Be sure to call point-entered and
	     ;; point-left-hooks.
	     (let* ((npoint (prog1 (line-end-position)
			      (goto-char opoint)))
		    (inhibit-point-motion-hooks nil))
	       (goto-char npoint)))
	    ((< arg 0)
	     ;; If we did not move up as far as desired,
	     ;; at least go to beginning of line.
	     (let* ((npoint (prog1 (line-beginning-position)
			      (goto-char opoint)))
		    (inhibit-point-motion-hooks nil))
	       (goto-char npoint)))
	    (t
	     (line-move-finish (or goal-column temporary-goal-column)
			       opoint (> orig-arg 0)))))))

(defun line-move-finish (column opoint forward)
  (let ((repeat t))
    (while repeat
      ;; Set REPEAT to t to repeat the whole thing.
      (setq repeat nil)

      (let (new
	    (old (point))
	    (line-beg (line-beginning-position))
	    (line-end
	     ;; Compute the end of the line
	     ;; ignoring effectively invisible newlines.
	     (save-excursion
	       ;; Like end-of-line but ignores fields.
	       (skip-chars-forward "^\n")
	       (while (and (not (eobp)) (invisible-p (point)))
		 (goto-char (next-char-property-change (point)))
		 (skip-chars-forward "^\n"))
	       (point))))

	;; Move to the desired column.
        (if (and line-move-visual
                 (not (or truncate-lines truncate-partial-width-windows)))
            ;; Under line-move-visual, goal-column should be
            ;; interpreted in units of the frame's canonical character
            ;; width, which is exactly what vertical-motion does.
            (vertical-motion (cons column 0))
          (line-move-to-column (truncate column)))

	;; Corner case: suppose we start out in a field boundary in
	;; the middle of a continued line.  When we get to
	;; line-move-finish, point is at the start of a new *screen*
	;; line but the same text line; then line-move-to-column would
	;; move us backwards.  Test using C-n with point on the "x" in
	;;   (insert "a" (propertize "x" 'field t) (make-string 89 ?y))
	(and forward
	     (< (point) old)
	     (goto-char old))

	(setq new (point))

	;; Process intangibility within a line.
	;; With inhibit-point-motion-hooks bound to nil, a call to
	;; goto-char moves point past intangible text.

	;; However, inhibit-point-motion-hooks controls both the
	;; intangibility and the point-entered/point-left hooks.  The
	;; following hack avoids calling the point-* hooks
	;; unnecessarily.  Note that we move *forward* past intangible
	;; text when the initial and final points are the same.
	(goto-char new)
	(let ((inhibit-point-motion-hooks nil))
	  (goto-char new)

	  ;; If intangibility moves us to a different (later) place
	  ;; in the same line, use that as the destination.
	  (if (<= (point) line-end)
	      (setq new (point))
	    ;; If that position is "too late",
	    ;; try the previous allowable position.
	    ;; See if it is ok.
	    (backward-char)
	    (if (if forward
		    ;; If going forward, don't accept the previous
		    ;; allowable position if it is before the target line.
		    (< line-beg (point))
		  ;; If going backward, don't accept the previous
		  ;; allowable position if it is still after the target line.
		  (<= (point) line-end))
		(setq new (point))
	      ;; As a last resort, use the end of the line.
	      (setq new line-end))))

	;; Now move to the updated destination, processing fields
	;; as well as intangibility.
	(goto-char opoint)
	(let ((inhibit-point-motion-hooks nil))
	  (goto-char
	   ;; Ignore field boundaries if the initial and final
	   ;; positions have the same `field' property, even if the
	   ;; fields are non-contiguous.  This seems to be "nicer"
	   ;; behavior in many situations.
	   (if (eq (get-char-property new 'field)
	   	   (get-char-property opoint 'field))
	       new
	     (constrain-to-field new opoint t t
				 'inhibit-line-move-field-capture))))

	;; If all this moved us to a different line,
	;; retry everything within that new line.
	(when (or (< (point) line-beg) (> (point) line-end))
	  ;; Repeat the intangibility and field processing.
	  (setq repeat t))))))

(defun line-move-to-column (col)
  "Try to find column COL, considering invisibility.
This function works only in certain cases,
because what we really need is for `move-to-column'
and `current-column' to be able to ignore invisible text."
  (if (zerop col)
      (beginning-of-line)
    (move-to-column col))

  (when (and line-move-ignore-invisible
	     (not (bolp)) (invisible-p (1- (point))))
    (let ((normal-location (point))
	  (normal-column (current-column)))
      ;; If the following character is currently invisible,
      ;; skip all characters with that same `invisible' property value.
      (while (and (not (eobp))
		  (invisible-p (point)))
	(goto-char (next-char-property-change (point))))
      ;; Have we advanced to a larger column position?
      (if (> (current-column) normal-column)
	  ;; We have made some progress towards the desired column.
	  ;; See if we can make any further progress.
	  (line-move-to-column (+ (current-column) (- col normal-column)))
	;; Otherwise, go to the place we originally found
	;; and move back over invisible text.
	;; that will get us to the same place on the screen
	;; but with a more reasonable buffer position.
	(goto-char normal-location)
	(let ((line-beg
               ;; We want the real line beginning, so it's consistent
               ;; with bolp below, otherwise we might infloop.
               (let ((inhibit-field-text-motion t))
                 (line-beginning-position))))
	  (while (and (not (bolp)) (invisible-p (1- (point))))
	    (goto-char (previous-char-property-change (point) line-beg))))))))

(defun move-end-of-line (arg)
  "Move point to end of current line as displayed.
With argument ARG not nil or 1, move forward ARG - 1 lines first.
If point reaches the beginning or end of buffer, it stops there.

To ignore the effects of the `intangible' text or overlay
property, bind `inhibit-point-motion-hooks' to t.
If there is an image in the current line, this function
disregards newlines that are part of the text on which the image
rests."
  (interactive "^p")
  (or arg (setq arg 1))
  (let (done)
    (while (not done)
      (let ((newpos
	     (save-excursion
	       (let ((goal-column 0)
		     (line-move-visual nil))
		 (and (line-move arg t)
		      ;; With bidi reordering, we may not be at bol,
		      ;; so make sure we are.
		      (skip-chars-backward "^\n")
		      (not (bobp))
		      (progn
			(while (and (not (bobp)) (invisible-p (1- (point))))
			  (goto-char (previous-single-char-property-change
                                      (point) 'invisible)))
			(backward-char 1)))
		 (point)))))
	(goto-char newpos)
	(if (and (> (point) newpos)
		 (eq (preceding-char) ?\n))
	    (backward-char 1)
	  (if (and (> (point) newpos) (not (eobp))
		   (not (eq (following-char) ?\n)))
	      ;; If we skipped something intangible and now we're not
	      ;; really at eol, keep going.
	      (setq arg 1)
	    (setq done t)))))))

(defun move-beginning-of-line (arg)
  "Move point to beginning of current line as displayed.
\(If there's an image in the line, this disregards newlines
that are part of the text that the image rests on.)

With argument ARG not nil or 1, move forward ARG - 1 lines first.
If point reaches the beginning or end of buffer, it stops there.
\(But if the buffer doesn't end in a newline, it stops at the
beginning of the last line.)
To ignore intangibility, bind `inhibit-point-motion-hooks' to t."
  (interactive "^p")
  (or arg (setq arg 1))

  (let ((orig (point))
	first-vis first-vis-field-value)

    ;; Move by lines, if ARG is not 1 (the default).
    (if (/= arg 1)
	(let ((line-move-visual nil))
	  (line-move (1- arg) t)))

    ;; Move to beginning-of-line, ignoring fields and invisible text.
    (skip-chars-backward "^\n")
    (while (and (not (bobp)) (invisible-p (1- (point))))
      (goto-char (previous-char-property-change (point)))
      (skip-chars-backward "^\n"))

    ;; Now find first visible char in the line.
    (while (and (< (point) orig) (invisible-p (point)))
      (goto-char (next-char-property-change (point) orig)))
    (setq first-vis (point))

    ;; See if fields would stop us from reaching FIRST-VIS.
    (setq first-vis-field-value
	  (constrain-to-field first-vis orig (/= arg 1) t nil))

    (goto-char (if (/= first-vis-field-value first-vis)
		   ;; If yes, obey them.
		   first-vis-field-value
		 ;; Otherwise, move to START with attention to fields.
		 ;; (It is possible that fields never matter in this case.)
		 (constrain-to-field (point) orig
				     (/= arg 1) t nil)))))


;; Many people have said they rarely use this feature, and often type
;; it by accident.  Maybe it shouldn't even be on a key.
(put 'set-goal-column 'disabled t)

(defun set-goal-column (arg)
  "Set the current horizontal position as a goal for \\[next-line] and \\[previous-line].
Those commands will move to this position in the line moved to
rather than trying to keep the same horizontal position.
With a non-nil argument ARG, clears out the goal column
so that \\[next-line] and \\[previous-line] resume vertical motion.
The goal column is stored in the variable `goal-column'.
This is a buffer-local setting."
  (interactive "P")
  (if arg
      (progn
        (setq goal-column nil)
        (message "No goal column"))
    (setq goal-column (current-column))
    ;; The older method below can be erroneous if `set-goal-column' is bound
    ;; to a sequence containing %
    ;;(message (substitute-command-keys
    ;;"Goal column %d (use \\[set-goal-column] with an arg to unset it)")
    ;;goal-column)
    (message "%s"
	     (concat
	      (format "Goal column %d " goal-column)
	      (substitute-command-keys
	       "(use \\[set-goal-column] with an arg to unset it)")))

    )
  nil)

;;; Editing based on visual lines, as opposed to logical lines.

(defun end-of-visual-line (&optional n)
  "Move point to end of current visual line.
With argument N not nil or 1, move forward N - 1 visual lines first.
If point reaches the beginning or end of buffer, it stops there.
To ignore intangibility, bind `inhibit-point-motion-hooks' to t."
  (interactive "^p")
  (or n (setq n 1))
  (if (/= n 1)
      (let ((line-move-visual t))
	(line-move (1- n) t)))
  ;; Unlike `move-beginning-of-line', `move-end-of-line' doesn't
  ;; constrain to field boundaries, so we don't either.
  (vertical-motion (cons (window-width) 0)))

(defun beginning-of-visual-line (&optional n)
  "Move point to beginning of current visual line.
With argument N not nil or 1, move forward N - 1 visual lines first.
If point reaches the beginning or end of buffer, it stops there.
\(But if the buffer doesn't end in a newline, it stops at the
beginning of the last visual line.)
To ignore intangibility, bind `inhibit-point-motion-hooks' to t."
  (interactive "^p")
  (or n (setq n 1))
  (let ((opoint (point)))
    (if (/= n 1)
	(let ((line-move-visual t))
	  (line-move (1- n) t)))
    (vertical-motion 0)
    ;; Constrain to field boundaries, like `move-beginning-of-line'.
    (goto-char (constrain-to-field (point) opoint (/= n 1)))))

(defun kill-visual-line (&optional arg)
  "Kill the rest of the visual line.
With prefix argument ARG, kill that many visual lines from point.
If ARG is negative, kill visual lines backward.
If ARG is zero, kill the text before point on the current visual
line.

If you want to append the killed line to the last killed text,
use \\[append-next-kill] before \\[kill-line].

If the buffer is read-only, Emacs will beep and refrain from deleting
the line, but put the line in the kill ring anyway.  This means that
you can use this command to copy text from a read-only buffer.
\(If the variable `kill-read-only-ok' is non-nil, then this won't
even beep.)"
  (interactive "P")
  ;; Like in `kill-line', it's better to move point to the other end
  ;; of the kill before killing.
  (let ((opoint (point))
	(kill-whole-line (and kill-whole-line (bolp))))
    (if arg
	(vertical-motion (prefix-numeric-value arg))
      (end-of-visual-line 1)
      (if (= (point) opoint)
	  (vertical-motion 1)
	;; Skip any trailing whitespace at the end of the visual line.
	;; We used to do this only if `show-trailing-whitespace' is
	;; nil, but that's wrong; the correct thing would be to check
	;; whether the trailing whitespace is highlighted.  But, it's
	;; OK to just do this unconditionally.
	(skip-chars-forward " \t")))
    (kill-region opoint (if (and kill-whole-line (= (following-char) ?\n))
			    (1+ (point))
			  (point)))))

(defun next-logical-line (&optional arg try-vscroll)
  "Move cursor vertically down ARG lines.
This is identical to `next-line', except that it always moves
by logical lines instead of visual lines, ignoring the value of
the variable `line-move-visual'."
  (interactive "^p\np")
  (let ((line-move-visual nil))
    (with-no-warnings
      (next-line arg try-vscroll))))

(defun previous-logical-line (&optional arg try-vscroll)
  "Move cursor vertically up ARG lines.
This is identical to `previous-line', except that it always moves
by logical lines instead of visual lines, ignoring the value of
the variable `line-move-visual'."
  (interactive "^p\np")
  (let ((line-move-visual nil))
    (with-no-warnings
      (previous-line arg try-vscroll))))

(defgroup visual-line nil
  "Editing based on visual lines."
  :group 'convenience
  :version "23.1")

(defvar visual-line-mode-map
  (let ((map (make-sparse-keymap)))
    (define-key map [remap kill-line] 'kill-visual-line)
    (define-key map [remap move-beginning-of-line] 'beginning-of-visual-line)
    (define-key map [remap move-end-of-line]  'end-of-visual-line)
    ;; These keybindings interfere with xterm function keys.  Are
    ;; there any other suitable bindings?
    ;; (define-key map "\M-[" 'previous-logical-line)
    ;; (define-key map "\M-]" 'next-logical-line)
    map))

(defcustom visual-line-fringe-indicators '(nil nil)
  "How fringe indicators are shown for wrapped lines in `visual-line-mode'.
The value should be a list of the form (LEFT RIGHT), where LEFT
and RIGHT are symbols representing the bitmaps to display, to
indicate wrapped lines, in the left and right fringes respectively.
See also `fringe-indicator-alist'.
The default is not to display fringe indicators for wrapped lines.
This variable does not affect fringe indicators displayed for
other purposes."
  :type '(list (choice (const :tag "Hide left indicator" nil)
		       (const :tag "Left curly arrow" left-curly-arrow)
		       (symbol :tag "Other bitmap"))
	       (choice (const :tag "Hide right indicator" nil)
		       (const :tag "Right curly arrow" right-curly-arrow)
		       (symbol :tag "Other bitmap")))
  :set (lambda (symbol value)
	 (dolist (buf (buffer-list))
	   (with-current-buffer buf
	     (when (and (boundp 'visual-line-mode)
			(symbol-value 'visual-line-mode))
	       (setq fringe-indicator-alist
		     (cons (cons 'continuation value)
			   (assq-delete-all
			    'continuation
			    (copy-tree fringe-indicator-alist)))))))
	 (set-default symbol value)))

(defvar visual-line--saved-state nil)

(define-minor-mode visual-line-mode
  "Toggle visual line based editing (Visual Line mode) in the current buffer.

When Visual Line mode is enabled, `word-wrap' is turned on in
this buffer, and simple editing commands are redefined to act on
visual lines, not logical lines.  See Info node `Visual Line
Mode' for details."
  :keymap visual-line-mode-map
  :group 'visual-line
  :lighter " Wrap"
  (if visual-line-mode
      (progn
	(set (make-local-variable 'visual-line--saved-state) nil)
	;; Save the local values of some variables, to be restored if
	;; visual-line-mode is turned off.
	(dolist (var '(line-move-visual truncate-lines
		       truncate-partial-width-windows
		       word-wrap fringe-indicator-alist))
	  (if (local-variable-p var)
	      (push (cons var (symbol-value var))
		    visual-line--saved-state)))
	(set (make-local-variable 'line-move-visual) t)
	(set (make-local-variable 'truncate-partial-width-windows) nil)
	(setq truncate-lines nil
	      word-wrap t
	      fringe-indicator-alist
	      (cons (cons 'continuation visual-line-fringe-indicators)
		    fringe-indicator-alist)))
    (kill-local-variable 'line-move-visual)
    (kill-local-variable 'word-wrap)
    (kill-local-variable 'truncate-lines)
    (kill-local-variable 'truncate-partial-width-windows)
    (kill-local-variable 'fringe-indicator-alist)
    (dolist (saved visual-line--saved-state)
      (set (make-local-variable (car saved)) (cdr saved)))
    (kill-local-variable 'visual-line--saved-state)))

(defun turn-on-visual-line-mode ()
  (visual-line-mode 1))

(define-globalized-minor-mode global-visual-line-mode
  visual-line-mode turn-on-visual-line-mode)


(defun transpose-chars (arg)
  "Interchange characters around point, moving forward one character.
With prefix arg ARG, effect is to take character before point
and drag it forward past ARG other characters (backward if ARG negative).
If no argument and at end of line, the previous two chars are exchanged."
  (interactive "*P")
  (when (and (null arg) (eolp) (not (bobp))
	     (not (get-text-property (1- (point)) 'read-only)))
    (forward-char -1))
  (transpose-subr 'forward-char (prefix-numeric-value arg)))

(defun transpose-words (arg)
  "Interchange words around point, leaving point at end of them.
With prefix arg ARG, effect is to take word before or around point
and drag it forward past ARG other words (backward if ARG negative).
If ARG is zero, the words around or after point and around or after mark
are interchanged."
  ;; FIXME: `foo a!nd bar' should transpose into `bar and foo'.
  (interactive "*p")
  (transpose-subr 'forward-word arg))

(defun transpose-sexps (arg)
  "Like \\[transpose-chars] (`transpose-chars'), but applies to sexps.
Unlike `transpose-words', point must be between the two sexps and not
in the middle of a sexp to be transposed.
With non-zero prefix arg ARG, effect is to take the sexp before point
and drag it forward past ARG other sexps (backward if ARG is negative).
If ARG is zero, the sexps ending at or after point and at or after mark
are interchanged."
  (interactive "*p")
  (transpose-subr
   (lambda (arg)
     ;; Here we should try to simulate the behavior of
     ;; (cons (progn (forward-sexp x) (point))
     ;;       (progn (forward-sexp (- x)) (point)))
     ;; Except that we don't want to rely on the second forward-sexp
     ;; putting us back to where we want to be, since forward-sexp-function
     ;; might do funny things like infix-precedence.
     (if (if (> arg 0)
	     (looking-at "\\sw\\|\\s_")
	   (and (not (bobp))
		(save-excursion (forward-char -1) (looking-at "\\sw\\|\\s_"))))
	 ;; Jumping over a symbol.  We might be inside it, mind you.
	 (progn (funcall (if (> arg 0)
			     'skip-syntax-backward 'skip-syntax-forward)
			 "w_")
		(cons (save-excursion (forward-sexp arg) (point)) (point)))
       ;; Otherwise, we're between sexps.  Take a step back before jumping
       ;; to make sure we'll obey the same precedence no matter which direction
       ;; we're going.
       (funcall (if (> arg 0) 'skip-syntax-backward 'skip-syntax-forward) " .")
       (cons (save-excursion (forward-sexp arg) (point))
	     (progn (while (or (forward-comment (if (> arg 0) 1 -1))
			       (not (zerop (funcall (if (> arg 0)
							'skip-syntax-forward
						      'skip-syntax-backward)
						    ".")))))
		    (point)))))
   arg 'special))

(defun transpose-lines (arg)
  "Exchange current line and previous line, leaving point after both.
With argument ARG, takes previous line and moves it past ARG lines.
With argument 0, interchanges line point is in with line mark is in."
  (interactive "*p")
  (transpose-subr (function
		   (lambda (arg)
		     (if (> arg 0)
			 (progn
			   ;; Move forward over ARG lines,
			   ;; but create newlines if necessary.
			   (setq arg (forward-line arg))
			   (if (/= (preceding-char) ?\n)
			       (setq arg (1+ arg)))
			   (if (> arg 0)
			       (newline arg)))
		       (forward-line arg))))
		  arg))

;; FIXME seems to leave point BEFORE the current object when ARG = 0,
;; which seems inconsistent with the ARG /= 0 case.
;; FIXME document SPECIAL.
(defun transpose-subr (mover arg &optional special)
  "Subroutine to do the work of transposing objects.
Works for lines, sentences, paragraphs, etc.  MOVER is a function that
moves forward by units of the given object (e.g. forward-sentence,
forward-paragraph).  If ARG is zero, exchanges the current object
with the one containing mark.  If ARG is an integer, moves the
current object past ARG following (if ARG is positive) or
preceding (if ARG is negative) objects, leaving point after the
current object."
  (let ((aux (if special mover
	       (lambda (x)
		 (cons (progn (funcall mover x) (point))
		       (progn (funcall mover (- x)) (point))))))
	pos1 pos2)
    (cond
     ((= arg 0)
      (save-excursion
	(setq pos1 (funcall aux 1))
	(goto-char (or (mark) (error "No mark set in this buffer")))
	(setq pos2 (funcall aux 1))
	(transpose-subr-1 pos1 pos2))
      (exchange-point-and-mark))
     ((> arg 0)
      (setq pos1 (funcall aux -1))
      (setq pos2 (funcall aux arg))
      (transpose-subr-1 pos1 pos2)
      (goto-char (car pos2)))
     (t
      (setq pos1 (funcall aux -1))
      (goto-char (car pos1))
      (setq pos2 (funcall aux arg))
      (transpose-subr-1 pos1 pos2)
      (goto-char (+ (car pos2) (- (cdr pos1) (car pos1))))))))

(defun transpose-subr-1 (pos1 pos2)
  (when (> (car pos1) (cdr pos1)) (setq pos1 (cons (cdr pos1) (car pos1))))
  (when (> (car pos2) (cdr pos2)) (setq pos2 (cons (cdr pos2) (car pos2))))
  (when (> (car pos1) (car pos2))
    (let ((swap pos1))
      (setq pos1 pos2 pos2 swap)))
  (if (> (cdr pos1) (car pos2)) (error "Don't have two things to transpose"))
  (atomic-change-group
    ;; This sequence of insertions attempts to preserve marker
    ;; positions at the start and end of the transposed objects.
    (let* ((word (buffer-substring (car pos2) (cdr pos2)))
	   (len1 (- (cdr pos1) (car pos1)))
	   (len2 (length word))
	   (boundary (make-marker)))
      (set-marker boundary (car pos2))
      (goto-char (cdr pos1))
      (insert-before-markers word)
      (setq word (delete-and-extract-region (car pos1) (+ (car pos1) len1)))
      (goto-char boundary)
      (insert word)
      (goto-char (+ boundary len1))
      (delete-region (point) (+ (point) len2))
      (set-marker boundary nil))))

(defun backward-word (&optional arg)
  "Move backward until encountering the beginning of a word.
With argument ARG, do this that many times.
If ARG is omitted or nil, move point backward one word.

The word boundaries are normally determined by the buffer's
syntax table and character script (according to
`char-script-table'), but `find-word-boundary-function-table',
such as set up by `subword-mode', can change that.  If a Lisp
program needs to move by words determined strictly by the syntax
table, it should use `backward-word-strictly' instead.  See Info
node `(elisp) Word Motion' for details."
  (interactive "^p")
  (forward-word (- (or arg 1))))

(defun mark-word (&optional arg allow-extend)
  "Set mark ARG words away from point.
The place mark goes is the same place \\[forward-word] would
move to with the same argument.
Interactively, if this command is repeated
or (in Transient Mark mode) if the mark is active,
it marks the next ARG words after the ones already marked."
  (interactive "P\np")
  (cond ((and allow-extend
	      (or (and (eq last-command this-command) (mark t))
		  (region-active-p)))
	 (setq arg (if arg (prefix-numeric-value arg)
		     (if (< (mark) (point)) -1 1)))
	 (set-mark
	  (save-excursion
	    (goto-char (mark))
	    (forward-word arg)
	    (point))))
	(t
	 (push-mark
	  (save-excursion
	    (forward-word (prefix-numeric-value arg))
	    (point))
	  nil t))))

(defun kill-word (arg)
  "Kill characters forward until encountering the end of a word.
With argument ARG, do this that many times."
  (interactive "p")
  (kill-region (point) (progn (forward-word arg) (point))))

(defun backward-kill-word (arg)
  "Kill characters backward until encountering the beginning of a word.
With argument ARG, do this that many times."
  (interactive "p")
  (kill-word (- arg)))

(defun current-word (&optional strict really-word)
  "Return the word at or near point, as a string.
The return value includes no text properties.

If optional arg STRICT is non-nil, return nil unless point is
within or adjacent to a word, otherwise look for a word within
point's line.  If there is no word anywhere on point's line, the
value is nil regardless of STRICT.

By default, this function treats as a single word any sequence of
characters that have either word or symbol syntax.  If optional
arg REALLY-WORD is non-nil, only characters of word syntax can
constitute a word."
  (save-excursion
    (let* ((oldpoint (point)) (start (point)) (end (point))
	   (syntaxes (if really-word "w" "w_"))
	   (not-syntaxes (concat "^" syntaxes)))
      (skip-syntax-backward syntaxes) (setq start (point))
      (goto-char oldpoint)
      (skip-syntax-forward syntaxes) (setq end (point))
      (when (and (eq start oldpoint) (eq end oldpoint)
		 ;; Point is neither within nor adjacent to a word.
		 (not strict))
	;; Look for preceding word in same line.
	(skip-syntax-backward not-syntaxes (line-beginning-position))
	(if (bolp)
	    ;; No preceding word in same line.
	    ;; Look for following word in same line.
	    (progn
	      (skip-syntax-forward not-syntaxes (line-end-position))
	      (setq start (point))
	      (skip-syntax-forward syntaxes)
	      (setq end (point)))
	  (setq end (point))
	  (skip-syntax-backward syntaxes)
	  (setq start (point))))
      ;; If we found something nonempty, return it as a string.
      (unless (= start end)
	(buffer-substring-no-properties start end)))))

(defcustom fill-prefix nil
  "String for filling to insert at front of new line, or nil for none."
  :type '(choice (const :tag "None" nil)
		 string)
  :group 'fill)
(make-variable-buffer-local 'fill-prefix)
(put 'fill-prefix 'safe-local-variable 'string-or-null-p)

(defcustom auto-fill-inhibit-regexp nil
  "Regexp to match lines that should not be auto-filled."
  :type '(choice (const :tag "None" nil)
		 regexp)
  :group 'fill)

(defun do-auto-fill ()
  "The default value for `normal-auto-fill-function'.
This is the default auto-fill function, some major modes use a different one.
Returns t if it really did any work."
  (let (fc justify give-up
	   (fill-prefix fill-prefix))
    (if (or (not (setq justify (current-justification)))
	    (null (setq fc (current-fill-column)))
	    (and (eq justify 'left)
		 (<= (current-column) fc))
	    (and auto-fill-inhibit-regexp
		 (save-excursion (beginning-of-line)
				 (looking-at auto-fill-inhibit-regexp))))
	nil ;; Auto-filling not required
      (if (memq justify '(full center right))
	  (save-excursion (unjustify-current-line)))

      ;; Choose a fill-prefix automatically.
      (when (and adaptive-fill-mode
		 (or (null fill-prefix) (string= fill-prefix "")))
	(let ((prefix
	       (fill-context-prefix
		(save-excursion (fill-forward-paragraph -1) (point))
		(save-excursion (fill-forward-paragraph 1) (point)))))
	  (and prefix (not (equal prefix ""))
	       ;; Use auto-indentation rather than a guessed empty prefix.
	       (not (and fill-indent-according-to-mode
			 (string-match "\\`[ \t]*\\'" prefix)))
	       (setq fill-prefix prefix))))

      (while (and (not give-up) (> (current-column) fc))
        ;; Determine where to split the line.
        (let ((fill-point
               (save-excursion
                 (beginning-of-line)
                 ;; Don't split earlier in the line than the length of the
                 ;; fill prefix, since the resulting line would be longer.
                 (when fill-prefix
                   (move-to-column (string-width fill-prefix)))
                 (let ((after-prefix (point)))
                    (move-to-column (1+ fc))
                    (fill-move-to-break-point after-prefix)
                    (point)))))

	  ;; See whether the place we found is any good.
	  (if (save-excursion
		(goto-char fill-point)
		(or (bolp)
		    ;; There is no use breaking at end of line.
		    (save-excursion (skip-chars-forward " ") (eolp))
		    ;; Don't split right after a comment starter
		    ;; since we would just make another comment starter.
		    (and comment-start-skip
			 (let ((limit (point)))
			   (beginning-of-line)
			   (and (re-search-forward comment-start-skip
						   limit t)
				(eq (point) limit))))))
	      ;; No good place to break => stop trying.
	      (setq give-up t)
	    ;; Ok, we have a useful place to break the line.  Do it.
	    (let ((prev-column (current-column)))
	      ;; If point is at the fill-point, do not `save-excursion'.
	      ;; Otherwise, if a comment prefix or fill-prefix is inserted,
	      ;; point will end up before it rather than after it.
	      (if (save-excursion
		    (skip-chars-backward " \t")
		    (= (point) fill-point))
		  (default-indent-new-line t)
		(save-excursion
		  (goto-char fill-point)
		  (default-indent-new-line t)))
	      ;; Now do justification, if required
	      (if (not (eq justify 'left))
		  (save-excursion
		    (end-of-line 0)
		    (justify-current-line justify nil t)))
	      ;; If making the new line didn't reduce the hpos of
	      ;; the end of the line, then give up now;
	      ;; trying again will not help.
	      (if (>= (current-column) prev-column)
		  (setq give-up t))))))
      ;; Justify last line.
      (justify-current-line justify t t)
      t)))

(defvar comment-line-break-function 'comment-indent-new-line
  "Mode-specific function that line breaks and continues a comment.
This function is called during auto-filling when a comment syntax
is defined.
The function should take a single optional argument, which is a flag
indicating whether it should use soft newlines.")

(defun default-indent-new-line (&optional soft)
  "Break line at point and indent.
If a comment syntax is defined, call `comment-line-break-function'.

The inserted newline is marked hard if variable `use-hard-newlines' is true,
unless optional argument SOFT is non-nil."
  (interactive)
  (if comment-start
      (funcall comment-line-break-function soft)
    ;; Insert the newline before removing empty space so that markers
    ;; get preserved better.
    (if soft (insert-and-inherit ?\n) (newline 1))
    (save-excursion (forward-char -1) (delete-horizontal-space))
    (delete-horizontal-space)

    (if (and fill-prefix (not adaptive-fill-mode))
	;; Blindly trust a non-adaptive fill-prefix.
	(progn
	  (indent-to-left-margin)
	  (insert-before-markers-and-inherit fill-prefix))

      (cond
       ;; If there's an adaptive prefix, use it unless we're inside
       ;; a comment and the prefix is not a comment starter.
       (fill-prefix
	(indent-to-left-margin)
	(insert-and-inherit fill-prefix))
       ;; If we're not inside a comment, just try to indent.
       (t (indent-according-to-mode))))))

(defun internal-auto-fill ()
  "The function called by `self-insert-command' to perform auto-filling."
  (when (or (not comment-start)
            (not comment-auto-fill-only-comments)
            (nth 4 (syntax-ppss)))
    (funcall auto-fill-function)))

(defvar normal-auto-fill-function 'do-auto-fill
  "The function to use for `auto-fill-function' if Auto Fill mode is turned on.
Some major modes set this.")

(put 'auto-fill-function :minor-mode-function 'auto-fill-mode)
;; `functions' and `hooks' are usually unsafe to set, but setting
;; auto-fill-function to nil in a file-local setting is safe and
;; can be useful to prevent auto-filling.
(put 'auto-fill-function 'safe-local-variable 'null)

(define-minor-mode auto-fill-mode
  "Toggle automatic line breaking (Auto Fill mode).

When Auto Fill mode is enabled, inserting a space at a column
beyond `current-fill-column' automatically breaks the line at a
previous space.

When `auto-fill-mode' is on, the `auto-fill-function' variable is
non-nil.

The value of `normal-auto-fill-function' specifies the function to use
for `auto-fill-function' when turning Auto Fill mode on."
  :variable (auto-fill-function
             . (lambda (v) (setq auto-fill-function
                            (if v normal-auto-fill-function)))))

;; This holds a document string used to document auto-fill-mode.
(defun auto-fill-function ()
  "Automatically break line at a previous space, in insertion of text."
  nil)

(defun turn-on-auto-fill ()
  "Unconditionally turn on Auto Fill mode."
  (auto-fill-mode 1))

(defun turn-off-auto-fill ()
  "Unconditionally turn off Auto Fill mode."
  (auto-fill-mode -1))

(custom-add-option 'text-mode-hook 'turn-on-auto-fill)

(defun set-fill-column (arg)
  "Set `fill-column' to specified argument.
Use \\[universal-argument] followed by a number to specify a column.
Just \\[universal-argument] as argument means to use the current column."
  (interactive
   (list (or current-prefix-arg
             ;; We used to use current-column silently, but C-x f is too easily
             ;; typed as a typo for C-x C-f, so we turned it into an error and
             ;; now an interactive prompt.
             (read-number "Set fill-column to: " (current-column)))))
  (if (consp arg)
      (setq arg (current-column)))
  (if (not (integerp arg))
      ;; Disallow missing argument; it's probably a typo for C-x C-f.
      (error "set-fill-column requires an explicit argument")
    (message "Fill column set to %d (was %d)" arg fill-column)
    (setq fill-column arg)))

(defun set-selective-display (arg)
  "Set `selective-display' to ARG; clear it if no arg.
When the value of `selective-display' is a number > 0,
lines whose indentation is >= that value are not displayed.
The variable `selective-display' has a separate value for each buffer."
  (interactive "P")
  (if (eq selective-display t)
      (error "selective-display already in use for marked lines"))
  (let ((current-vpos
	 (save-restriction
	   (narrow-to-region (point-min) (point))
	   (goto-char (window-start))
	   (vertical-motion (window-height)))))
    (setq selective-display
	  (and arg (prefix-numeric-value arg)))
    (recenter current-vpos))
  (set-window-start (selected-window) (window-start))
  (princ "selective-display set to " t)
  (prin1 selective-display t)
  (princ "." t))

(defvaralias 'indicate-unused-lines 'indicate-empty-lines)

(defun toggle-truncate-lines (&optional arg)
  "Toggle truncating of long lines for the current buffer.
When truncating is off, long lines are folded.
With prefix argument ARG, truncate long lines if ARG is positive,
otherwise fold them.  Note that in side-by-side windows, this
command has no effect if `truncate-partial-width-windows' is
non-nil."
  (interactive "P")
  (setq truncate-lines
	(if (null arg)
	    (not truncate-lines)
	  (> (prefix-numeric-value arg) 0)))
  (force-mode-line-update)
  (unless truncate-lines
    (let ((buffer (current-buffer)))
      (walk-windows (lambda (window)
		      (if (eq buffer (window-buffer window))
			  (set-window-hscroll window 0)))
		    nil t)))
  (message "Truncate long lines %s"
	   (if truncate-lines "enabled" "disabled")))

(defun toggle-word-wrap (&optional arg)
  "Toggle whether to use word-wrapping for continuation lines.
With prefix argument ARG, wrap continuation lines at word boundaries
if ARG is positive, otherwise wrap them at the right screen edge.
This command toggles the value of `word-wrap'.  It has no effect
if long lines are truncated."
  (interactive "P")
  (setq word-wrap
	(if (null arg)
	    (not word-wrap)
	  (> (prefix-numeric-value arg) 0)))
  (force-mode-line-update)
  (message "Word wrapping %s"
	   (if word-wrap "enabled" "disabled")))

(defvar overwrite-mode-textual (purecopy " Ovwrt")
  "The string displayed in the mode line when in overwrite mode.")
(defvar overwrite-mode-binary (purecopy " Bin Ovwrt")
  "The string displayed in the mode line when in binary overwrite mode.")

(define-minor-mode overwrite-mode
  "Toggle Overwrite mode.

When Overwrite mode is enabled, printing characters typed in
replace existing text on a one-for-one basis, rather than pushing
it to the right.  At the end of a line, such characters extend
the line.  Before a tab, such characters insert until the tab is
filled in.  \\[quoted-insert] still inserts characters in
overwrite mode; this is supposed to make it easier to insert
characters when necessary."
  :variable (overwrite-mode
             . (lambda (v) (setq overwrite-mode (if v 'overwrite-mode-textual)))))

(define-minor-mode binary-overwrite-mode
  "Toggle Binary Overwrite mode.

When Binary Overwrite mode is enabled, printing characters typed
in replace existing text.  Newlines are not treated specially, so
typing at the end of a line joins the line to the next, with the
typed character between them.  Typing before a tab character
simply replaces the tab with the character typed.
\\[quoted-insert] replaces the text at the cursor, just as
ordinary typing characters do.

Note that Binary Overwrite mode is not its own minor mode; it is
a specialization of overwrite mode, entered by setting the
`overwrite-mode' variable to `overwrite-mode-binary'."
  :variable (overwrite-mode
             . (lambda (v) (setq overwrite-mode (if v 'overwrite-mode-binary)))))

(define-minor-mode line-number-mode
  "Toggle line number display in the mode line (Line Number mode).

Line numbers do not appear for very large buffers and buffers
with very long lines; see variables `line-number-display-limit'
and `line-number-display-limit-width'."
  :init-value t :global t :group 'mode-line)

(define-minor-mode column-number-mode
  "Toggle column number display in the mode line (Column Number mode)."
  :global t :group 'mode-line)

(define-minor-mode size-indication-mode
  "Toggle buffer size display in the mode line (Size Indication mode)."
  :global t :group 'mode-line)

(define-minor-mode auto-save-mode
  "Toggle auto-saving in the current buffer (Auto Save mode)."
  :variable ((and buffer-auto-save-file-name
                  ;; If auto-save is off because buffer has shrunk,
                  ;; then toggling should turn it on.
                  (>= buffer-saved-size 0))
             . (lambda (val)
                 (setq buffer-auto-save-file-name
                       (cond
                        ((null val) nil)
                        ((and buffer-file-name auto-save-visited-file-name
                              (not buffer-read-only))
                         buffer-file-name)
                        (t (make-auto-save-file-name))))))
  ;; If -1 was stored here, to temporarily turn off saving,
  ;; turn it back on.
  (and (< buffer-saved-size 0)
       (setq buffer-saved-size 0)))

(defgroup paren-blinking nil
  "Blinking matching of parens and expressions."
  :prefix "blink-matching-"
  :group 'paren-matching)

(defcustom blink-matching-paren t
  "Non-nil means show matching open-paren when close-paren is inserted.
If t, highlight the paren.  If `jump', briefly move cursor to its
position.  If `jump-offscreen', move cursor there even if the
position is off screen.  With any other non-nil value, the
off-screen position of the opening paren will be shown in the
echo area."
  :type '(choice
          (const :tag "Disable" nil)
          (const :tag "Highlight" t)
          (const :tag "Move cursor" jump)
          (const :tag "Move cursor, even if off screen" jump-offscreen))
  :group 'paren-blinking)

(defcustom blink-matching-paren-on-screen t
  "Non-nil means show matching open-paren when it is on screen.
If nil, don't show it (but the open-paren can still be shown
in the echo area when it is off screen).

This variable has no effect if `blink-matching-paren' is nil.
\(In that case, the open-paren is never shown.)
It is also ignored if `show-paren-mode' is enabled."
  :type 'boolean
  :group 'paren-blinking)

(defcustom blink-matching-paren-distance (* 100 1024)
  "If non-nil, maximum distance to search backwards for matching open-paren.
If nil, search stops at the beginning of the accessible portion of the buffer."
  :version "23.2"                       ; 25->100k
  :type '(choice (const nil) integer)
  :group 'paren-blinking)

(defcustom blink-matching-delay 1
  "Time in seconds to delay after showing a matching paren."
  :type 'number
  :group 'paren-blinking)

(defcustom blink-matching-paren-dont-ignore-comments nil
  "If nil, `blink-matching-paren' ignores comments.
More precisely, when looking for the matching parenthesis,
it skips the contents of comments that end before point."
  :type 'boolean
  :group 'paren-blinking)

(defun blink-matching-check-mismatch (start end)
  "Return whether or not START...END are matching parens.
END is the current point and START is the blink position.
START might be nil if no matching starter was found.
Returns non-nil if we find there is a mismatch."
  (let* ((end-syntax (syntax-after (1- end)))
         (matching-paren (and (consp end-syntax)
                              (eq (syntax-class end-syntax) 5)
                              (cdr end-syntax))))
    ;; For self-matched chars like " and $, we can't know when they're
    ;; mismatched or unmatched, so we can do it only for parens.
    (when matching-paren
      (not (and start
                (or
                 (eq (char-after start) matching-paren)
                 ;; The cdr might hold a new paren-class info rather than
                 ;; a matching-char info, in which case the two CDRs
                 ;; should match.
                 (eq matching-paren (cdr-safe (syntax-after start)))))))))

(defvar blink-matching-check-function #'blink-matching-check-mismatch
  "Function to check parentheses mismatches.
The function takes two arguments (START and END) where START is the
position just before the opening token and END is the position right after.
START can be nil, if it was not found.
The function should return non-nil if the two tokens do not match.")

(defvar blink-matching--overlay
  (let ((ol (make-overlay (point) (point) nil t)))
    (overlay-put ol 'face 'show-paren-match)
    (delete-overlay ol)
    ol)
  "Overlay used to highlight the matching paren.")

(defun blink-matching-open ()
  "Momentarily highlight the beginning of the sexp before point."
  (interactive)
  (when (and (not (bobp))
	     blink-matching-paren)
    (let* ((oldpos (point))
	   (message-log-max nil) ; Don't log messages about paren matching.
	   (blinkpos
            (save-excursion
              (save-restriction
                (if blink-matching-paren-distance
                    (narrow-to-region
                     (max (minibuffer-prompt-end) ;(point-min) unless minibuf.
                          (- (point) blink-matching-paren-distance))
                     oldpos))
                (let ((parse-sexp-ignore-comments
                       (and parse-sexp-ignore-comments
                            (not blink-matching-paren-dont-ignore-comments))))
                  (condition-case ()
                      (progn
			(syntax-propertize (point))
                        (forward-sexp -1)
                        ;; backward-sexp skips backward over prefix chars,
                        ;; so move back to the matching paren.
                        (while (and (< (point) (1- oldpos))
                                    (let ((code (syntax-after (point))))
                                      (or (eq (syntax-class code) 6)
                                          (eq (logand 1048576 (car code))
                                              1048576))))
                          (forward-char 1))
                        (point))
                    (error nil))))))
           (mismatch (funcall blink-matching-check-function blinkpos oldpos)))
      (cond
       (mismatch
        (if blinkpos
            (if (minibufferp)
                (minibuffer-message "Mismatched parentheses")
              (message "Mismatched parentheses"))
          (if (minibufferp)
              (minibuffer-message "No matching parenthesis found")
            (message "No matching parenthesis found"))))
       ((not blinkpos) nil)
       ((or
         (eq blink-matching-paren 'jump-offscreen)
         (pos-visible-in-window-p blinkpos))
        ;; Matching open within window, temporarily move to or highlight
        ;; char after blinkpos but only if `blink-matching-paren-on-screen'
        ;; is non-nil.
        (and blink-matching-paren-on-screen
             (not show-paren-mode)
             (if (memq blink-matching-paren '(jump jump-offscreen))
                 (save-excursion
                   (goto-char blinkpos)
                   (sit-for blink-matching-delay))
               (unwind-protect
                   (progn
                     (move-overlay blink-matching--overlay blinkpos (1+ blinkpos)
                                   (current-buffer))
                     (sit-for blink-matching-delay))
                 (delete-overlay blink-matching--overlay)))))
       (t
        (let ((open-paren-line-string
               (save-excursion
                 (goto-char blinkpos)
                 ;; Show what precedes the open in its line, if anything.
                 (cond
                  ((save-excursion (skip-chars-backward " \t") (not (bolp)))
                   (buffer-substring (line-beginning-position)
                                     (1+ blinkpos)))
                  ;; Show what follows the open in its line, if anything.
                  ((save-excursion
                     (forward-char 1)
                     (skip-chars-forward " \t")
                     (not (eolp)))
                   (buffer-substring blinkpos
                                     (line-end-position)))
                  ;; Otherwise show the previous nonblank line,
                  ;; if there is one.
                  ((save-excursion (skip-chars-backward "\n \t") (not (bobp)))
                   (concat
                    (buffer-substring (progn
                                        (skip-chars-backward "\n \t")
                                        (line-beginning-position))
                                      (progn (end-of-line)
                                             (skip-chars-backward " \t")
                                             (point)))
                    ;; Replace the newline and other whitespace with `...'.
                    "..."
                    (buffer-substring blinkpos (1+ blinkpos))))
                  ;; There is nothing to show except the char itself.
                  (t (buffer-substring blinkpos (1+ blinkpos)))))))
          (minibuffer-message
           "Matches %s"
           (substring-no-properties open-paren-line-string))))))))

(defvar blink-paren-function 'blink-matching-open
  "Function called, if non-nil, whenever a close parenthesis is inserted.
More precisely, a char with closeparen syntax is self-inserted.")

(defun blink-paren-post-self-insert-function ()
  (when (and (eq (char-before) last-command-event) ; Sanity check.
             (memq (char-syntax last-command-event) '(?\) ?\$))
             blink-paren-function
             (not executing-kbd-macro)
             (not noninteractive)
	     ;; Verify an even number of quoting characters precede the close.
             ;; FIXME: Also check if this parenthesis closes a comment as
             ;; can happen in Pascal and SML.
	     (= 1 (logand 1 (- (point)
			       (save-excursion
				 (forward-char -1)
				 (skip-syntax-backward "/\\")
				 (point))))))
    (funcall blink-paren-function)))

(put 'blink-paren-post-self-insert-function 'priority 100)

(add-hook 'post-self-insert-hook #'blink-paren-post-self-insert-function
          ;; Most likely, this hook is nil, so this arg doesn't matter,
          ;; but I use it as a reminder that this function usually
          ;; likes to be run after others since it does
          ;; `sit-for'. That's also the reason it get a `priority' prop
          ;; of 100.
          'append)

;; This executes C-g typed while Emacs is waiting for a command.
;; Quitting out of a program does not go through here;
;; that happens in the maybe_quit function at the C code level.
(defun keyboard-quit ()
  "Signal a `quit' condition.
During execution of Lisp code, this character causes a quit directly.
At top-level, as an editor command, this simply beeps."
  (interactive)
  ;; Avoid adding the region to the window selection.
  (setq saved-region-selection nil)
  (let (select-active-regions)
    (deactivate-mark))
  (if (fboundp 'kmacro-keyboard-quit)
      (kmacro-keyboard-quit))
  (when completion-in-region-mode
    (completion-in-region-mode -1))
  ;; Force the next redisplay cycle to remove the "Def" indicator from
  ;; all the mode lines.
  (if defining-kbd-macro
      (force-mode-line-update t))
  (setq defining-kbd-macro nil)
  (let ((debug-on-quit nil))
    (signal 'quit nil)))

(defvar buffer-quit-function nil
  "Function to call to \"quit\" the current buffer, or nil if none.
\\[keyboard-escape-quit] calls this function when its more local actions
\(such as canceling a prefix argument, minibuffer or region) do not apply.")

(defun keyboard-escape-quit ()
  "Exit the current \"mode\" (in a generalized sense of the word).
This command can exit an interactive command such as `query-replace',
can clear out a prefix argument or a region,
can get out of the minibuffer or other recursive edit,
cancel the use of the current buffer (for special-purpose buffers),
or go back to just one window (by deleting all but the selected window)."
  (interactive)
  (cond ((eq last-command 'mode-exited) nil)
	((region-active-p)
	 (deactivate-mark))
	((> (minibuffer-depth) 0)
	 (abort-recursive-edit))
	(current-prefix-arg
	 nil)
	((> (recursion-depth) 0)
	 (exit-recursive-edit))
	(buffer-quit-function
	 (funcall buffer-quit-function))
	((not (one-window-p t))
	 (delete-other-windows))
	((string-match "^ \\*" (buffer-name (current-buffer)))
	 (bury-buffer))))

(defun play-sound-file (file &optional volume device)
  "Play sound stored in FILE.
VOLUME and DEVICE correspond to the keywords of the sound
specification for `play-sound'."
  (interactive "fPlay sound file: ")
  (let ((sound (list :file file)))
    (if volume
	(plist-put sound :volume volume))
    (if device
	(plist-put sound :device device))
    (push 'sound sound)
    (play-sound sound)))


(defcustom read-mail-command 'rmail
  "Your preference for a mail reading package.
This is used by some keybindings that support reading mail.
See also `mail-user-agent' concerning sending mail."
  :type '(radio (function-item :tag "Rmail" :format "%t\n" rmail)
                (function-item :tag "Gnus" :format "%t\n" gnus)
                (function-item :tag "Emacs interface to MH"
                               :format "%t\n" mh-rmail)
                (function :tag "Other"))
  :version "21.1"
  :group 'mail)

(defcustom mail-user-agent 'message-user-agent
  "Your preference for a mail composition package.
Various Emacs Lisp packages (e.g. Reporter) require you to compose an
outgoing email message.  This variable lets you specify which
mail-sending package you prefer.

Valid values include:

  `message-user-agent'  -- use the Message package.
                           See Info node `(message)'.
  `sendmail-user-agent' -- use the Mail package.
                           See Info node `(emacs)Sending Mail'.
  `mh-e-user-agent'     -- use the Emacs interface to the MH mail system.
                           See Info node `(mh-e)'.
  `gnus-user-agent'     -- like `message-user-agent', but with Gnus
                           paraphernalia if Gnus is running, particularly
                           the Gcc: header for archiving.

Additional valid symbols may be available; check with the author of
your package for details.  The function should return non-nil if it
succeeds.

See also `read-mail-command' concerning reading mail."
  :type '(radio (function-item :tag "Message package"
			       :format "%t\n"
			       message-user-agent)
		(function-item :tag "Mail package"
			       :format "%t\n"
			       sendmail-user-agent)
		(function-item :tag "Emacs interface to MH"
			       :format "%t\n"
			       mh-e-user-agent)
		(function-item :tag "Message with full Gnus features"
			       :format "%t\n"
			       gnus-user-agent)
		(function :tag "Other"))
  :version "23.2"                       ; sendmail->message
  :group 'mail)

(defcustom compose-mail-user-agent-warnings t
  "If non-nil, `compose-mail' warns about changes in `mail-user-agent'.
If the value of `mail-user-agent' is the default, and the user
appears to have customizations applying to the old default,
`compose-mail' issues a warning."
  :type 'boolean
  :version "23.2"
  :group 'mail)

(defun rfc822-goto-eoh ()
  "If the buffer starts with a mail header, move point to the header's end.
Otherwise, moves to `point-min'.
The end of the header is the start of the next line, if there is one,
else the end of the last line.  This function obeys RFC 822 (or later)."
  (goto-char (point-min))
  (when (re-search-forward
	 "^\\([:\n]\\|[^: \t\n]+[ \t\n]\\)" nil 'move)
    (goto-char (match-beginning 0))))

;; Used by Rmail (e.g., rmail-forward).
(defvar mail-encode-mml nil
  "If non-nil, mail-user-agent's `sendfunc' command should mml-encode
the outgoing message before sending it.")

(defun compose-mail (&optional to subject other-headers continue
		     switch-function yank-action send-actions
		     return-action)
  "Start composing a mail message to send.
This uses the user's chosen mail composition package
as selected with the variable `mail-user-agent'.
The optional arguments TO and SUBJECT specify recipients
and the initial Subject field, respectively.

OTHER-HEADERS is an alist specifying additional
header fields.  Elements look like (HEADER . VALUE) where both
HEADER and VALUE are strings.

By default, if an unsent message is already being composed, this
command will ask whether to erase the unsent message, and will not
start a new message if the user doesn't allow erasing.  However, if
CONTINUE is non-nil, it means to continue editing a message already
being composed without asking.  Interactively, CONTINUE is the prefix
argument.

SWITCH-FUNCTION, if non-nil, is a function to use to
switch to and display the buffer used for mail composition.

YANK-ACTION, if non-nil, is an action to perform, if and when necessary,
to insert the raw text of the message being replied to.
It has the form (FUNCTION . ARGS).  The user agent will apply
FUNCTION to ARGS, to insert the raw text of the original message.
\(The user agent will also run `mail-citation-hook', *after* the
original text has been inserted in this way.)

SEND-ACTIONS is a list of actions to call when the message is sent.
Each action has the form (FUNCTION . ARGS).

RETURN-ACTION, if non-nil, is an action for returning to the
caller.  It has the form (FUNCTION . ARGS).  The function is
called after the mail has been sent or put aside, and the mail
buffer buried."
  (interactive
   (list nil nil nil current-prefix-arg))

  ;; In Emacs 23.2, the default value of `mail-user-agent' changed
  ;; from sendmail-user-agent to message-user-agent.  Some users may
  ;; encounter incompatibilities.  This hack tries to detect problems
  ;; and warn about them.
  (and compose-mail-user-agent-warnings
       (eq mail-user-agent 'message-user-agent)
       (let (warn-vars)
	 (dolist (var '(mail-mode-hook mail-send-hook mail-setup-hook
			mail-citation-hook mail-archive-file-name
			mail-default-reply-to mail-mailing-lists
			mail-self-blind))
	   (and (boundp var)
		(symbol-value var)
		(push var warn-vars)))
	 (when warn-vars
	   (display-warning 'mail
			    (format-message "\
The default mail mode is now Message mode.
You have the following Mail mode variable%s customized:
\n  %s\n\nTo use Mail mode, set `mail-user-agent' to sendmail-user-agent.
To disable this warning, set `compose-mail-user-agent-warnings' to nil."
				    (if (> (length warn-vars) 1) "s" "")
				    (mapconcat 'symbol-name
					       warn-vars " "))))))

  (let ((function (get mail-user-agent 'composefunc)))
    (unless function
      (error "Invalid value for `mail-user-agent'"))
    (funcall function to subject other-headers continue switch-function
	     yank-action send-actions return-action)))

(defun compose-mail-other-window (&optional to subject other-headers continue
					    yank-action send-actions
					    return-action)
  "Like \\[compose-mail], but edit the outgoing message in another window."
  (interactive (list nil nil nil current-prefix-arg))
  (compose-mail to subject other-headers continue
		'switch-to-buffer-other-window yank-action send-actions
		return-action))

(defun compose-mail-other-frame (&optional to subject other-headers continue
					    yank-action send-actions
					    return-action)
  "Like \\[compose-mail], but edit the outgoing message in another frame."
  (interactive (list nil nil nil current-prefix-arg))
  (compose-mail to subject other-headers continue
		'switch-to-buffer-other-frame yank-action send-actions
		return-action))


(defvar set-variable-value-history nil
  "History of values entered with `set-variable'.

Maximum length of the history list is determined by the value
of `history-length', which see.")

(defun set-variable (variable value &optional make-local)
  "Set VARIABLE to VALUE.  VALUE is a Lisp object.
VARIABLE should be a user option variable name, a Lisp variable
meant to be customized by users.  You should enter VALUE in Lisp syntax,
so if you want VALUE to be a string, you must surround it with doublequotes.
VALUE is used literally, not evaluated.

If VARIABLE has a `variable-interactive' property, that is used as if
it were the arg to `interactive' (which see) to interactively read VALUE.

If VARIABLE has been defined with `defcustom', then the type information
in the definition is used to check that VALUE is valid.

Note that this function is at heart equivalent to the basic `set' function.
For a variable defined with `defcustom', it does not pay attention to
any :set property that the variable might have (if you want that, use
\\[customize-set-variable] instead).

With a prefix argument, set VARIABLE to VALUE buffer-locally.

When called interactively, the user is prompted for VARIABLE and
then VALUE.  The current value of VARIABLE will be put in the
minibuffer history so that it can be accessed with `M-n', which
makes it easier to edit it."
  (interactive
   (let* ((default-var (variable-at-point))
          (var (if (custom-variable-p default-var)
		   (read-variable (format "Set variable (default %s): " default-var)
				  default-var)
		 (read-variable "Set variable: ")))
	  (minibuffer-help-form `(describe-variable ',var))
	  (prop (get var 'variable-interactive))
          (obsolete (car (get var 'byte-obsolete-variable)))
	  (prompt (format "Set %s %s to value: " var
			  (cond ((local-variable-p var)
				 "(buffer-local)")
				((or current-prefix-arg
				     (local-variable-if-set-p var))
				 "buffer-locally")
				(t "globally"))))
	  (val (progn
                 (when obsolete
                   (message (concat "`%S' is obsolete; "
                                    (if (symbolp obsolete) "use `%S' instead" "%s"))
                            var obsolete)
                   (sit-for 3))
                 (if prop
                     ;; Use VAR's `variable-interactive' property
                     ;; as an interactive spec for prompting.
                     (call-interactively `(lambda (arg)
                                            (interactive ,prop)
                                            arg))
                   (read-from-minibuffer prompt nil
                                         read-expression-map t
                                         'set-variable-value-history
                                         (format "%S" (symbol-value var)))))))
     (list var val current-prefix-arg)))

  (and (custom-variable-p variable)
       (not (get variable 'custom-type))
       (custom-load-symbol variable))
  (let ((type (get variable 'custom-type)))
    (when type
      ;; Match with custom type.
      (require 'cus-edit)
      (setq type (widget-convert type))
      (unless (widget-apply type :match value)
	(user-error "Value `%S' does not match type %S of %S"
		    value (car type) variable))))

  (if make-local
      (make-local-variable variable))

  (set variable value)

  ;; Force a thorough redisplay for the case that the variable
  ;; has an effect on the display, like `tab-width' has.
  (force-mode-line-update))

;; Define the major mode for lists of completions.

(defvar completion-list-mode-map
  (let ((map (make-sparse-keymap)))
    (define-key map [mouse-2] 'choose-completion)
    (define-key map [follow-link] 'mouse-face)
    (define-key map [down-mouse-2] nil)
    (define-key map "\C-m" 'choose-completion)
    (define-key map "\e\e\e" 'delete-completion-window)
    (define-key map [left] 'previous-completion)
    (define-key map [right] 'next-completion)
    (define-key map [?\t] 'next-completion)
    (define-key map [backtab] 'previous-completion)
    (define-key map "q" 'quit-window)
    (define-key map "z" 'kill-current-buffer)
    map)
  "Local map for completion list buffers.")

;; Completion mode is suitable only for specially formatted data.
(put 'completion-list-mode 'mode-class 'special)

(defvar completion-reference-buffer nil
  "Record the buffer that was current when the completion list was requested.
This is a local variable in the completion list buffer.
Initial value is nil to avoid some compiler warnings.")

(defvar completion-no-auto-exit nil
  "Non-nil means `choose-completion-string' should never exit the minibuffer.
This also applies to other functions such as `choose-completion'.")

(defvar completion-base-position nil
  "Position of the base of the text corresponding to the shown completions.
This variable is used in the *Completions* buffers.
Its value is a list of the form (START END) where START is the place
where the completion should be inserted and END (if non-nil) is the end
of the text to replace.  If END is nil, point is used instead.")

(defvar completion-list-insert-choice-function #'completion--replace
  "Function to use to insert the text chosen in *Completions*.
Called with three arguments (BEG END TEXT), it should replace the text
between BEG and END with TEXT.  Expected to be set buffer-locally
in the *Completions* buffer.")

(defvar completion-base-size nil
  "Number of chars before point not involved in completion.
This is a local variable in the completion list buffer.
It refers to the chars in the minibuffer if completing in the
minibuffer, or in `completion-reference-buffer' otherwise.
Only characters in the field at point are included.

If nil, Emacs determines which part of the tail end of the
buffer's text is involved in completion by comparing the text
directly.")
(make-obsolete-variable 'completion-base-size 'completion-base-position "23.2")

(defun delete-completion-window ()
  "Delete the completion list window.
Go to the window from which completion was requested."
  (interactive)
  (let ((buf completion-reference-buffer))
    (if (one-window-p t)
	(if (window-dedicated-p) (delete-frame))
      (delete-window (selected-window))
      (if (get-buffer-window buf)
	  (select-window (get-buffer-window buf))))))

(defun previous-completion (n)
  "Move to the previous item in the completion list."
  (interactive "p")
  (next-completion (- n)))

(defun next-completion (n)
  "Move to the next item in the completion list.
With prefix argument N, move N items (negative N means move backward)."
  (interactive "p")
  (let ((beg (point-min)) (end (point-max)))
    (while (and (> n 0) (not (eobp)))
      ;; If in a completion, move to the end of it.
      (when (get-text-property (point) 'mouse-face)
	(goto-char (next-single-property-change (point) 'mouse-face nil end)))
      ;; Move to start of next one.
      (unless (get-text-property (point) 'mouse-face)
	(goto-char (next-single-property-change (point) 'mouse-face nil end)))
      (setq n (1- n)))
    (while (and (< n 0) (not (bobp)))
      (let ((prop (get-text-property (1- (point)) 'mouse-face)))
	;; If in a completion, move to the start of it.
	(when (and prop (eq prop (get-text-property (point) 'mouse-face)))
	  (goto-char (previous-single-property-change
		      (point) 'mouse-face nil beg)))
	;; Move to end of the previous completion.
	(unless (or (bobp) (get-text-property (1- (point)) 'mouse-face))
	  (goto-char (previous-single-property-change
		      (point) 'mouse-face nil beg)))
	;; Move to the start of that one.
	(goto-char (previous-single-property-change
		    (point) 'mouse-face nil beg))
	(setq n (1+ n))))))

(defun choose-completion (&optional event)
  "Choose the completion at point.
If EVENT, use EVENT's position to determine the starting position."
  (interactive (list last-nonmenu-event))
  ;; In case this is run via the mouse, give temporary modes such as
  ;; isearch a chance to turn off.
  (run-hooks 'mouse-leave-buffer-hook)
  (with-current-buffer (window-buffer (posn-window (event-start event)))
    (let ((buffer completion-reference-buffer)
          (base-size completion-base-size)
          (base-position completion-base-position)
          (insert-function completion-list-insert-choice-function)
          (choice
           (save-excursion
             (goto-char (posn-point (event-start event)))
             (let (beg end)
               (cond
                ((and (not (eobp)) (get-text-property (point) 'mouse-face))
                 (setq end (point) beg (1+ (point))))
                ((and (not (bobp))
                      (get-text-property (1- (point)) 'mouse-face))
                 (setq end (1- (point)) beg (point)))
                (t (error "No completion here")))
               (setq beg (previous-single-property-change beg 'mouse-face))
               (setq end (or (next-single-property-change end 'mouse-face)
                             (point-max)))
               (buffer-substring-no-properties beg end)))))

      (unless (buffer-live-p buffer)
        (error "Destination buffer is dead"))
      (quit-window nil (posn-window (event-start event)))

      (with-current-buffer buffer
        (choose-completion-string
         choice buffer
         (or base-position
             (when base-size
               ;; Someone's using old completion code that doesn't know
               ;; about base-position yet.
               (list (+ base-size (field-beginning))))
             ;; If all else fails, just guess.
             (list (choose-completion-guess-base-position choice)))
         insert-function)))))

;; Delete the longest partial match for STRING
;; that can be found before POINT.
(defun choose-completion-guess-base-position (string)
  (save-excursion
    (let ((opoint (point))
          len)
      ;; Try moving back by the length of the string.
      (goto-char (max (- (point) (length string))
                      (minibuffer-prompt-end)))
      ;; See how far back we were actually able to move.  That is the
      ;; upper bound on how much we can match and delete.
      (setq len (- opoint (point)))
      (if completion-ignore-case
          (setq string (downcase string)))
      (while (and (> len 0)
                  (let ((tail (buffer-substring (point) opoint)))
                    (if completion-ignore-case
                        (setq tail (downcase tail)))
                    (not (string= tail (substring string 0 len)))))
        (setq len (1- len))
        (forward-char 1))
      (point))))

(defun choose-completion-delete-max-match (string)
  (declare (obsolete choose-completion-guess-base-position "23.2"))
  (delete-region (choose-completion-guess-base-position string) (point)))

(defvar choose-completion-string-functions nil
  "Functions that may override the normal insertion of a completion choice.
These functions are called in order with three arguments:
CHOICE - the string to insert in the buffer,
BUFFER - the buffer in which the choice should be inserted,
BASE-POSITION - where to insert the completion.

Functions should also accept and ignore a potential fourth
argument, passed for backwards compatibility.

If a function in the list returns non-nil, that function is supposed
to have inserted the CHOICE in the BUFFER, and possibly exited
the minibuffer; no further functions will be called.

If all functions in the list return nil, that means to use
the default method of inserting the completion in BUFFER.")

(defun choose-completion-string (choice &optional
                                        buffer base-position insert-function)
  "Switch to BUFFER and insert the completion choice CHOICE.
BASE-POSITION says where to insert the completion.
INSERT-FUNCTION says how to insert the completion and falls
back on `completion-list-insert-choice-function' when nil."

  ;; If BUFFER is the minibuffer, exit the minibuffer
  ;; unless it is reading a file name and CHOICE is a directory,
  ;; or completion-no-auto-exit is non-nil.

  ;; Some older code may call us passing `base-size' instead of
  ;; `base-position'.  It's difficult to make any use of `base-size',
  ;; so we just ignore it.
  (unless (consp base-position)
    (message "Obsolete `base-size' passed to choose-completion-string")
    (setq base-position nil))

  (let* ((buffer (or buffer completion-reference-buffer))
	 (mini-p (minibufferp buffer)))
    ;; If BUFFER is a minibuffer, barf unless it's the currently
    ;; active minibuffer.
    (if (and mini-p
             (not (and (active-minibuffer-window)
                       (equal buffer
			     (window-buffer (active-minibuffer-window))))))
	(error "Minibuffer is not active for completion")
      ;; Set buffer so buffer-local choose-completion-string-functions works.
      (set-buffer buffer)
      (unless (run-hook-with-args-until-success
	       'choose-completion-string-functions
               ;; The fourth arg used to be `mini-p' but was useless
               ;; (since minibufferp can be used on the `buffer' arg)
               ;; and indeed unused.  The last used to be `base-size', so we
               ;; keep it to try and avoid breaking old code.
	       choice buffer base-position nil)
        ;; This remove-text-properties should be unnecessary since `choice'
        ;; comes from buffer-substring-no-properties.
        ;;(remove-text-properties 0 (length choice) '(mouse-face nil) choice)
	;; Insert the completion into the buffer where it was requested.
        (funcall (or insert-function completion-list-insert-choice-function)
                 (or (car base-position) (point))
                 (or (cadr base-position) (point))
                 choice)
        ;; Update point in the window that BUFFER is showing in.
	(let ((window (get-buffer-window buffer t)))
	  (set-window-point window (point)))
	;; If completing for the minibuffer, exit it with this choice.
	(and (not completion-no-auto-exit)
             (minibufferp buffer)
	     minibuffer-completion-table
	     ;; If this is reading a file name, and the file name chosen
	     ;; is a directory, don't exit the minibuffer.
             (let* ((result (buffer-substring (field-beginning) (point)))
                    (bounds
                     (completion-boundaries result minibuffer-completion-table
                                            minibuffer-completion-predicate
                                            "")))
               (if (eq (car bounds) (length result))
                   ;; The completion chosen leads to a new set of completions
                   ;; (e.g. it's a directory): don't exit the minibuffer yet.
                   (let ((mini (active-minibuffer-window)))
                     (select-window mini)
                     (when minibuffer-auto-raise
                       (raise-frame (window-frame mini))))
                 (exit-minibuffer))))))))

(define-derived-mode completion-list-mode nil "Completion List"
  "Major mode for buffers showing lists of possible completions.
Type \\<completion-list-mode-map>\\[choose-completion] in the completion list\
 to select the completion near point.
Or click to select one with the mouse.

\\{completion-list-mode-map}"
  (set (make-local-variable 'completion-base-size) nil))

(defun completion-list-mode-finish ()
  "Finish setup of the completions buffer.
Called from `temp-buffer-show-hook'."
  (when (eq major-mode 'completion-list-mode)
    (setq buffer-read-only t)))

(add-hook 'temp-buffer-show-hook 'completion-list-mode-finish)


;; Variables and faces used in `completion-setup-function'.

(defcustom completion-show-help t
  "Non-nil means show help message in *Completions* buffer."
  :type 'boolean
  :version "22.1"
  :group 'completion)

;; This function goes in completion-setup-hook, so that it is called
;; after the text of the completion list buffer is written.
(defun completion-setup-function ()
  (let* ((mainbuf (current-buffer))
         (base-dir
          ;; FIXME: This is a bad hack.  We try to set the default-directory
          ;; in the *Completions* buffer so that the relative file names
          ;; displayed there can be treated as valid file names, independently
          ;; from the completion context.  But this suffers from many problems:
          ;; - It's not clear when the completions are file names.  With some
          ;;   completion tables (e.g. bzr revision specs), the listed
          ;;   completions can mix file names and other things.
          ;; - It doesn't pay attention to possible quoting.
          ;; - With fancy completion styles, the code below will not always
          ;;   find the right base directory.
          (if minibuffer-completing-file-name
              (file-name-as-directory
               (expand-file-name
                (buffer-substring (minibuffer-prompt-end)
                                  (- (point) (or completion-base-size 0))))))))
    (with-current-buffer standard-output
      (let ((base-size completion-base-size) ;Read before killing localvars.
            (base-position completion-base-position)
            (insert-fun completion-list-insert-choice-function))
        (completion-list-mode)
        (set (make-local-variable 'completion-base-size) base-size)
        (set (make-local-variable 'completion-base-position) base-position)
        (set (make-local-variable 'completion-list-insert-choice-function)
	     insert-fun))
      (set (make-local-variable 'completion-reference-buffer) mainbuf)
      (if base-dir (setq default-directory base-dir))
      ;; Maybe insert help string.
      (when completion-show-help
	(goto-char (point-min))
	(if (display-mouse-p)
	    (insert "Click on a completion to select it.\n"))
	(insert (substitute-command-keys
		 "In this buffer, type \\[choose-completion] to \
select the completion near point.\n\n"))))))

(add-hook 'completion-setup-hook #'completion-setup-function)

(defun switch-to-completions ()
  "Select the completion list window."
  (interactive)
  (let ((window (or (get-buffer-window "*Completions*" 0)
		    ;; Make sure we have a completions window.
                    (progn (minibuffer-completion-help)
                           (get-buffer-window "*Completions*" 0)))))
    (when window
      (select-window window)
      ;; In the new buffer, go to the first completion.
      ;; FIXME: Perhaps this should be done in `minibuffer-completion-help'.
      (when (bobp)
	(next-completion 1)))))

;;; Support keyboard commands to turn on various modifiers.

;; These functions -- which are not commands -- each add one modifier
;; to the following event.

(defun event-apply-alt-modifier (_ignore-prompt)
  "\\<function-key-map>Add the Alt modifier to the following event.
For example, type \\[event-apply-alt-modifier] & to enter Alt-&."
  (vector (event-apply-modifier (read-event) 'alt 22 "A-")))
(defun event-apply-super-modifier (_ignore-prompt)
  "\\<function-key-map>Add the Super modifier to the following event.
For example, type \\[event-apply-super-modifier] & to enter Super-&."
  (vector (event-apply-modifier (read-event) 'super 23 "s-")))
(defun event-apply-hyper-modifier (_ignore-prompt)
  "\\<function-key-map>Add the Hyper modifier to the following event.
For example, type \\[event-apply-hyper-modifier] & to enter Hyper-&."
  (vector (event-apply-modifier (read-event) 'hyper 24 "H-")))
(defun event-apply-shift-modifier (_ignore-prompt)
  "\\<function-key-map>Add the Shift modifier to the following event.
For example, type \\[event-apply-shift-modifier] & to enter Shift-&."
  (vector (event-apply-modifier (read-event) 'shift 25 "S-")))
(defun event-apply-control-modifier (_ignore-prompt)
  "\\<function-key-map>Add the Ctrl modifier to the following event.
For example, type \\[event-apply-control-modifier] & to enter Ctrl-&."
  (vector (event-apply-modifier (read-event) 'control 26 "C-")))
(defun event-apply-meta-modifier (_ignore-prompt)
  "\\<function-key-map>Add the Meta modifier to the following event.
For example, type \\[event-apply-meta-modifier] & to enter Meta-&."
  (vector (event-apply-modifier (read-event) 'meta 27 "M-")))

(defun event-apply-modifier (event symbol lshiftby prefix)
  "Apply a modifier flag to event EVENT.
SYMBOL is the name of this modifier, as a symbol.
LSHIFTBY is the numeric value of this modifier, in keyboard events.
PREFIX is the string that represents this modifier in an event type symbol."
  (if (numberp event)
      (cond ((eq symbol 'control)
	     (if (<= 64 (upcase event) 95)
		 (- (upcase event) 64)
	       (logior (ash 1 lshiftby) event)))
	    ((eq symbol 'shift)
             ;; FIXME: Should we also apply this "upcase" behavior of shift
             ;; to non-ascii letters?
	     (if (and (<= (downcase event) ?z)
		      (>= (downcase event) ?a))
		 (upcase event)
	       (logior (ash 1 lshiftby) event)))
	    (t
	     (logior (ash 1 lshiftby) event)))
    (if (memq symbol (event-modifiers event))
	event
      (let ((event-type (if (symbolp event) event (car event))))
	(setq event-type (intern (concat prefix (symbol-name event-type))))
	(if (symbolp event)
	    event-type
	  (cons event-type (cdr event)))))))

(define-key function-key-map [?\C-x ?@ ?h] 'event-apply-hyper-modifier)
(define-key function-key-map [?\C-x ?@ ?s] 'event-apply-super-modifier)
(define-key function-key-map [?\C-x ?@ ?m] 'event-apply-meta-modifier)
(define-key function-key-map [?\C-x ?@ ?a] 'event-apply-alt-modifier)
(define-key function-key-map [?\C-x ?@ ?S] 'event-apply-shift-modifier)
(define-key function-key-map [?\C-x ?@ ?c] 'event-apply-control-modifier)

;;;; Keypad support.

;; Make the keypad keys act like ordinary typing keys.  If people add
;; bindings for the function key symbols, then those bindings will
;; override these, so this shouldn't interfere with any existing
;; bindings.

;; Also tell read-char how to handle these keys.
(mapc
 (lambda (keypad-normal)
   (let ((keypad (nth 0 keypad-normal))
	 (normal (nth 1 keypad-normal)))
     (put keypad 'ascii-character normal)
     (define-key function-key-map (vector keypad) (vector normal))))
 ;; See also kp-keys bound in bindings.el.
 '((kp-space ?\s)
   (kp-tab ?\t)
   (kp-enter ?\r)
   (kp-separator ?,)
   (kp-equal ?=)
   ;; Do the same for various keys that are represented as symbols under
   ;; GUIs but naturally correspond to characters.
   (backspace 127)
   (delete 127)
   (tab ?\t)
   (linefeed ?\n)
   (clear ?\C-l)
   (return ?\C-m)
   (escape ?\e)
   ))

;;;;
;;;; forking a twin copy of a buffer.
;;;;

(defvar clone-buffer-hook nil
  "Normal hook to run in the new buffer at the end of `clone-buffer'.")

(defvar clone-indirect-buffer-hook nil
  "Normal hook to run in the new buffer at the end of `clone-indirect-buffer'.")

(defun clone-process (process &optional newname)
  "Create a twin copy of PROCESS.
If NEWNAME is nil, it defaults to PROCESS' name;
NEWNAME is modified by adding or incrementing <N> at the end as necessary.
If PROCESS is associated with a buffer, the new process will be associated
  with the current buffer instead.
Returns nil if PROCESS has already terminated."
  (setq newname (or newname (process-name process)))
  (if (string-match "<[0-9]+>\\'" newname)
      (setq newname (substring newname 0 (match-beginning 0))))
  (when (memq (process-status process) '(run stop open))
    (let* ((process-connection-type (process-tty-name process))
	   (new-process
	    (if (memq (process-status process) '(open))
		(let ((args (process-contact process t)))
		  (setq args (plist-put args :name newname))
		  (setq args (plist-put args :buffer
					(if (process-buffer process)
					    (current-buffer))))
		  (apply 'make-network-process args))
	      (apply 'start-process newname
		     (if (process-buffer process) (current-buffer))
		     (process-command process)))))
      (set-process-query-on-exit-flag
       new-process (process-query-on-exit-flag process))
      (set-process-inherit-coding-system-flag
       new-process (process-inherit-coding-system-flag process))
      (set-process-filter new-process (process-filter process))
      (set-process-sentinel new-process (process-sentinel process))
      (set-process-plist new-process (copy-sequence (process-plist process)))
      new-process)))

;; things to maybe add (currently partly covered by `funcall mode'):
;; - syntax-table
;; - overlays
(defun clone-buffer (&optional newname display-flag)
  "Create and return a twin copy of the current buffer.
Unlike an indirect buffer, the new buffer can be edited
independently of the old one (if it is not read-only).
NEWNAME is the name of the new buffer.  It may be modified by
adding or incrementing <N> at the end as necessary to create a
unique buffer name.  If nil, it defaults to the name of the
current buffer, with the proper suffix.  If DISPLAY-FLAG is
non-nil, the new buffer is shown with `pop-to-buffer'.  Trying to
clone a file-visiting buffer, or a buffer whose major mode symbol
has a non-nil `no-clone' property, results in an error.

Interactively, DISPLAY-FLAG is t and NEWNAME is the name of the
current buffer with appropriate suffix.  However, if a prefix
argument is given, then the command prompts for NEWNAME in the
minibuffer.

This runs the normal hook `clone-buffer-hook' in the new buffer
after it has been set up properly in other respects."
  (interactive
   (progn
     (if buffer-file-name
	 (error "Cannot clone a file-visiting buffer"))
     (if (get major-mode 'no-clone)
	 (error "Cannot clone a buffer in %s mode" mode-name))
     (list (if current-prefix-arg
	       (read-buffer "Name of new cloned buffer: " (current-buffer)))
	   t)))
  (if buffer-file-name
      (error "Cannot clone a file-visiting buffer"))
  (if (get major-mode 'no-clone)
      (error "Cannot clone a buffer in %s mode" mode-name))
  (setq newname (or newname (buffer-name)))
  (if (string-match "<[0-9]+>\\'" newname)
      (setq newname (substring newname 0 (match-beginning 0))))
  (let ((buf (current-buffer))
	(ptmin (point-min))
	(ptmax (point-max))
	(pt (point))
	(mk (if mark-active (mark t)))
	(modified (buffer-modified-p))
	(mode major-mode)
	(lvars (buffer-local-variables))
	(process (get-buffer-process (current-buffer)))
	(new (generate-new-buffer (or newname (buffer-name)))))
    (save-restriction
      (widen)
      (with-current-buffer new
	(insert-buffer-substring buf)))
    (with-current-buffer new
      (narrow-to-region ptmin ptmax)
      (goto-char pt)
      (if mk (set-mark mk))
      (set-buffer-modified-p modified)

      ;; Clone the old buffer's process, if any.
      (when process (clone-process process))

      ;; Now set up the major mode.
      (funcall mode)

      ;; Set up other local variables.
      (mapc (lambda (v)
	      (condition-case ()
		  (if (symbolp v)
		      (makunbound (make-local-variable v))
		    (set (make-local-variable (car v)) (cdr v)))
		(setting-constant nil))) ;E.g. for enable-multibyte-characters.
	    lvars)

      (setq mark-ring (mapcar (lambda (mk) (copy-marker (marker-position mk)))
                              mark-ring))

      ;; Run any hooks (typically set up by the major mode
      ;; for cloning to work properly).
      (run-hooks 'clone-buffer-hook))
    (if display-flag
        ;; Presumably the current buffer is shown in the selected frame, so
        ;; we want to display the clone elsewhere.
        (let ((same-window-regexps nil)
              (same-window-buffer-names))
          (pop-to-buffer new)))
    new))


(defun clone-indirect-buffer (newname display-flag &optional norecord)
  "Create an indirect buffer that is a twin copy of the current buffer.

Give the indirect buffer name NEWNAME.  Interactively, read NEWNAME
from the minibuffer when invoked with a prefix arg.  If NEWNAME is nil
or if not called with a prefix arg, NEWNAME defaults to the current
buffer's name.  The name is modified by adding a `<N>' suffix to it
or by incrementing the N in an existing suffix.  Trying to clone a
buffer whose major mode symbol has a non-nil `no-clone-indirect'
property results in an error.

DISPLAY-FLAG non-nil means show the new buffer with `pop-to-buffer'.
This is always done when called interactively.

Optional third arg NORECORD non-nil means do not put this buffer at the
front of the list of recently selected ones.

Returns the newly created indirect buffer."
  (interactive
   (progn
     (if (get major-mode 'no-clone-indirect)
	 (error "Cannot indirectly clone a buffer in %s mode" mode-name))
     (list (if current-prefix-arg
	       (read-buffer "Name of indirect buffer: " (current-buffer)))
	   t)))
  (if (get major-mode 'no-clone-indirect)
      (error "Cannot indirectly clone a buffer in %s mode" mode-name))
  (setq newname (or newname (buffer-name)))
  (if (string-match "<[0-9]+>\\'" newname)
      (setq newname (substring newname 0 (match-beginning 0))))
  (let* ((name (generate-new-buffer-name newname))
	 (buffer (make-indirect-buffer (current-buffer) name t)))
    (with-current-buffer buffer
      (run-hooks 'clone-indirect-buffer-hook))
    (when display-flag
      (pop-to-buffer buffer nil norecord))
    buffer))


(defun clone-indirect-buffer-other-window (newname display-flag &optional norecord)
  "Like `clone-indirect-buffer' but display in another window."
  (interactive
   (progn
     (if (get major-mode 'no-clone-indirect)
	 (error "Cannot indirectly clone a buffer in %s mode" mode-name))
     (list (if current-prefix-arg
	       (read-buffer "Name of indirect buffer: " (current-buffer)))
	   t)))
  (let ((pop-up-windows t))
    (clone-indirect-buffer newname display-flag norecord)))


;;; Handling of Backspace and Delete keys.

(defcustom normal-erase-is-backspace 'maybe
  "Set the default behavior of the Delete and Backspace keys.

If set to t, Delete key deletes forward and Backspace key deletes
backward.

If set to nil, both Delete and Backspace keys delete backward.

If set to `maybe' (which is the default), Emacs automatically
selects a behavior.  On window systems, the behavior depends on
the keyboard used.  If the keyboard has both a Backspace key and
a Delete key, and both are mapped to their usual meanings, the
option's default value is set to t, so that Backspace can be used
to delete backward, and Delete can be used to delete forward.

If not running under a window system, customizing this option
accomplishes a similar effect by mapping C-h, which is usually
generated by the Backspace key, to DEL, and by mapping DEL to C-d
via `keyboard-translate'.  The former functionality of C-h is
available on the F1 key.  You should probably not use this
setting if you don't have both Backspace, Delete and F1 keys.

Setting this variable with setq doesn't take effect.  Programmatically,
call `normal-erase-is-backspace-mode' (which see) instead."
  :type '(choice (const :tag "Off" nil)
		 (const :tag "Maybe" maybe)
		 (other :tag "On" t))
  :group 'editing-basics
  :version "21.1"
  :set (lambda (symbol value)
	 ;; The fboundp is because of a problem with :set when
	 ;; dumping Emacs.  It doesn't really matter.
	 (if (fboundp 'normal-erase-is-backspace-mode)
	     (normal-erase-is-backspace-mode (or value 0))
	   (set-default symbol value))))

(defun normal-erase-is-backspace-setup-frame (&optional frame)
  "Set up `normal-erase-is-backspace-mode' on FRAME, if necessary."
  (unless frame (setq frame (selected-frame)))
  (with-selected-frame frame
    (unless (terminal-parameter nil 'normal-erase-is-backspace)
      (normal-erase-is-backspace-mode
       (if (if (eq normal-erase-is-backspace 'maybe)
               (and (not noninteractive)
                    (or (memq system-type '(ms-dos windows-nt))
			(memq window-system '(w32 ns))
                        (and (eq window-system 'x)
                             (fboundp 'x-backspace-delete-keys-p)
                             (x-backspace-delete-keys-p))
                        ;; If the terminal Emacs is running on has erase char
                        ;; set to ^H, use the Backspace key for deleting
                        ;; backward, and the Delete key for deleting forward.
                        (and (null window-system)
                             (eq tty-erase-char ?\^H))))
             normal-erase-is-backspace)
           1 0)))))

(declare-function display-symbol-keys-p "frame" (&optional display))

(define-minor-mode normal-erase-is-backspace-mode
  "Toggle the Erase and Delete mode of the Backspace and Delete keys.

On window systems, when this mode is on, Delete is mapped to C-d
and Backspace is mapped to DEL; when this mode is off, both
Delete and Backspace are mapped to DEL.  (The remapping goes via
`local-function-key-map', so binding Delete or Backspace in the
global or local keymap will override that.)

In addition, on window systems, the bindings of C-Delete, M-Delete,
C-M-Delete, C-Backspace, M-Backspace, and C-M-Backspace are changed in
the global keymap in accordance with the functionality of Delete and
Backspace.  For example, if Delete is remapped to C-d, which deletes
forward, C-Delete is bound to `kill-word', but if Delete is remapped
to DEL, which deletes backward, C-Delete is bound to
`backward-kill-word'.

If not running on a window system, a similar effect is accomplished by
remapping C-h (normally produced by the Backspace key) and DEL via
`keyboard-translate': if this mode is on, C-h is mapped to DEL and DEL
to C-d; if it's off, the keys are not remapped.

When not running on a window system, and this mode is turned on, the
former functionality of C-h is available on the F1 key.  You should
probably not turn on this mode on a text-only terminal if you don't
have both Backspace, Delete and F1 keys.

See also `normal-erase-is-backspace'."
  :variable ((eq (terminal-parameter nil 'normal-erase-is-backspace) 1)
             . (lambda (v)
                 (setf (terminal-parameter nil 'normal-erase-is-backspace)
                       (if v 1 0))))
  (let ((enabled (eq 1 (terminal-parameter
                        nil 'normal-erase-is-backspace))))

    (cond ((display-symbol-keys-p)
	   (let ((bindings
		  '(([M-delete] [M-backspace])
		    ([C-M-delete] [C-M-backspace])
		    ([?\e C-delete] [?\e C-backspace]))))

	     (if enabled
		 (progn
		   (define-key local-function-key-map [delete] [deletechar])
		   (define-key local-function-key-map [kp-delete] [deletechar])
		   (define-key local-function-key-map [backspace] [?\C-?])
                   (dolist (b bindings)
                     ;; Not sure if input-decode-map is really right, but
                     ;; keyboard-translate-table (used below) works only
                     ;; for integer events, and key-translation-table is
                     ;; global (like the global-map, used earlier).
                     (define-key input-decode-map (car b) nil)
                     (define-key input-decode-map (cadr b) nil)))
	       (define-key local-function-key-map [delete] [?\C-?])
	       (define-key local-function-key-map [kp-delete] [?\C-?])
	       (define-key local-function-key-map [backspace] [?\C-?])
               (dolist (b bindings)
                 (define-key input-decode-map (car b) (cadr b))
                 (define-key input-decode-map (cadr b) (car b))))))
	  (t
	   (if enabled
	       (progn
		 (keyboard-translate ?\C-h ?\C-?)
		 (keyboard-translate ?\C-? ?\C-d))
	     (keyboard-translate ?\C-h ?\C-h)
	     (keyboard-translate ?\C-? ?\C-?))))

    (if (called-interactively-p 'interactive)
	(message "Delete key deletes %s"
		 (if (eq 1 (terminal-parameter nil 'normal-erase-is-backspace))
		     "forward" "backward")))))

(defvar vis-mode-saved-buffer-invisibility-spec nil
  "Saved value of `buffer-invisibility-spec' when Visible mode is on.")

(define-minor-mode read-only-mode
  "Change whether the current buffer is read-only.

If buffer is read-only and `view-read-only' is non-nil, enter
view mode.

Do not call this from a Lisp program unless you really intend to
do the same thing as the \\[read-only-mode] command, including
possibly enabling or disabling View mode.  Also, note that this
command works by setting the variable `buffer-read-only', which
does not affect read-only regions caused by text properties.  To
ignore read-only status in a Lisp program (whether due to text
properties or buffer state), bind `inhibit-read-only' temporarily
to a non-nil value."
  :variable buffer-read-only
  (cond
   ((and (not buffer-read-only) view-mode)
    (View-exit-and-edit)
    (make-local-variable 'view-read-only)
    (setq view-read-only t))		; Must leave view mode.
   ((and buffer-read-only view-read-only
         ;; If view-mode is already active, `view-mode-enter' is a nop.
         (not view-mode)
         (not (eq (get major-mode 'mode-class) 'special)))
    (view-mode-enter))))

(define-minor-mode visible-mode
  "Toggle making all invisible text temporarily visible (Visible mode).

This mode works by saving the value of `buffer-invisibility-spec'
and setting it to nil."
  :lighter " Vis"
  :group 'editing-basics
  (when (local-variable-p 'vis-mode-saved-buffer-invisibility-spec)
    (setq buffer-invisibility-spec vis-mode-saved-buffer-invisibility-spec)
    (kill-local-variable 'vis-mode-saved-buffer-invisibility-spec))
  (when visible-mode
    (set (make-local-variable 'vis-mode-saved-buffer-invisibility-spec)
	 buffer-invisibility-spec)
    (setq buffer-invisibility-spec nil)))

(defvar messages-buffer-mode-map
  (let ((map (make-sparse-keymap)))
    (set-keymap-parent map special-mode-map)
    (define-key map "g" nil)            ; nothing to revert
    map))

(define-derived-mode messages-buffer-mode special-mode "Messages"
  "Major mode used in the \"*Messages*\" buffer.")

(defun messages-buffer ()
  "Return the \"*Messages*\" buffer.
If it does not exist, create it and switch it to `messages-buffer-mode'."
  (or (get-buffer "*Messages*")
      (with-current-buffer (get-buffer-create "*Messages*")
        (messages-buffer-mode)
        (current-buffer))))


;; Minibuffer prompt stuff.

;;(defun minibuffer-prompt-modification (start end)
;;  (error "You cannot modify the prompt"))
;;
;;
;;(defun minibuffer-prompt-insertion (start end)
;;  (let ((inhibit-modification-hooks t))
;;    (delete-region start end)
;;    ;; Discard undo information for the text insertion itself
;;    ;; and for the text deletion.above.
;;    (when (consp buffer-undo-list)
;;      (setq buffer-undo-list (cddr buffer-undo-list)))
;;    (message "You cannot modify the prompt")))
;;
;;
;;(setq minibuffer-prompt-properties
;;  (list 'modification-hooks '(minibuffer-prompt-modification)
;;	'insert-in-front-hooks '(minibuffer-prompt-insertion)))


;;;; Problematic external packages.

;; rms says this should be done by specifying symbols that define
;; versions together with bad values.  This is therefore not as
;; flexible as it could be.  See the thread:
;; https://lists.gnu.org/r/emacs-devel/2007-08/msg00300.html
(defconst bad-packages-alist
  ;; Not sure exactly which semantic versions have problems.
  ;; Definitely 2.0pre3, probably all 2.0pre's before this.
  '((semantic semantic-version "\\`2\\.0pre[1-3]\\'"
              "The version of `semantic' loaded does not work in Emacs 22.
It can cause constant high CPU load.
Upgrade to at least Semantic 2.0pre4 (distributed with CEDET 1.0pre4).")
    ;; CUA-mode does not work with GNU Emacs version 22.1 and newer.
    ;; Except for version 1.2, all of the 1.x and 2.x version of cua-mode
    ;; provided the `CUA-mode' feature.  Since this is no longer true,
    ;; we can warn the user if the `CUA-mode' feature is ever provided.
    (CUA-mode t nil
"CUA-mode is now part of the standard GNU Emacs distribution,
so you can now enable CUA via the Options menu or by customizing `cua-mode'.

You have loaded an older version of CUA-mode which does not work
correctly with this version of Emacs.  You should remove the old
version and use the one distributed with Emacs."))
  "Alist of packages known to cause problems in this version of Emacs.
Each element has the form (PACKAGE SYMBOL REGEXP STRING).
PACKAGE is either a regular expression to match file names, or a
symbol (a feature name), like for `with-eval-after-load'.
SYMBOL is either the name of a string variable, or t.  Upon
loading PACKAGE, if SYMBOL is t or matches REGEXP, display a
warning using STRING as the message.")

(defun bad-package-check (package)
  "Run a check using the element from `bad-packages-alist' matching PACKAGE."
  (condition-case nil
      (let* ((list (assoc package bad-packages-alist))
             (symbol (nth 1 list)))
        (and list
             (boundp symbol)
             (or (eq symbol t)
                 (and (stringp (setq symbol (eval symbol)))
                      (string-match-p (nth 2 list) symbol)))
             (display-warning package (nth 3 list) :warning)))
    (error nil)))

(dolist (elem bad-packages-alist)
  (let ((pkg (car elem)))
    (with-eval-after-load pkg
      (bad-package-check pkg))))


;;; Generic dispatcher commands

;; Macro `define-alternatives' is used to create generic commands.
;; Generic commands are these (like web, mail, news, encrypt, irc, etc.)
;; that can have different alternative implementations where choosing
;; among them is exclusively a matter of user preference.

;; (define-alternatives COMMAND) creates a new interactive command
;; M-x COMMAND and a customizable variable COMMAND-alternatives.
;; Typically, the user will not need to customize this variable; packages
;; wanting to add alternative implementations should use
;;
;; ;;;###autoload (push '("My impl name" . my-impl-symbol) COMMAND-alternatives

(defmacro define-alternatives (command &rest customizations)
  "Define the new command `COMMAND'.

The argument `COMMAND' should be a symbol.

Running `M-x COMMAND RET' for the first time prompts for which
alternative to use and records the selected command as a custom
variable.

Running `C-u M-x COMMAND RET' prompts again for an alternative
and overwrites the previous choice.

The variable `COMMAND-alternatives' contains an alist with
alternative implementations of COMMAND.  `define-alternatives'
does not have any effect until this variable is set.

CUSTOMIZATIONS, if non-nil, should be composed of alternating
`defcustom' keywords and values to add to the declaration of
`COMMAND-alternatives' (typically :group and :version)."
  (let* ((command-name (symbol-name command))
         (varalt-name (concat command-name "-alternatives"))
         (varalt-sym (intern varalt-name))
         (varimp-sym (intern (concat command-name "--implementation"))))
    `(progn

       (defcustom ,varalt-sym nil
         ,(format "Alist of alternative implementations for the `%s' command.

Each entry must be a pair (ALTNAME . ALTFUN), where:
ALTNAME - The name shown at user to describe the alternative implementation.
ALTFUN  - The function called to implement this alternative."
                  command-name)
         :type '(alist :key-type string :value-type function)
         ,@customizations)

       (put ',varalt-sym 'definition-name ',command)
       (defvar ,varimp-sym nil "Internal use only.")

       (defun ,command (&optional arg)
         ,(format "Run generic command `%s'.
If used for the first time, or with interactive ARG, ask the user which
implementation to use for `%s'.  The variable `%s'
contains the list of implementations currently supported for this command."
                  command-name command-name varalt-name)
         (interactive "P")
         (when (or arg (null ,varimp-sym))
           (let ((val (completing-read
		       ,(format-message
                         "Select implementation for command `%s': "
                         command-name)
		       ,varalt-sym nil t)))
             (unless (string-equal val "")
	       (when (null ,varimp-sym)
		 (message
		  "Use `C-u M-x %s RET' to select another implementation"
		  ,command-name)
		 (sit-for 3))
	       (customize-save-variable ',varimp-sym
					(cdr (assoc-string val ,varalt-sym))))))
         (if ,varimp-sym
             (call-interactively ,varimp-sym)
           (message "%s" ,(format-message
                           "No implementation selected for command `%s'"
                           command-name)))))))


;;; Functions for changing capitalization that Do What I Mean
(defun upcase-dwim (arg)
  "Upcase words in the region, if active; if not, upcase word at point.
If the region is active, this function calls `upcase-region'.
Otherwise, it calls `upcase-word', with prefix argument passed to it
to upcase ARG words."
  (interactive "*p")
  (if (use-region-p)
      (upcase-region (region-beginning) (region-end) (region-noncontiguous-p))
    (upcase-word arg)))

(defun downcase-dwim (arg)
    "Downcase words in the region, if active; if not, downcase word at point.
If the region is active, this function calls `downcase-region'.
Otherwise, it calls `downcase-word', with prefix argument passed to it
to downcase ARG words."
  (interactive "*p")
  (if (use-region-p)
      (downcase-region (region-beginning) (region-end) (region-noncontiguous-p))
    (downcase-word arg)))

(defun capitalize-dwim (arg)
  "Capitalize words in the region, if active; if not, capitalize word at point.
If the region is active, this function calls `capitalize-region'.
Otherwise, it calls `capitalize-word', with prefix argument passed to it
to capitalize ARG words."
  (interactive "*p")
  (if (use-region-p)
      (capitalize-region (region-beginning) (region-end) (region-noncontiguous-p))
    (capitalize-word arg)))

;;; Accessors for `decode-time' values.

(cl-defstruct (decoded-time
               (:constructor nil)
               (:copier nil)
               (:type list))
  (second nil :documentation "\
This is an integer or a Lisp timestamp (TICKS . HZ) representing a nonnegative
number of seconds less than 61.  (If not less than 60, it is a leap second,
which only some operating systems support.)")
  (minute nil :documentation "This is an integer between 0 and 59 (inclusive).")
  (hour nil :documentation "This is an integer between 0 and 23 (inclusive).")
  (day nil :documentation "This is an integer between 1 and 31 (inclusive).")
  (month nil :documentation "\
This is an integer between 1 and 12 (inclusive).  January is 1.")
  (year nil :documentation "This is a four digit integer.")
  (weekday nil :documentation "\
This is a number between 0 and 6, and 0 is Sunday.")
  (dst nil :documentation "\
This is t if daylight saving time is in effect, nil if it is not
in effect, and -1 if daylight saving information is not
available.")
  (zone nil :documentation "\
This is an integer indicating the UTC offset in seconds, i.e.,
the number of seconds east of Greenwich.")
  )



(provide 'simple)

;;; simple.el ends here<|MERGE_RESOLUTION|>--- conflicted
+++ resolved
@@ -200,11 +200,7 @@
 	   (and extra-test-inclusive
 		(funcall extra-test-inclusive))))))
 
-<<<<<<< HEAD
 (defcustom next-error-find-buffer-function #'ignore
-=======
-(defcustom next-error-find-buffer-function #'next-error-buffer-unnavigated-current
->>>>>>> 229995ba
   "Function called to find a `next-error' capable buffer.
 This functions takes the same three arguments as the function
 `next-error-find-buffer', and should return the buffer to be
