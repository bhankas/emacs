--- conflicted
+++ resolved
@@ -1,9 +1,8 @@
-<<<<<<< HEAD
 2014-01-10  K. Handa  <handa@gnu.org>
 
 	* mail/rmail.el (rmail-get-coding-system): Check
 	rmail-get-coding-function before "funcall"ing it.
-=======
+
 2014-01-10  Glenn Morris  <rgm@gnu.org>
 
 	* emacs-lisp/authors.el (authors-fixed-entries):
@@ -58,7 +57,6 @@
 
 	* vc/vc-git.el (vc-git-print-log): Add --follow option to command,
 	following renames.  (Bug#8756)
->>>>>>> 02013850
 
 2014-01-09  Stefan Monnier  <monnier@iro.umontreal.ca>
 
