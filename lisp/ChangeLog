--- conflicted
+++ resolved
@@ -1,5 +1,4 @@
-<<<<<<< HEAD
-2011-07-06  Kenichi Handa  <handa@m17n.org>
+2011-07-07  Kenichi Handa  <handa@m17n.org>
 
 	* international/characters.el (build-unicode-category-table):
 	Delete it.
@@ -34,14 +33,13 @@
 
 	* loadup.el: Load international/charprop.el before
 	international/characters.
-=======
+
 2011-07-07  Chong Yidong  <cyd@stupidchicken.com>
 
 	* window.el (next-buffer, previous-buffer): Signal an error if
 	called from a minibuffer window.
 
 	* bindings.el: Revert 2011-07-04 change.
->>>>>>> 76b397fb
 
 2011-07-06  Richard Stallman  <rms@gnu.org>
 
