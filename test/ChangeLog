<<<<<<< HEAD
2014-12-27  João Távora  <joaotavora@gmail.com>
=======
2014-12-22  Fabián Ezequiel Gallina  <fgallina@gnu.org>

	* automated/python-tests.el (python-indent-electric-colon-2)
	(python-indent-electric-colon-3): New tests.

2014-12-14  João Távora  <joaotavora@gmail.com>
>>>>>>> 216c6aad

	* automated/electric-tests.el (autowrapping-7): Tests for
	tex-mode.

2014-12-27  Glenn Morris  <rgm@gnu.org>

	* automated/flymake/warnpred/test.pl: Tweak format, since the
	previous one seems to have stopped giving a warning with perl 5.20.1.

2014-12-27  Fabián Ezequiel Gallina  <fgallina@gnu.org>
2014-12-26  Fabián Ezequiel Gallina  <fgallina@gnu.org>

	* automated/python-tests.el (python-shell-get-process-name-1)
	(python-shell-internal-get-process-name-1): Cleanup.
	(python-shell-get-process-name-2)
	(python-shell-internal-get-process-name-2): New tests.
	(python-shell-calculate-command-1)
	(python-shell-calculate-process-environment-3)
	(python-shell-calculate-exec-path-2, python-shell-make-comint-1)
	(python-shell-make-comint-2, python-shell-make-comint-4)
	(python-shell-get-process-1, python-util-clone-local-variables-1):
	Replace obsolete function and variable references with current.

2014-12-19  Artur Malabarba  <bruce.connor.am@gmail.com>

	* automated/let-alist.el: require `cl-lib'
	New tests for accessing alists inside alists.

2014-12-18  Artur Malabarba  <bruce.connor.am@gmail.com>

	* automated/let-alist.el: New file.

2014-12-16  Nicolas Petton <petton.nicolas@gmail.com>

	* automated/seq-tests.el: New file.

2014-12-16  Glenn Morris  <rgm@gnu.org>

	* automated/data/flymake/Makefile (check-syntax):
	Prevent colorized gcc output from confusing flymake.

	* automated/flymake-tests.el (flymake-tests-data-directory):
	Change from flymake/warnpred to more standard data/flymake.
	* automated/flymake/warnpred/: Rename to automated/data/flymake/.

2014-12-11  Michael Albinus  <michael.albinus@gmx.de>

	* automated/vc-tests.el (vc-test--revision-granularity-function):
	New defun.
	(vc-test--create-repo-function): Rename from
	`vc-test--create-repo-if-not-supported'.  Adapt all callees.
	(vc-test--create-repo): Check also for revision-granularity.
	(vc-test--unregister-function): Additional argument FILE.  Adapt
	all callees.
	(vc-test--working-revision): New defun.
	(vc-test-*-working-revision): New tests.

2014-12-10  Michael Albinus  <michael.albinus@gmx.de>

	* automated/vc-tests.el (vc-test--register): Check, that the file
	still exists after register and unregister operations.

2014-12-06  Michael Albinus  <michael.albinus@gmx.de>

	* automated/vc-tests.el: New file.

2014-12-03  Michael Albinus  <michael.albinus@gmx.de>

	* automated/tramp-tests.el (tramp-test29-vc-registered):
	Fallback for changed `vc-register' argument list.

2014-12-03  Glenn Morris  <rgm@gnu.org>

	* automated/tramp-tests.el (tramp-test29-vc-registered):
	Update for recent incompatible change in vc-register.

2014-11-29  Fabián Ezequiel Gallina  <fgallina@gnu.org>

	* automated/python-tests.el
	(python-shell-calculate-process-environment-4)
	(python-shell-calculate-process-environment-5): New tests.
	(python-shell-make-comint-3): Use file-equal-p.
	(python-shell-get-or-create-process-1)
	(python-shell-get-or-create-process-2)
	(python-shell-get-or-create-process-3): Fix interpreter for
	Windows (Bug#18595).

2014-11-21  Ulf Jasper  <ulf.jasper@web.de>

	* automated/libxml-tests.el
	(libxml-tests--data-comments-preserved): Renamed from
	'libxml-tests--data'.
	(libxml-tests--data-comments-discarded): New.
	(libxml-tests): Check whether 'libxml-parse-xml-region' is
	discarding comments correctly.

2014-11-17  Michal Nazarewicz  <mina86@mina86.com>

	* automated/tildify-tests.el (tildify-test-html, tildify-test-xml):
	HTML and XML now use no-break space as hard space.  Update tests.
	(tildify-test-foreach-ignore-environments)
	(tildify-test-foreach-ignore-environments-early-return,
	(tildify-test-foreach-region)
	(tildify-test-foreach-region-early-return)
	(tildify-test-foreach-region-limit-region): New tests of
	`tildify-foreach-ignore-environments' and
	`tildify--foreach-region' functions.
	(with-test-foreach): New helper macro for the above tests.

2014-11-17  Glenn Morris  <rgm@gnu.org>

	* automated/occur-tests.el (occur-test-case, occur-test-create):
	In case of failure, show the actual string, rather than just nil.
	(occur-tests): Update for apparent change in output re control-chars.

2014-11-17  Ulf Jasper  <ulf.jasper@web.de>

	* automated/icalendar-tests.el (icalendar-tests--test-export): New
	optional parameter `alarms'.
	(icalendar-export-alarms): New test for exporting icalendar
	alarms.
	(icalendar-tests--test-cycle): Let `icalendar-export-alarms' be nil.

2014-11-17  Ulf Jasper  <ulf.jasper@web.de>

	* automated/icalendar-tests.el (icalendar-tests--test-import):
	Mention timezone in doc string.  Clean up.
	(icalendar-real-world): Add another test case for no-dst
	timezones.

2014-11-16  Ulf Jasper  <ulf.jasper@web.de>

	* automated/icalendar-tests.el (icalendar--parse-vtimezone): Add
	testcase where offsets of standard time and daylight saving time
	are equal.
	(icalendar-real-world): Fix error in test case.  Expected result
	was wrong when offsets of standard time and daylight saving time
	were equal.

2014-11-16  Fabián Ezequiel Gallina  <fgallina@gnu.org>

	* automated/python-tests.el
	(python-shell-calculate-process-environment-2): Fix test.
	(python-shell-calculate-process-environment-1)
	(python-shell-calculate-process-environment-3): Cleanup.

2014-11-16  Fabián Ezequiel Gallina  <fgallina@gnu.org>

	* automated/python-tests.el (python-indent-dedenters-8): New test
	for Bug#18432.

2014-11-16  Fabián Ezequiel Gallina  <fgallina@gnu.org>

	* automated/python-tests.el (python-indent-region-1)
	(python-indent-region-2, python-indent-region-3)
	(python-indent-region-4, python-indent-region-5): New tests.

2014-11-08  Stefan Monnier  <monnier@iro.umontreal.ca>

	* automated/bytecomp-tests.el (bytecomp-tests--warnings): New tests.
	* automated/cl-lib-tests.el: Rename from cl-lib.el.

2014-10-28  Ulf Jasper  <ulf.jasper@web.de>

	* automated/libxml-tests.el: New file.

2014-10-22  Noam Postavsky  <npostavs@users.sourceforget.net>

	* automated/process-tests.el (process-test-quoted-batfile):
	New test.

2014-10-20  Glenn Morris  <rgm@gnu.org>

	* Merge in all changes up to 24.4 release.

2014-10-20  Stefan Monnier  <monnier@iro.umontreal.ca>

	* indent/scss-mode.scss: New file.
	* indent/css-mode.css: Add a few uneventful examples.

2014-10-15  Eli Zaretskii  <eliz@gnu.org>

	* BidiCharacterTest.txt: New file, from Unicode.

	* biditest.el: New file.

2014-10-08  Leo Liu  <sdl.web@gmail.com>

	* automated/print-tests.el: New file.
	(terpri): Tests for terpri.  (Bug#18652)

2014-10-06  Glenn Morris  <rgm@gnu.org>

	* automated/icalendar-tests.el (icalendar--calendar-style):
	Remove test, no longer relevant.

2014-10-04  Glenn Morris  <rgm@gnu.org>

	* automated/package-x-test.el: Remove file...
	* automated/package-test.el: ... merge package-x-test.el.  (Bug#18574)

2014-10-02  Glenn Morris  <rgm@gnu.org>

	* automated/package-test.el (with-package-test, package-test-signed):
	Also set HOME to a temp value, in case the real one is absent (e.g.
	hydra) or read-only.  (Bug#18575)
	(package-test-signed): Use skip-unless rather than expected-result.

2014-09-26  Leo Liu  <sdl.web@gmail.com>

	* automated/cl-lib.el (cl-digit-char-p, cl-parse-integer):
	New tests.  (Bug#18557)

2014-09-24  Ulf Jasper  <ulf.jasper@web.de>

	* automated/newsticker-tests.el
	(newsticker--group-find-parent-group),
	(newsticker--group-do-rename-group): New tests.

2014-09-09  Eli Zaretskii  <eliz@gnu.org>

	* automated/fns-tests.el (fns-tests-collate-sort):
	Bind w32-collate-ignore-punctuation to t when sorting according to
	UTS#10 rules.

2014-09-07  Michael Albinus  <michael.albinus@gmx.de>

	* automated/fns-tests.el (fns-tests--collate-enabled-p): New function.
	(fns-tests-collate-strings, fns-tests-collate-sort): Use it.

2014-09-05  Michael Albinus  <michael.albinus@gmx.de>

	* automated/fns-tests.el (fns-tests-compare-strings): In case
	`compare-strings' shall return t, check for this.
	(fns-tests-collate-strings, fns-tests-collate-sort): New tests.

2014-09-03  Fabián Ezequiel Gallina  <fgallina@gnu.org>

	* automated/python-tests.el (python-indent-electric-colon-1):
	New test.  (Bug#18228)

2014-08-29  Dmitry Antipov  <dmantipov@yandex.ru>

	* automated/fns-tests.el (fns-tests-sort): New test.

2014-08-28  Glenn Morris  <rgm@gnu.org>

	* automated/python-tests.el (python-shell-calculate-exec-path-2):
	Update test for today's python.el changes.

2014-08-13  Jan Nieuwenhuizen  <janneke@gnu.org>

	* automated/compile-tests.el (compile--test-error-line): Grok FILE
	being nil.  Allows for Guile tests to pass.
	(compile-tests--test-regexps-data): Add Guile tests.

2014-08-11  Glenn Morris  <rgm@gnu.org>

	* automated/data/files-bug18141.el.gz: New file.
	* automated/files.el (files-test-bug-18141-file):
	New variable and test.  (Bug#18141)

2014-08-10  Ulf Jasper  <ulf.jasper@web.de>

	Enumerate evaluated sexp diary entries (Bug#7911).
	* automated/icalendar-tests.el (icalendar--convert-anniversary-to-ical)
	(icalendar--convert-cyclic-to-ical, icalendar--convert-block-to-ical)
	(icalendar--convert-yearly-to-ical, icalendar--convert-weekly-to-ical)
	(icalendar--convert-ordinary-to-ical): Returns cons cell now.
	(icalendar--convert-to-ical, icalendar--convert-sexp-to-ical):
	New tests.

2014-08-07  Glenn Morris  <rgm@gnu.org>

	* automated/Makefile.in (check-tar): Remove, hydra recipe does it now.

2014-08-06  Ulf Jasper  <ulf.jasper@web.de>

	* automated/icalendar-tests.el (icalendar--convert-ordinary-to-ical)
	(icalendar--diarytime-to-isotime): More testcases (Bug#13750).

2014-08-03  Glenn Morris  <rgm@gnu.org>

	* automated/Makefile.in (check-tar): New rule.

2014-08-02  Glenn Morris  <rgm@gnu.org>

	* automated/fns-tests.el (fns-tests-compare-strings):
	Update test.  (Bug#17903)

	* automated/icalendar-tests.el (icalendar--decode-isodatetime):
	Use more precise TZ specification, as per 2013-08-04.

2014-07-30  Ulf Jasper  <ulf.jasper@web.de>

	* automated/icalendar-tests.el (icalendar--decode-isodatetime):
	New test.

2014-07-28  Dmitry Antipov  <dmantipov@yandex.ru>

	* automated/timer-tests.el (timer-tests-debug-timer-check): New test.

2014-07-26  Ulf Jasper  <ulf.jasper@web.de>

	* automated/icalendar-tests.el (icalendar-tests--do-test-import):
	Work around the failures in icalendar-tests which occasionally occur on
	hydra.nixos.org.

2014-07-21  Fabián Ezequiel Gallina  <fgallina@gnu.org>

	* automated/python-tests.el:
	(python-util-clone-local-variables-1): Fix test.

	* automated/python-tests.el (python-shell-make-comint-1):
	(python-shell-make-comint-2): Fix indentation.
	(python-shell-make-comint-3)
	(python-shell-make-comint-4): New tests.
	(python-shell-get-or-create-process-1): Fix test.
	(python-shell-get-or-create-process-2)
	(python-shell-get-or-create-process-3): New tests.
	(python-shell-internal-get-or-create-process-1): Fix test.
	(python-shell-prompt-detect-1): New test.
	(python-shell-prompt-detect-2): New test.  (Bug#17370)
	(python-shell-prompt-detect-3)
	(python-shell-prompt-detect-4)
	(python-shell-prompt-detect-5)
	(python-shell-prompt-detect-6)
	(python-shell-prompt-validate-regexps-1)
	(python-shell-prompt-validate-regexps-2)
	(python-shell-prompt-validate-regexps-3)
	(python-shell-prompt-validate-regexps-4)
	(python-shell-prompt-validate-regexps-5)
	(python-shell-prompt-validate-regexps-6)
	(python-shell-prompt-validate-regexps-7)
	(python-shell-prompt-set-calculated-regexps-1)
	(python-shell-prompt-set-calculated-regexps-2)
	(python-shell-prompt-set-calculated-regexps-3)
	(python-shell-prompt-set-calculated-regexps-4)
	(python-shell-prompt-set-calculated-regexps-5)
	(python-shell-prompt-set-calculated-regexps-6)
	(python-util-valid-regexp-p-1): New tests.

2014-07-21  Stefan Monnier  <monnier@iro.umontreal.ca>

	* automated/advice-tests.el (advice-test-call-interactively): Make sure
	the function's definition is fully restored at the end.

2014-07-12  Fabián Ezequiel Gallina  <fgallina@gnu.org>

	* automated/python-tests.el (python-indent-block-enders-1)
	(python-indent-block-enders-2): Fix tests.
	(python-indent-block-enders-3, python-indent-block-enders-4)
	(python-indent-block-enders-5, python-indent-dedenters-1)
	(python-indent-dedenters-2): Remove tests.
	(python-indent-dedenters-1, python-indent-dedenters-2)
	(python-indent-dedenters-3, python-indent-dedenters-4)
	(python-indent-dedenters-5, python-indent-dedenters-6)
	(python-indent-dedenters-7)
	(python-info-dedenter-opening-block-position-1)
	(python-info-dedenter-opening-block-position-2)
	(python-info-dedenter-opening-block-position-3)
	(python-info-dedenter-opening-block-positions-1)
	(python-info-dedenter-opening-block-positions-2)
	(python-info-dedenter-opening-block-positions-3)
	(python-info-dedenter-opening-block-positions-4)
	(python-info-dedenter-opening-block-positions-5)
	(python-info-dedenter-opening-block-message-1)
	(python-info-dedenter-opening-block-message-2)
	(python-info-dedenter-opening-block-message-3)
	(python-info-dedenter-opening-block-message-4)
	(python-info-dedenter-opening-block-message-5)
	(python-info-dedenter-statement-p-1)
	(python-info-dedenter-statement-p-2)
	(python-info-dedenter-statement-p-3)
	(python-info-dedenter-statement-p-4)
	(python-info-dedenter-statement-p-5): New tests.

2014-07-08  Stefan Monnier  <monnier@iro.umontreal.ca>

	* indent/perl.perl: Add indentation pattern for hash-table entries.

2014-07-04  Michael Albinus  <michael.albinus@gmx.de>

	* automated/dbus-tests.el (dbus-test02-register-service-session)
	(dbus-test02-register-service-system): Fix docstring.
	(dbus-test02-register-service-own-bus)
	(dbus-test03-peer-interface): New tests.

2014-07-03  Fabián Ezequiel Gallina  <fgallina@gnu.org>

	* automated/python-tests.el (python-tests-self-insert): New function.
	(python-triple-quote-pairing): Use it.
	(python-parens-electric-indent-1): New test. (Bug#17658)

2014-06-30  Fabián Ezequiel Gallina  <fgallina@gnu.org>

	* automated/subr-x-tests.el: New file.

2014-06-29  Michael Albinus  <michael.albinus@gmx.de>

	* automated/tramp-tests.el (tramp--instrument-test-case):
	Print debug buffer in any case.

2014-06-28  Leo Liu  <sdl.web@gmail.com>

	* automated/calc-tests.el: New file and add tests for math-bignum.
	(Bug#17556)

2014-06-28  Michael Albinus  <michael.albinus@gmx.de>

	* automated/dbus-tests.el (dbus--test-register-service)
	(dbus-test02-register-service-session): Replace `dbus-ping' calls
	by `dbus-list-known-names'.  (Bug#17858)

2014-06-28  Glenn Morris  <rgm@gnu.org>

	* automated/Makefile.in (GDB): New variable.
	(emacs): Use $GDB.  (Bug#15991)

	* automated/Makefile.in (WRITE_LOG): New variable.
	(%.log): Use WRITE_LOG.
	(test_template): Disable logging.

	* automated/Makefile.in (TESTS): New list of short PHONY aliases.
	(test_template): New definition.  Apply to TESTS.

2014-06-27  Glenn Morris  <rgm@gnu.org>

	* automated/Makefile.in (check-maybe): Rename from check.
	(check): Re-run all the tests, every time.
	(clean, mostlyclean): Also delete *.log~.

2014-06-26  Glenn Morris  <rgm@gnu.org>

	* automated/package-x-test.el: Do not mess with load-path.

	* automated/Makefile.in (%.log): If error, dump log to stdout.

2014-06-26  Stefan Monnier  <monnier@iro.umontreal.ca>

	* automated/package-test.el (package-test-update-listing)
	(package-test-update-archives, package-test-describe-package):
	Adjust tests according to new package-list-unsigned.

2014-06-26  Glenn Morris  <rgm@gnu.org>

	* automated/ert-tests.el (no-byte-compile): Set it.  (Bug#17851)

	* automated/eieio-tests.el (no-byte-compile): Set it.  (Bug#17852)

	* automated/Makefile.in: Simplify and parallelize.  (Bug#15991)
	(XARGS_LIMIT, BYTE_COMPILE_EXTRA_FLAGS)
	(setwins, compile-targets, compile-main, compile-clean): Remove.
	(GREP_OPTIONS): Unexport.
	(.el.elc): Replace with pattern rule.
	(%.elc, %.log): New pattern rules.
	(ELFILES, LOGFILES): New variables.
	(check): Depend on LOGFILES.  Call ert-summarize-tests-batch-and-exit.
	(clean, mostlyclean): New rules.
	(bootstrap-clean): Simplify.
	(bootstrap-clean, distclean): Depend on clean.

2014-06-25  Glenn Morris  <rgm@gnu.org>

	* automated/flymake-tests.el (flymake-tests--current-face):
	Sleep for longer.  Avoid querying.

2014-06-25  Dmitry Antipov  <dmantipov@yandex.ru>

	* automated/fns-tests.el (fns-tests-compare-string): New test.

2014-06-24  Michael Albinus  <michael.albinus@gmx.de>

	* automated/tramp-tests.el (tramp-test26-process-file): Extend test
	according to Bug#17815.

2014-06-21  Fabián Ezequiel Gallina  <fgallina@gnu.org>

	* automated/python-tests.el (python-util-strip-string-1): New test.

2014-06-15  Michael Albinus  <michael.albinus@gmx.de>

	Sync with Tramp 2.2.10.

	* automated/tramp-tests.el (tramp--test-enabled): Ignore errors.
	(tramp--instrument-test-case): Extend docstring.
	(tramp-test15-copy-directory): Skip for tramp-smb.el.
	(tramp-test21-file-links): Use `file-truename' for directories.
	(tramp-test27-start-file-process, tramp-test28-shell-command):
	Retrieve process output more robustly.
	(tramp--test-check-files): Extend test.
	(tramp-test30-special-characters): Skip for tramp-adb.el,
	tramp-gvfs.el and tramp-smb.el.  Add further file names.

2014-06-13  Glenn Morris  <rgm@gnu.org>

	* automated/Makefile.in (compile-main):
	GNU make automatically passes command-line arguments to sub-makes.

2014-06-05  Michal Nazarewicz  <mina86@mina86.com>

	* automated/tildify-tests.el (tildify-test--test): Optimize the test
	slightly by reusing the same temporary buffer across multiple test
	cases.

	* automated/tildify-tests.el (tildify-test-find-env-end-re-bug)
	(tildify-test-find-env-group-index-bug): Update to support new
	signature of the `tildify-foreach-region-outside-env' function.
	Namely, it now takes pairs as an argument instead of looking it up in
	`tildify-ignored-environments-alist'.

	* automated/tildify-tests.el (tildify-test--example-html): Add support
	for generating XML code, so that…
	(tildify-test-xml) …test can be added to check handling of XML
	documents.

	* automated/tildify-tests.el (tildify-test-find-env-group-index-bug):
	New test checking end-regex building when multiple environment pairs
	use integers to refer to capture groups.

	* automated/tildify-tests.el (tildify-test-find-env-end-re-bug): New
	test checking end-regex building in `tildify-find-env' function when
	integers (denoting capture groups) and strings are mixed together.

2014-06-02  Michael Albinus  <michael.albinus@gmx.de>

	* automated/tramp-tests.el (tramp-remote-process-environment): Declare.
	(tramp-test29-vc-registered): Set $BZR_HOME.  Remove instrumentation.

2014-06-01  Michael Albinus  <michael.albinus@gmx.de>

	* automated/tramp-tests.el (tramp-test29-vc-registered):
	Instrument failed test case.

2014-05-29  Stefan Monnier  <monnier@iro.umontreal.ca>

	* automated/ruby-mode-tests.el (ruby-assert-face): Use font-lock-ensure.
	(ruby-interpolation-keeps-non-quote-syntax): Use syntax-propertize.

2014-05-21  Michal Nazarewicz  <mina86@mina86.com>

	* automated/tildify-tests.el: New file.

2014-05-27  Stefan Monnier  <monnier@iro.umontreal.ca>

	* indent/ruby.rb: Add one more test.

	* indent/ps-mode.ps: New file.

	* indent/octave.m: Add a few more tests.

	* automated/core-elisp-tests.el
	(core-elisp-test-window-configurations): New test.

2014-05-26  Glenn Morris  <rgm@gnu.org>

	* automated/package-test.el (package-test-install-single):
	Update for changed output.

2014-05-22  Glenn Morris  <rgm@gnu.org>

	* automated/bytecomp-tests.el (test-byte-comp-compile-and-load):
	Fix handling of temporary elc files.

	* automated/fns-tests.el (fns-tests-nreverse):
	Update for changed string behavior.

2014-05-15  Dmitry Antipov  <dmantipov@yandex.ru>

	* automated/fns-tests.el: New file.
	* automated/fns-tests.el (fns-tests-nreverse)
	(fns-tests-nreverse-bool-vector): New tests.

2014-05-08  Glenn Morris  <rgm@gnu.org>

	* automated/vc-bzr.el (vc-bzr-test-bug9726, vc-bzr-test-bug9781)
	(vc-bzr-test-faulty-bzr-autoloads):
	Give bzr a temporary home-directory, in case the real one is missing.

2014-05-08  Dmitry Gutov  <dgutov@yandex.ru>

	* automated/ruby-mode-tests.el (ruby-interpolation-after-dollar-sign):
	New test.

2014-05-08  Glenn Morris  <rgm@gnu.org>

	* automated/help-fns.el: New file.

2014-05-01  Barry O'Reilly  <gundaetiapo@gmail.com>

	* automated/undo-tests.el (undo-test-region-deletion): New test to
	demonstrate bug#17235.
	(undo-test-region-example): New test to verify example given in
	comments for undo-make-selective-list.

2014-04-25  Michael Albinus  <michael.albinus@gmx.de>

	* automated/tramp-tests.el (top):
	* automated/file-notify-tests.el (top): Do not disable interactive
	passwords in batch mode.
	(password-cache-expiry): Set to nil.

	* automated/file-notify-tests.el
	(file-notify-test-remote-temporary-file-directory):
	* automated/tramp-tests.el (tramp-test-temporary-file-directory):
	Use a mock-up method as default.
	(tramp-test00-availability): Print the used directory name.
	(tramp-test33-recursive-load): Fix typo.

2014-04-22  Michael Albinus  <michael.albinus@gmx.de>

	* automated/tramp-tests.el (tramp--test-check-files): Remove traces.
	(tramp-test30-special-characters): Remove test for backslash.

2014-04-20  Michael Albinus  <michael.albinus@gmx.de>

	* automated/tramp-tests.el
	(tramp-test19-directory-files-and-attributes)
	(tramp-test22-file-times): Check for `file-attributes' equality
	only if there is a usable timestamp.
	(tramp--test-check-files): Do not use `copy-sequence'.

2014-04-22  Daniel Colascione  <dancol@dancol.org>

	* automated/bytecomp-tests.el (test-byte-comp-compile-and-load):
	Add compile flag.
	(test-byte-comp-macro-expansion)
	(test-byte-comp-macro-expansion-eval-and-compile)
	(test-byte-comp-macro-expansion-eval-when-compile)
	(test-byte-comp-macro-expand-lexical-override): Use it.
	(test-eager-load-macro-expansion)
	(test-eager-load-macro-expansion-eval-and-compile)
	(test-eager-load-macro-expansion-eval-when-compile)
	(test-eager-load-macro-expand-lexical-override): New tests.

	* automated/cl-lib.el (cl-lib-struct-accessors): Fix test to
	account for removal of `cl-struct-set-slot-value'. Also, move
	the defstruct to top level.

2014-04-21  Daniel Colascione  <dancol@dancol.org>

	* automated/bytecomp-tests.el (test-byte-comp-compile-and-load):
	New function.
	(test-byte-comp-macro-expansion)
	(test-byte-comp-macro-expansion-eval-and-compile)
	(test-byte-comp-macro-expansion-eval-when-compile)
	(test-byte-comp-macro-expand-lexical-override): New tests.

	* automated/cl-lib.el (cl-loop-destructuring-with): New test.
	(cl-the): Fix cl-the test.

2014-04-20  Daniel Colascione  <dancol@dancol.org>

	* automated/cl-lib.el (cl-lib-struct-accessors,cl-the): New tests.

2014-04-19  Michael Albinus  <michael.albinus@gmx.de>

	* automated/tramp-tests.el (tramp--test-check-files): Extend test.
	(tramp-test31-utf8): Let-bind also `file-name-coding-system'.

2014-04-18  Michael Albinus  <michael.albinus@gmx.de>

	* automated/tramp-tests.el (tramp-copy-size-limit): Set to nil.
	(tramp--test-make-temp-name): Optional argument LOCAL.
	(tramp--instrument-test-case): Show messages.  Catch also `quit'.
	(tramp-test10-write-region): No special test for out-of-band copy
	needed anymore.
	(tramp-test11-copy-file, tramp-test12-rename-file)
	(tramp-test21-file-links): Extend tests.
	(tramp-test20-file-modes): More robust check for user "root".
	(tramp--test-check-files): New defun.
	(tramp-test30-special-characters, tramp-test33-recursive-load)
	(tramp-test34-unload): New tests.
	(tramp-test31-utf8, tramp-test32-asynchronous-requests):  Rename.

2014-04-11  Glenn Morris  <rgm@gnu.org>

	* automated/Makefile.in (EMACSDATA, EMACSDOC, EMACSPATH): Unexport.

2014-04-11  Paul Eggert  <eggert@cs.ucla.edu>

	* automated/electric-tests.el: Fix spelling error in test name.
	(whitespace-skipping-for-quotes-not-outside):
	Rename from whitespace-skipping-for-quotes-not-ouside.

2014-04-09  Daniel Colascione  <dancol@dancol.org>

	* automated/syntax-tests.el: New file.

2014-04-09  Glenn Morris  <rgm@gnu.org>

	* automated/python-tests.el (python-triple-quote-pairing):
	Enable/disable electric-pair-mode as needed.

	* automated/electric-tests.el (electric-pair-backspace-1):
	Replace deleted function.

2014-04-07  João Távora  <joaotavora@gmail.com>

	* automated/python-tests.el (python-triple-quote-pairing): New test.
	(python-syntax-after-python-backspace): New test.

	* automated/electric-tests.el (electric-pair-define-test-form):
	More readable test docstrings.
	(whitespace-skipping-for-quotes-not-ouside)
	(whitespace-skipping-for-quotes-only-inside)
	(whitespace-skipping-quotes-not-without-proper-syntax): New tests.

2014-04-04  João Távora  <joaotavora@gmail.com>

	* automated/electric-tests.el (define-electric-pair-test):
	Don't overtest.
	(inhibit-in-mismatched-string-inside-ruby-comments): New test.
	(inhibit-in-mismatched-string-inside-c-comments): New test.

2014-04-02  João Távora  <joaotavora@gmail.com>

	* automated/electric-tests.el (inhibit-if-strings-mismatched):
	New test, change from `inhibit-only-of-next-is-mismatched'.

2014-03-26  Barry O'Reilly  <gundaetiapo@gmail.com>

	* automated/undo-tests.el (undo-test-marker-adjustment-nominal):
	(undo-test-region-t-marker): New tests of marker adjustments.
	(undo-test-marker-adjustment-moved):
	(undo-test-region-mark-adjustment): New tests to demonstrate
	bug#16818, which fail without the fix.

2014-03-23  Dmitry Gutov  <dgutov@yandex.ru>

	* automated/package-test.el (package-test-describe-package):
	Fix test failure in non-graphical mode.

2014-03-23  Daniel Colascione  <dancol@dancol.org>

	* automated/subword-tests.el (subword-tests2): More subword tests.

	* automated/cl-lib.el (cl-lib-keyword-names-versus-values):
	New test: correct parsing of keyword arguments.

2014-03-22  Dmitry Gutov  <dgutov@yandex.ru>

	* automated/package-test.el (package-test-describe-package):
	Check for the "Keywords: " line.

	* automated/data/package/archive-contents: Include the :keywords
	field in `simple-single' data form.

2014-03-21  Dmitry Gutov  <dgutov@yandex.ru>

	* automated/package-test.el
	(package-test-install-two-dependencies): New test (bug#16826).

	* automated/data/package/simple-two-depend-1.1.el: New file.

	* automated/data/package/archive-contents:
	Add info about the new package.

2014-03-07  Michael Albinus  <michael.albinus@gmx.de>

	* automated/tramp-tests.el (tramp-copy-size-limit): Declare.
	(tramp-test10-write-region): Extend for out-of-band copy.
	(tramp-test31-asynchronous-requests): New test.

2014-03-02  Barry O'Reilly  <gundaetiapo@gmail.com>

	* automated/undo-tests.el (undo-test-in-region-not-most-recent):
	Add new test of undo in region.
	(undo-test-in-region-eob): Add test case described at
	http://debbugs.gnu.org/cgi/bugreport.cgi?bug=16411

2014-02-28  Michael Albinus  <michael.albinus@gmx.de>

	* automated/tramp-tests.el (tramp--test-enabled)
	(tramp-test15-copy-directory): No special handling of tramp-adb.el
	anymore.  It's fixed in that package.

2014-02-27  Michael Albinus  <michael.albinus@gmx.de>

	* automated/tramp-tests.el (tramp--test-enabled): Move connection
	cleanup into this function.  Remove respective code from all test
	cases.
	(tramp--instrument-test-case): Declare `indent' and `debug'.
	Handle other errors as well.
	(tramp-test14-delete-directory): Check for `file-error' error.
	(tramp-test15-copy-directory): Ignore return value of
	`copy-directory'.  It's too much hassle to handle it for tramp-adb.el.
	(tramp-test19-directory-files-and-attributes): Take care of
	timestamp of "../".
	(tramp-test20-file-modes, tramp-test27-start-file-process)
	(tramp-test28-shell-command): Skip for tramp-adb.el.
	(tramp-test21-file-links): `file-truename' shall preserve trailing
	link of directories.
	(tramp-test22-file-times): Skip if `set-file-times' returns nil.
	(tramp-test26-process-file, tramp-test28-shell-command): Let-bind
	`kill-buffer-query-functions' to nil.
	(tramp-test28-shell-command): Run `async-shell-command' with timeouts.

2014-02-21  Michael Albinus  <michael.albinus@gmx.de>

	* automated/tramp-tests.el
	(tramp-test19-directory-files-and-attributes): Do not include
	directories in comparison; they might have changed their
	timestamps already.

2014-02-20  Michael Albinus  <michael.albinus@gmx.de>

	* automated/tramp-tests.el (tramp--instrument-test-case): New macro.
	(tramp-test17-insert-directory): First line could contain more
	text, when produced by `ls-lisp'.
	(tramp-test19-directory-files-and-attributes): Instrument failed
	test case.

2014-02-19  Michael Albinus  <michael.albinus@gmx.de>

	* automated/tramp-tests.el (tramp-test17-insert-directory):
	Make first line "total 123" optional.
	(tramp-test20-file-modes, tramp-test22-file-times)
	(tramp-test26-process-file, tramp-test27-start-file-process)
	(tramp-test28-shell-command): Skip for tramp-gvfs.el and
	tramp-smb.el.
	(tramp-test20-file-modes): Check for "root" only when there is an
	explicit user name.
	(tramp-test21-file-links): Handle "... not supported" error.
	(tramp-test22-file-times): Skip for "don't know" return values.
	(tramp-test26-process-file, tramp-test28-shell-command):
	Remove color escape sequences.
	(tramp-test28-shell-command): Use `accept-process-output' rather
	than `sit-for'.
	(tramp-test30-utf8): Set coding system `utf-8'.

2014-02-17  Michael Albinus  <michael.albinus@gmx.de>

	* automated/tramp-tests.el (tramp-test28-shell-command):
	Perform an initial `sit-for' prior the while loop.

2014-02-16  Michael Albinus  <michael.albinus@gmx.de>

	Sync with Tramp 2.2.9.

	* automated/tramp-tests.el (password-cache-expiry): Set to nil.
	(tramp-test28-shell-command): Make a while loop when waiting for
	process exit.

2014-02-11  Michael Albinus  <michael.albinus@gmx.de>

	* automated/tramp-tests.el (top): Require `vc', `vc-bzr', `vc-git'
	and `vc-hg'.  Declare `tramp-find-executable' and
	`tramp-get-remote-path'.
	(tramp-test29-vc-registered): New test.
	(tramp-test30-utf8): Rename from `tramp-test29-utf8'.

2014-02-07  Michael Albinus  <michael.albinus@gmx.de>

	* automated/tramp-tests.el (tramp-test26-process-file): Improve test.
	(tramp-test27-start-file-process): Use "_p" as argument of lambda.
	(tramp-test28-shell-command): Improve `shell-command' test.
	Add `async-shell-command' tests.

2014-02-04  Michael Albinus  <michael.albinus@gmx.de>

	* automated/file-notify-tests.el (file-notify--wait-for-events):
	Use `read-event' instead of `sit-for'.
	(file-notify-test02-events): Remove expected result, the bug is
	fixed meanwhile.
	(file-notify-test02-events, file-notify-test03-autorevert):
	Use `sleep-for' instead of `sit-for'.

2014-01-31  Dmitry Gutov  <dgutov@yandex.ru>

	* automated/ruby-mode-tests.el (ruby-align-chained-calls):
	New test.

2014-01-27  Michael Albinus  <michael.albinus@gmx.de>

	* automated/file-notify-tests.el (file-notify--deftest-remote):
	Do not skip when the local test has failed.  They are unrelated.
	(file-notify--wait-for-events): Use `sit-for'.  Let-bind
	`noninteractive' to nil, otherwise `sit-for' could be degraded to
	`sleep-for'.
	(file-notify-test02-events): Check for `file-remote-p' instead of
	`file-notify--test-remote-enabled'.

2014-01-26  Michael Albinus  <michael.albinus@gmx.de>

	* automated/file-notify-tests.el (file-notify-test02-events):
	Let test case fail for Bug#16519.

2014-01-22  Michael Albinus  <michael.albinus@gmx.de>

	* automated/file-notify-tests.el (file-notify-test02-events):
	Hide Bug#16519, until it is solved.

2014-01-21  Michael Albinus  <michael.albinus@gmx.de>

	* automated/file-notify-tests.el
	(file-notify--test-local-enabled): Fix error in logic.
	(file-notify--wait-for-events): New defmacro.
	(file-notify-test02-events): Make short breaks between file operations.
	Use `file-notify--wait-for-events'.  Check, that events have arrived.
	(file-notify-test03-autorevert): Use `file-notify--wait-for-events'.

	* automated/comint-testsuite.el
	(comint-testsuite-password-strings): Add localized examples.

2014-01-17  Michael Albinus  <michael.albinus@gmx.de>

	* automated/inotify-test.el (inotify-file-watch-simple): Skip test
	case if inotify is not linked with Emacs.  Use `read-event' rather
	than `sit-for' in order to process events.  (Bug#13662)

2014-01-13  Michael Albinus  <michael.albinus@gmx.de>

	* automated/ert-tests.el (ert-test-record-backtrace):
	Reenable test case with adapted test string.  (Bug#13064)

2013-12-28  Glenn Morris  <rgm@gnu.org>

	* automated/electric-tests.el: Require 'elec-pair.

2013-12-26  João Távora  <joaotavora@gmail.com>

	* automated/electric-tests.el (electric-pair-test-for):
	Fix autowrapping tests in batch-mode by running with
	`transient-mark-mode' set to `lambda'.

	* automated/electric-tests.el: New file.

2013-12-25  Fabián Ezequiel Gallina  <fgallina@gnu.org>

	* automated/python-tests.el
	(python-nav-lisp-forward-sexp-safe-1): Remove test.
	(python-nav-forward-sexp-safe-1): New test.

2013-12-20  Dmitry Gutov  <dgutov@yandex.ru>

	* automated/ruby-mode-tests.el: Add tests for
	`ruby-align-to-stmt-keywords'.

	* indent/ruby.rb: Update examples to reflect the lack of change in
	default indentation of `begin' blocks.

2013-12-17  Dmitry Gutov  <dgutov@yandex.ru>

	* indent/ruby.rb: Update examples according to the change
	in `smie-indent-close'.

2013-12-14  Dmitry Gutov  <dgutov@yandex.ru>

	* indent/ruby.rb: New examples.

2013-12-12  Fabián Ezequiel Gallina  <fgallina@gnu.org>

	* automated/python-tests.el (python-indent-dedenters-2): New test.

2013-12-12  Fabián Ezequiel Gallina  <fgallina@gnu.org>

	* automated/python-tests.el (python-indent-after-comment-1)
	(python-indent-after-comment-2): New tests.

2013-12-12  Nathan Trapuzzano  <nbtrap@nbtrap.com>

	* automated/python-tests.el (python-indent-block-enders-1):
	Rename from python-indent-block-enders.
	(python-indent-block-enders-2): New test.

2013-12-08  Dmitry Gutov  <dgutov@yandex.ru>

	* indent/js.js: New file.

2013-12-05  Michael Albinus  <michael.albinus@gmx.de>

	* automated/dbus-tests.el: New file.

2013-12-05  Stefan Monnier  <monnier@iro.umontreal.ca>

	* automated/regexp-tests.el: New file.

2013-11-29  Eli Zaretskii  <eliz@gnu.org>

	* automated/reftex-tests.el (reftex-parse-from-file-test):
	Run temp-dir through file-truename, to make sure the temporary file
	names are comparable as strings.

	* automated/decoder-tests.el (ert-test-decoder-prefer-utf-8):
	Force Unix EOLs by using 'utf-8-unix', since the default of
	'utf-8' is system-dependent, while the test expects to see Unix EOLs.

2013-11-28  Glenn Morris  <rgm@gnu.org>

	* automated/Makefile.in (SEPCHAR): Use in place of PATH_SEP.

2013-11-28  Eli Zaretskii  <eliz@gnu.org>

	* automated/Makefile.in (PATH_SEP): Set this instead of PATH_SEPARATOR.
	(EMACSOPT): Use $(PATH_SEP).

2013-11-28  Michael Albinus  <michael.albinus@gmx.de>

	* automated/file-notify-tests.el (auto-revert-stop-on-user-input):
	Set to nil.

2013-11-27  Michael Albinus  <michael.albinus@gmx.de>

	* automated/file-notify-tests.el
	(file-notify-test-remote-temporary-file-directory):
	Check $REMOTE_TEMPORARY_FILE_DIRECTORY.
	(tramp-read-passwd): Check $REMOTE_ALLOW_PASSWORD.
	(file-notify--deftest-remote): Cleanup connection initially.
	(file-notify-test03-autorevert): Run also in batch mode.  Use a
	larger timeout for remote files.  `sit-for' 1 second; 0.1 second
	does not work on MS Windows.  Call `accept-process-output' for
	remote files.  Apply `string-match' instead of `string-equal', the
	messages are different on MS Windows.

	* automated/tramp-tests.el (tramp-test-temporary-file-directory):
	Use $REMOTE_TEMPORARY_FILE_DIRECTORY.
	(tramp-read-passwd): Check $REMOTE_ALLOW_PASSWORD.

2013-11-23  Glenn Morris  <rgm@gnu.org>

	* automated/python-tests.el (python-shell-make-comint-1)
	(python-shell-make-comint-2, python-shell-get-process-1):
	Suppress creation of some temp-files.

	* automated/python-tests.el (python-shell-parse-command-1)
	(python-shell-make-comint-1, python-shell-make-comint-2)
	(python-shell-get-process-1)
	(python-shell-internal-get-or-create-process-1):
	Skip rather than fail if prereqs not found.

	* automated/Makefile.in (emacs):
	Empty EMACSLOADPATH rather than unsetting.

2013-11-22  Glenn Morris  <rgm@gnu.org>

	* automated/ruby-mode-tests.el (ruby-exit!-font-lock):
	Set expected-result.

2013-11-21  Glenn Morris  <rgm@gnu.org>

	* automated/Makefile.in (XARGS_LIMIT): New, set by configure.
	(compile-main): Pass XARGS_LIMIT to xargs.

	* automated/Makefile.in (PATH_SEPARATOR): New, set by configure.
	(EMACSOPT): Use PATH_SEPARATOR.

2013-11-20  Bozhidar Batsov  <bozhidar@batsov.com>

	* automated/ruby-mode-tests.el (ruby-exit!-font-lock):
	Add a failing test for Bug#15874.
	(ruby--insert-coding-comment-ruby-style)
	(ruby--insert-coding-comment-emacs-style)
	(ruby--insert-coding-comment-custom-style):
	Add a few tests for `ruby--insert-coding-comment'.

2013-11-18  Paul Eggert  <eggert@cs.ucla.edu>

	Improve API of recently-added bool vector functions (Bug#15912).
	* automated/data-tests.el: Adjust to API changes.

2013-11-16  Michael Albinus  <michael.albinus@gmx.de>

	* automated/tramp-tests.el (tramp-test07-file-exists-p)
	(tramp-test08-file-local-copy)
	(tramp-test09-insert-file-contents, tramp-test10-write-region)
	(tramp-test11-copy-file, tramp-test12-rename-file)
	(tramp-test13-make-directory, tramp-test14-delete-directory)
	(tramp-test15-copy-directory, tramp-test16-directory-files)
	(tramp-test17-insert-directory, tramp-test18-file-attributes)
	(tramp-test19-directory-files-and-attributes)
	(tramp-test20-file-modes, tramp-test21-file-links)
	(tramp-test22-file-times, tramp-test23-visited-file-modtime)
	(tramp-test24-file-name-completion, tramp-test25-load)
	(tramp-test26-process-file, tramp-test27-start-file-process)
	(tramp-test28-shell-command): Cleanup connection initially.

2013-11-15  Michael Albinus  <michael.albinus@gmx.de>

	* automated/tramp-tests.el (tramp-test29-utf8): Cleanup the
	connection before running the test.

2013-11-15  Michael Albinus  <michael.albinus@gmx.de>

	* automated/tramp-tests.el (tramp-test15-copy-directory)
	(tramp-test16-directory-files, tramp-test17-insert-directory)
	(tramp-test18-file-attributes)
	(tramp-test19-directory-files-and-attributes)
	(tramp-test20-file-modes, tramp-test21-file-links)
	(tramp-test22-file-times, tramp-test23-visited-file-modtime)
	(tramp-test24-file-name-completion, tramp-test25-load)
	(tramp-test26-process-file, tramp-test27-start-file-process)
	(tramp-test28-shell-command): Protect unwindforms with `ignore-errors'.
	(tramp-test29-utf8): New test.

2013-11-13  Michael Albinus  <michael.albinus@gmx.de>

	* automated/file-notify-tests.el (file-notify-test02-events)
	(file-notify-test03-autorevert): Suppress messages in `write-region'.

	* automated/tramp-tests.el (tramp-test02-file-name-dissect)
	(tramp-test03-file-name-defaults, tramp-test21-file-links): Add tests.
	(tramp-test26-process-file, tramp-test28-shell-command):
	Ensure, that the directory is not empty when calling "ls".

2013-11-11  Michael Albinus  <michael.albinus@gmx.de>

	* automated/tramp-tests.el (tramp-test-temporary-file-directory):
	Check $TRAMP_TEST_TEMPORARY_FILE_DIRECTORY.
	(tramp-read-passwd): Check $TRAMP_TEST_ALLOW_PASSWORD.
	(tramp-test09-insert-file-contents, tramp-test10-write-region)
	(tramp-test26-process-file): Add tests.
	(tramp-test11-copy-file): Remove debug message.
	(tramp-test20-file-modes): Special case, if user is "root".

2013-11-08  Michael Albinus  <michael.albinus@gmx.de>

	* automated/file-notify-tests.el:
	* automated/tramp-tests.el: Add `tramp-own-remote-path' to
	`tramp-remote-path' when running on hydra.
	(tramp-test07-file-exists-p): Remove instrumentation code.
	(tramp-test26-process-file): Don't use "/bin/true" and
	"/bin/false", these paths do not exist on hydra.

2013-11-08  Helmut Eller  <eller.helmut@gmail.com>

	* automated/process-tests.el: New file.

2013-11-08  Dmitry Gutov  <dgutov@yandex.ru>

	* indent/ruby.rb: New examples.

2013-11-06  Glenn Morris  <rgm@gnu.org>

	* automated/Makefile.in (setwins): Avoid accidental matches.

2013-11-06  Michael Albinus  <michael.albinus@gmx.de>

	* automated/tramp-tests.el (tramp-test07-file-exists-p):
	Fix docstring.  Instrument, in order to hunt failure on hydra.

2013-11-06  Glenn Morris  <rgm@gnu.org>

	* automated/flymake-tests.el (warning-predicate-rx-gcc)
	(warning-predicate-function-gcc, warning-predicate-rx-perl)
	(warning-predicate-function-perl):
	* automated/info-xref.el (info-xref-test-makeinfo):
	* automated/vc-bzr.el (vc-bzr-test-bug9726, vc-bzr-test-bug9781)
	(vc-bzr-test-faulty-bzr-autoloads): Skip rather than expect failure.

2013-11-05  Michael Albinus  <michael.albinus@gmx.de>

	* automated/tramp-tests.el: New file.

2013-11-05  Glenn Morris  <rgm@gnu.org>

	Get rid of --chdir usage.
	* automated/Makefile.in (EMACSOPT): Move -L here.
	(emacs): Set EMACS_TEST_DIRECTORY in the environment.
	(setwins): Don't assume called from srcdir.  Remove legacy stuff.
	(.el.elc): No more need to pass -L here.
	(compile-main): Get rid of sub-shell and cd.
	(compile-clean, check): Get rid of cd.

	Make it possible to run tests with a different working directory.
	* automated/flymake-tests.el (flymake-tests-data-directory): New.
	(flymake-tests--current-face): Use flymake-tests-data-directory.
	(warning-predicate-function-gcc, warning-predicate-rx-perl)
	(warning-predicate-function-perl): Adapt for above change.
	* automated/zlib-tests.el (zlib-tests-data-directory): New.
	(zlib--decompress): Use zlib-tests-data-directory.

	* automated/eieio-tests.el (eieio-test-37-persistent-classes):
	Remove test that makes no sense.

	* automated/files.el (files-test-local-variable-data):
	Fix result typo presumably caused by interference from dir-locals.
	(file-test--do-local-variables-test): Prevent dir-locals interfering.

2013-11-04  Dmitry Gutov  <dgutov@yandex.ru>

	* indent/ruby.rb: Add a statement on the line after heredoc.
	Move a now-successful example.

	* automated/ruby-mode-tests.el: Remove outdated comment.

2013-11-04  Glenn Morris  <rgm@gnu.org>

	* automated/Makefile.in (abs_srcdir): Remove.
	(emacs): Unset EMACSLOADPATH.
	(.el.elc, check): Use -L to append srcdir to load-path.

2013-11-02  Glenn Morris  <rgm@gnu.org>

	* automated/Makefile.in (top_builddir, abs_test, abs_lispsrc, lisp)
	(test, abs_top_srcdir, abs_top_builddir): Remove variables.
	(abs_srcdir): New, set by configure.
	(EMACS): Use a relative file name.
	(emacs): Use abs_srcdir rather than abs_lispsrc, abs_test.
	(lisp-compile): Remove (assume it's up-to-date).
	(compile-main): Do not run lisp-compile.
	(compile-main, compile-clean, compile-always, bootstrap-clean)
	(check): Use srcdir rather than $test.  Check cd return value.
	Use --chdir.
	(doit, compile, compile-always): Remove stuff copied from lisp/.
	(all, check, bootstrap-clean, distclean, maintainer-clean): PHONY.

2013-10-31  Michael Albinus  <michael.albinus@gmx.de>

	* automated/ert-tests.el (ert-test-stats-set-test-and-result):
	Add a skipping test.

2013-10-29  Stefan Monnier  <monnier@iro.umontreal.ca>

	* indent/prolog.prolog: Test alignment of ->; with operator at bol.

	* indent/css-mode.css (.x2): Test alignement inside braces.

2013-10-26  Dmitry Gutov  <dgutov@yandex.ru>

	* indent/ruby.rb: New failing example.

	* automated/ruby-mode-tests.el (ruby-toggle-block-to-brace):
	Fix the test, in respect to adding the space after the curly.

2013-10-24  Michael Albinus  <michael.albinus@gmx.de>

	* automated/ert-tests.el (ert-test-skip-unless): New test case.
	(ert-test-deftest): Adapt test for changed macro expansion.
	(ert-test-run-tests-interactively):
	* automated/ert-x-tests.el (ert-test-run-tests-interactively-2):
	Add a skipping test.

	* automated/file-notify-tests.el (top): Do not require tramp-sh.el.
	(file-notify--test-local-enabled): Make it a function.  Check also
	for `file-remote-p' of `temporary-file-directory'.
	(file-notify--test-remote-enabled-checked): New defvar.
	(file-notify--test-remote-enabled): Rewrite.  Do not use Tramp
	internal functions.  Cache result.
	(file-notify--deftest-remote, file-notify-test00-availability)
	(file-notify-test01-add-watch, file-notify-test02-events)
	(file-notify-test03-autorevert): Add checks with `skip_unless'.
	(file-notify-test-all): Do not check `file-notify--test-local-enabled'.

2013-10-24  Dmitry Gutov  <dgutov@yandex.ru>

	* indent/ruby.rb: Fix syntax error in the latest example.

2013-10-23  Glenn Morris  <rgm@gnu.org>

	* automated/Makefile.in (abs_top_srcdir, top_builddir):
	New, set by configure.
	(top_srcdir): Remove.
	(abs_test, abs_lispsrc): New.
	(lisp): No longer absolute.
	(emacs, lisp-compile, compile, compile-always):
	Quote entities that might contain whitespace.

2013-10-22  Dmitry Gutov  <dgutov@yandex.ru>

	* indent/ruby.rb: Move two examples to "working" section, add one
	more.

2013-10-21  Dmitry Gutov  <dgutov@yandex.ru>

	* indent/ruby.rb: New examples for indentation of blocks.
	Example of hash inside parens that inflooped before the present commit.

2013-10-17  Barry O'Reilly  <gundaetiapo@gmail.com>

	* automated/timer-tests.el: New file.  Tests that (sit-for 0)
	allows another timer to run.

2013-10-14  Dmitry Gutov  <dgutov@yandex.ru>

	* indent/ruby.rb: More examples for bug#15594, both failing and
	now passing.

2013-10-11  Dmitry Gutov  <dgutov@yandex.ru>

	* indent/ruby.rb: Add two more cases.

2013-10-10  Stefan Monnier  <monnier@iro.umontreal.ca>

	* automated/ruby-mode-tests.el (ruby-with-temp-buffer): Move before
	first use.
	(ruby-should-indent): Use indent-according-to-mode.
	(ruby-deftest-move-to-block): Use `declare'.

2013-10-07  Dmitry Gutov  <dgutov@yandex.ru>

	* indent/ruby.rb: Fix a spurious change, add more failing examples.

2013-10-07  Stefan Monnier  <monnier@iro.umontreal.ca>

	* indent/ruby.rb: Add a few more tests; adjust some indentation.

2013-10-06  Dmitry Gutov  <dgutov@yandex.ru>

	* automated/ruby-mode-tests.el: Add tests for `ruby-forward-sexp'
	and `ruby-backward-sexp' that fail when `ruby-use-smie' is t.

	* indent/ruby.rb: Fix a syntax error, add a few failing examples.

2013-10-05  Stefan Monnier  <monnier@iro.umontreal.ca>

	* indent/ruby.rb: Port a few cases from automated/ruby-mode-tests.el.
	Adjust indentation of continued line to the new SMIE behavior.

2013-10-04  Stefan Monnier  <monnier@iro.umontreal.ca>

	* automated/completion-tests.el:
	* indent/css-mode.css: New files.

2013-10-03  Daiki Ueno  <ueno@gnu.org>

	* automated/data/package/signed/archive-contents:
	* automated/data/package/signed/archive-contents.sig:
	* automated/data/package/signed/signed-good-1.0.el:
	* automated/data/package/signed/signed-good-1.0.el.sig:
	* automated/data/package/signed/signed-bad-1.0.el:
	* automated/data/package/signed/signed-bad-1.0.el.sig:
	* automated/data/package/key.pub:
	* automated/data/package/key.sec: New files.

	* automated/package-test.el (package-test-update-listing)
	(package-test-update-archives, package-test-describe-package):
	Adjust to package.el change.
	(package-test-signed): New test.

2013-10-01  Dmitry Gutov  <dgutov@yandex.ru>

	* automated/package-test.el: Update all cases to use :url instead
	of :homepage.

	* automated/package-x-test.el
	(package-x-test--single-archive-entry-1-3): Same.

2013-09-29  Dmitry Gutov  <dgutov@yandex.ru>

	* automated/package-test.el (simple-single-desc-1-4): Remove, it
	was unused.
	(simple-single-desc): Expect :homepage property.
	(multi-file-desc): Same.
	(with-package-test): Do not save previous `default-directory'
	value, let-bind the var instead.
	(package-test-install-single): Expect :homepage property in the
	generated pkg file.
	(package-test-describe-package): Expect Homepage button.
	(package-test-describe-non-installed-package)
	(package-test-describe-non-installed-multi-file-package): Same.
	(package-test-describe-not-installed-package): Remove, it was a
	duplicate.

	* automated/package-x-test.el
	(package-x-test--single-archive-entry-1-3): Expect :homepage
	property.
	(package-x-test--single-archive-entry-1-4): Expect nil extras slot.

	* automated/data/package/simple-single-1.3.el: Add URL header.

	* automated/data/package/archive-contents: Add :homepage
	properties to `simple-single' and `multi-file'.

2013-09-22  Daniel Colascione  <dancol@dancol.org>

	* automated/data-tests.el:
	(bool-vector-count-matches-all-0-nil)
	(bool-vector-count-matches-all-0-t)
	(bool-vector-count-matches-1-il, bool-vector-count-matches-1-t)
	(bool-vector-count-matches-at, bool-vector-intersection-op)
	(bool-vector-union-op, bool-vector-xor-op)
	(bool-vector-set-difference-op)
	(bool-vector-change-detection, bool-vector-not): New tests.
	(mock-bool-vector-count-matches-at)
	(test-bool-vector-bv-from-hex-string)
	(test-bool-vector-to-hex-string)
	(test-bool-vector-count-matches-at-tc)
	(test-bool-vector-apply-mock-op)
	(test-bool-vector-binop): New helper functions.
	(bool-vector-test-vectors): New testcase data.

2013-09-20  Ryan  <rct@thompsonclan.org>  (tiny change)

	* automated/advice-tests.el (advice-test-called-interactively-p-around)
	(advice-test-called-interactively-p-filter-args)
	(advice-test-called-interactively-p-around): New tests.

2013-09-16  Glenn Morris  <rgm@gnu.org>

	* automated/eshell.el (eshell-match-result):
	Return a more informative failure than simply "false".  Update callers.

	* automated/eshell.el (eshell-test/for-name-shadow-loop):
	Test value before and after loop as well as during.

2013-09-15  Glenn Morris  <rgm@gnu.org>

	* automated/eshell.el (eshell-test/for-name-shadow-loop):
	New test.  (Bug#15372)
	(eshell-test/for-loop, eshell-test/for-name-loop): Doc fix.

2013-09-13  Glenn Morris  <rgm@gnu.org>

	* automated/eshell.el (with-temp-eshell):
	Use a temp directory for eshell-directory-name.
	(eshell-test-command-result): New, again using a temp directory.
	Replace eshell-command-result with this throughout.
	(eshell-test/for-loop, eshell-test/for-name-loop):
	Ensure environment variables don't confuse us.

2013-09-12  Glenn Morris  <rgm@gnu.org>

	* automated/eshell.el (with-temp-eshell): Avoid hangs in batch mode
	due to "has a running process; kill it?" prompts.

2013-09-12  Stefan Monnier  <monnier@iro.umontreal.ca>

	* automated/eshell.el: Rename from eshell.el.
	(eshell-test/for-loop, eshell-test/for-name-loop): New tests (bug#15231).

2013-09-01  Glenn Morris  <rgm@gnu.org>

	* automated/Makefile.in (setwins): Avoid leading space in $wins.
	Otherwise the sed command used by eg compile-main ends up
	containing "/*.el".  (Bug#15170)

2013-08-28  Paul Eggert  <eggert@cs.ucla.edu>

	* automated/Makefile.in (SHELL): Now @SHELL@, not /bin/sh,
	for portability to hosts where /bin/sh has problems.

2013-08-21  David Engster  <deng@randomsample.de>

	* automated/eieio-tests.el, automated/eieio-test-persist.el:
	* automated/eieio-test-methodinvoke.el: EIEIO tests from CEDET
	upstream.  Changed to use ERT.

2013-08-14  Daniel Hackney  <dan@haxney.org>

	* automated/package-test.el: Remove tar-package-building functions.
	Tar file used for testing is included in the repository.
	(package-test-install-texinfo, package-test-cleanup-built-files):
	Remove.

2013-08-13  Fabián Ezequiel Gallina  <fgallina@gnu.org>

	* automated/python-tests.el (python-imenu-create-index-4)
	(python-imenu-create-flat-index-2): New tests.

2013-08-05  Glenn Morris  <rgm@gnu.org>

	* automated/mule-util.el: New file, with tests extracted from
	lisp/international/mule-util.el.

2013-08-04  Stefan Monnier  <monnier@iro.umontreal.ca>

	* automated/advice-tests.el (advice-tests-nadvice): Test removal
	before definition.
	(advice-tests-macroaliases): New test.

2013-08-04  Glenn Morris  <rgm@gnu.org>

	* automated/ert-tests.el: Disable failing test that no-one seems
	to know how to fix.  (Bug#13064)

	* automated/icalendar-tests.el (icalendar-tests--test-export)
	(icalendar-tests--test-import): Try more precise TZ specification.
	Remove debug messages.

2013-08-03  Glenn Morris  <rgm@gnu.org>

	* automated/core-elisp-tests.el (core-elisp-tests): Fix defcustom.

	* automated/icalendar-tests.el (icalendar-tests--test-export)
	(icalendar-tests--test-import):
	Use getenv/setenv rather than set-time-zone-rule.  Add debug messages.
	(icalendar-tests--test-import): Reset zone even if error occurred.

2013-08-02  Stefan Monnier  <monnier@iro.umontreal.ca>

	* automated/core-elisp-tests.el: New file.

2013-08-01  Glenn Morris  <rgm@gnu.org>

	* automated/file-notify-tests.el (file-notify--test-remote-enabled):
	Try to check that the remote system has a notification program.

2013-07-31  Glenn Morris  <rgm@gnu.org>

	* automated/undo-tests.el (undo-test2, undo-test5): Be quieter.

2013-07-24  Michael Albinus  <michael.albinus@gmx.de>

	* automated/file-notify-tests.el
	(file-notify--test-local-enabled): New defconst.  Replaces all
	`file-notify-support' occurrences.
	(file-notify--test-remote-enabled): New defun.
	(file-notify--deftest-remote): Use it.
	(file-notify-test00-availability): Rewrite.
	(file-notify-test00-availability-remote): New defun.
	(file-notify-test01-add-watch): Rewrite first erroneous check.

2013-07-23  Glenn Morris  <rgm@gnu.org>

	* automated/inotify-test.el (inotify-file-watch-simple):
	Delete temp-file when done.

	* automated/subword-tests.el: Require subword.

2013-07-22  Stefan Monnier  <monnier@iro.umontreal.ca>

	* automated/subword-tests.el: New file.

2013-07-13  Fabián Ezequiel Gallina  <fgallina@gnu.org>

	* automated/python-tests.el (python-imenu-create-index-2)
	(python-imenu-create-index-3): New tests.

2013-07-11  Glenn Morris  <rgm@gnu.org>

	* automated/ert-tests.el: Require cl-lib at runtime too.
	(ert-test-special-operator-p): Use cl-gensym rather than ert-- version.
	(ert-test-remprop, ert-test-remove-if-not, ert-test-remove*)
	(ert-test-set-functions, ert-test-gensym)
	(ert-test-coerce-to-vector, ert-test-string-position)
	(ert-test-mismatch): Remove tests.
	* automated/cl-lib.el: New, split from ert-tests.el.

	* automated/ruby-mode-tests.el (ruby-deftest-move-to-block):
	Goto point-min.
	(works-on-do, zero-is-noop, ok-with-three, ok-with-minus-two)
	(ruby-move-to-block-skips-percent-literal)
	(ruby-move-to-block-skips-heredoc)
	(ruby-move-to-block-moves-from-else-to-if)
	(ruby-beginning-of-defun-does-not-fold-case)
	(ruby-end-of-defun-skips-to-next-line-after-the-method):
	Replace goto-line with forward-line/goto-char.
	(ruby-move-to-block-does-not-fold-case): Remove unneeded end-of-buffer.

	* automated/package-test.el (makeinfo-buffer): Autoload.
	(compilation-in-progress, tar-parse-info, tar-header-name): Declare.
	(package-test-install-texinfo): Don't require makeinfo.

	* automated/files.el: Stop "local variables" confusion.

	* automated/flymake-tests.el (flymake-tests): Remove unused group.

	* automated/icalendar-tests.el (icalendar-tests--do-test-cycle):
	Use with-current-buffer.

	* automated/undo-tests.el (undo-test-buffer-modified)
	(undo-test-file-modified): New tests.

2013-07-09  Michael Albinus  <michael.albinus@gmx.de>

	* automated/file-notify-tests.el (file-notify-test00-availability):
	Set :expected-result.
	(file-notify-test01-add-watch, file-notify-test01-add-watch-remote)
	(file-notify-test02-events, file-notify-test02-events-remote)
	(file-notify-test03-autorevert, file-notify-test03-autorevert-remote):
	Skip when `file-notify-support' is nil.  (Bug#14823)

2013-07-09  Glenn Morris  <rgm@gnu.org>

	* automated/inotify-test.el (inotify-add-watch, inotify-rm-watch):
	Declare.
	(inotify-file-watch-simple): Silence compiler.

	* automated/python-tests.el (python-indent-block-enders):
	Make it actually test something.

	* automated/package-x-test.el: Require package-test when compiling.

	* automated/add-log-tests.el, automated/advice-tests.el:
	* automated/imenu-test.el, automated/package-x-test.el:
	* automated/python-tests.el, automated/ruby-mode-tests.el:
	* automated/xml-parse-tests.el: Explicitly require ert.

2013-07-08  Kenichi Handa  <handa@gnu.org>

	* automated/decoder-tests.el (decoder-tests-prefer-utf-8-read):
	Use with-ccoding-priority to avoid side-effect (Bug#14781).

2013-07-05  Michael Albinus  <michael.albinus@gmx.de>

	* automated/file-notify-tests.el
	(file-notify-test-remote-temporary-file-directory):
	Use `null-device' on w32.
	(file-notify--test-tmpfile, file-notify--test-tmpfile1)
	(file-notify--test-results, file-notify--test-event)
	(file-notify--deftest-remote, file-notify--event-test)
	(file-notify--test-event-handler)
	(file-notify--test-make-temp-name): Rename, in order to mark them
	internal.
	(tramp-message-show-message, tramp-read-passwd): Tweak them for
	better fitting in noninteractive tests.
	(file-notify-test00-availability): Rename from `file-notify-test0'.
	(file-notify-test01-add-watch): Rename from `file-notify-test1'.
	Use `temporary-file-directory '.
	(file-notify-test01-add-watch-remote): New test.
	(file-notify-test02-events): Rename from `file-notify-test2'.
	(file-notify-test02-events-remote): Rename from `file-notify-test3'.
	(file-notify-test03-autorevert): Rename from
	`file-notify-test4'.  Use timeouts.
	(file-notify-test03-autorevert-remote): Rename from
	`file-notify-test5'.

2013-07-04  Michael Albinus  <michael.albinus@gmx.de>

	* automated/file-notify-tests.el: New package.

2013-06-28  Kenichi Handa  <handa@gnu.org>

	* automated/decoder-tests.el (decoder-tests-gen-file): New arg FILE.
	(decoder-tests-ao-gen-file): Rename from decoder-tests-filename.
	Callers changed.
	(decoder-tests-filename): New function.
	(decoder-tests-prefer-utf-8-read)
	(decoder-tests-prefer-utf-8-write): New function.
	(ert-test-decoder-prefer-utf-8): New test.

2013-06-27  Dmitry Gutov  <dgutov@yandex.ru>

	* automated/package-x-test.el: Change the commentary.
	(package-x-test--single-archive-entry-1-3)
	(package-x-test--single-archive-entry-1-4): Fix the tests, by
	using the appropriate data structure.

2013-06-27  Daniel Hackney  <dan@haxney.org>

	* automated/Makefile.in (setwins): Include the 'data' subdirectory.

	* automated/package-x-test.el: New file.

	* automated/package-test.el: New file.

	* automated/data/package: New directory, with test examples.

2013-06-27  Glenn Morris  <rgm@gnu.org>

	* automated/python-tests.el (python-tests-with-temp-file):
	Clean up after ourself.

	* automated/undo-tests.el (undo-test3): Remove test that seems to
	do nothing that the previous one doesn't, except leave a tempfile.

2013-06-26  Glenn Morris  <rgm@gnu.org>

	* automated/info-xref.el: New file.

2013-06-25  Glenn Morris  <rgm@gnu.org>

	* automated/occur-tests.el (occur-test-create): New function.
	Use it to create separate tests for each element, so we run them
	all rather than stopping at the first error.

2013-06-24  Glenn Morris  <rgm@gnu.org>

	* automated/occur-tests.el (occur-tests):
	Update for 2013-05-29 change to occur header line.

2013-06-21  Eduard Wiebe  <usenet@pusto.de>

	Test suite for flymake.
	* automated/flymake-tests.el:
	* automated/flymake/warnpred/Makefile
	* automated/flymake/warnpred/test.c
	* automated/flymake/warnpred/test.pl: New files.

2013-06-12  Rüdiger Sonderfeld  <ruediger@c-plusplus.de>

	* automated/reftex-tests.el (reftex-parse-from-file-test): Fix test.

2013-06-12  Rüdiger Sonderfeld  <ruediger@c-plusplus.de>

	* automated/reftex-tests.el: New test suite for reftex.

2013-05-31  Dmitry Gutov  <dgutov@yandex.ru>

	* automated/ruby-mode-tests.el: New tests, for percent literals
	and expression expansion.

2013-05-29  Leo Liu  <sdl.web@gmail.com>

	* indent/octave.m: Tweak.

2013-05-26  Aidan Gauland  <aidalgol@amuri.net>

	* eshell.el: Rewrite tests using ERT.

2013-05-25  Leo Liu  <sdl.web@gmail.com>

	* indent/octave.m: Add tests for %!, # and ### comments.

2013-05-23  Kenichi Handa  <handa@gnu.org>

	* automated/decoder-tests.el: New file.

2013-05-19  Dmitry Gutov  <dgutov@yandex.ru>

	* indent/ruby.rb: Add multiline regexp example.

	* automated/ruby-mode-tests.el (ruby-heredoc-highlights-interpolations)
	(ruby-regexp-skips-over-interpolation)
	(ruby-regexp-continues-till-end-when-unclosed)
	(ruby-regexp-can-be-multiline)
	(ruby-interpolation-inside-percent-literal): New tests.

2013-05-08  Stefan Monnier  <monnier@iro.umontreal.ca>

	* indent/ruby.rb: Fix indentation after =; add more cases.

2013-05-05  Stefan Monnier  <monnier@iro.umontreal.ca>

	* indent/pascal.pas: Add test for mis-identified comments.

2013-04-01  Masatake YAMATO  <yamato@redhat.com>

	* automated/imenu-test.el: New file.  (Bug#14112)

2013-04-19  Fabián Ezequiel Gallina  <fgallina@gnu.org>

	* automated/python-tests.el (python-imenu-prev-index-position-1):
	Remove test.
	(python-imenu-create-index-1, python-imenu-create-flat-index-1):
	New tests.

2013-04-17  Fabián Ezequiel Gallina  <fgallina@gnu.org>

	* automated/python-tests.el (python-nav-backward-defun-2)
	(python-nav-backward-defun-3, python-nav-forward-defun-2)
	(python-nav-forward-defun-3): New tests.

2013-04-17  Fabián Ezequiel Gallina  <fgallina@gnu.org>

	* automated/python-tests.el (python-nav-backward-defun-1)
	(python-nav-forward-defun-1): New tests.

2013-04-09  Masatake YAMATO  <yamato@redhat.com>

	* automated/add-log-tests.el: New file.  (Bug#14112)

2013-03-30  Fabián Ezequiel Gallina  <fabian@anue.biz>

	* automated/python-tests.el (python-indent-block-enders): New test.
	(python-info-current-defun-2): Fix test.

2013-03-05  Paul Eggert  <eggert@cs.ucla.edu>

	* indent/octave.m: Fix encoding error in comment.  Add coding tag.

2013-02-28  Fabián Ezequiel Gallina  <fgallina@cuca>

	* automated/python-tests.el (python-tests-with-temp-buffer): Doc fix.
	(python-tests-with-temp-file): New macro.
	(python-tests-shell-interpreter): New var.
	(python-shell-get-process-name-1)
	(python-shell-internal-get-process-name-1)
	(python-shell-parse-command-1)
	(python-shell-calculate-process-environment-1)
	(python-shell-calculate-process-environment-2)
	(python-shell-calculate-process-environment-3)
	(python-shell-calculate-exec-path-1)
	(python-shell-calculate-exec-path-2)
	(python-shell-make-comint-1)
	(python-shell-make-comint-2)
	(python-shell-get-process-1)
	(python-shell-get-or-create-process-1)
	(python-shell-internal-get-or-create-process-1): New tests.

2013-02-21  Fabián Ezequiel Gallina  <fgallina@cuca>

	* automated/python-tests.el: New file.

2013-02-14  Dmitry Gutov  <dgutov@yandex.ru>

	* automated/ruby-mode-tests.el
	(ruby-move-to-block-skips-percent-literal): Add depth-affecting
	bits inside the examples.
	(ruby-move-to-block-skips-heredoc): New test.
	(ruby-add-log-current-method-after-inner-class):
	Lower expectations: move point inside a method, initially.

2013-02-13  Dmitry Gutov  <dgutov@yandex.ru>

	* automated/ruby-mode-tests.el
	(ruby-move-to-block-skips-percent-literal): New test.

2013-02-04  Chong Yidong  <cyd@gnu.org>

	* automated/thingatpt.el: New file.

2013-02-03  Chong Yidong  <cyd@gnu.org>

	* automated/files.el (file-test--do-local-variables-test):
	Avoid compilation warning message.

2013-01-27  Dmitry Gutov  <dgutov@yandex.ru>

	* automated/ruby-mode-tests.el
	(ruby-indent-spread-args-in-parens): New test.
	* automated/ruby-mode-tests.el (ruby-block-test-example):
	Break indentation of the do block opener and add a line inside it.
	* automated/ruby-mode-tests.el (works-on-do, ok-with-three):
	Adjust line numbers.

2013-01-15  Stefan Monnier  <monnier@iro.umontreal.ca>

	* automated/advice-tests.el: Split up.  Add advice-test-preactivate.

2013-01-14  Glenn Morris  <rgm@gnu.org>

	* automated/compile-tests.el (compile-tests--test-regexps-data):
	Fix interpretation of gnu line.col1-col2 format.  (Bug#13335)

2013-01-10  Wolfgang Jenkner  <wjenkner@inode.at>

	* automated/man-tests.el: New file.

2013-01-09  Aaron S. Hawley  <aaron.s.hawley@gmail.com>

	* automated/undo-tests.el (undo-test0): Adjust error to code change.

2013-01-08  Aaron S. Hawley  <aaron.s.hawley@gmail.com>

	* automated/undo-tests.el: New file.

2012-12-27  Dmitry Gutov  <dgutov@yandex.ru>

	* automated/ruby-mode-tests.el
	(ruby-indent-after-block-in-continued-expression): New test.

2012-12-14  Dmitry Gutov  <dgutov@yandex.ru>

	* automated/ruby-mode-tests.el:
	Rename one interpolation test; add three more.
	(ruby-with-temp-buffer): New macro, use it where appropriate.
	(ruby-add-log-current-method-examples): Use "_" for target point.
	Add four new tests for ruby-add-log-current-method.

2012-12-11  Glenn Morris  <rgm@gnu.org>

	* automated/f90.el (f90-test-bug13138): New test.

2012-12-10  Rüdiger Sonderfeld  <ruediger@c-plusplus.de>

	* automated/inotify-test.el: New test.

2012-12-02  Chong Yidong  <cyd@gnu.org>

	* automated/ruby-mode-tests.el
	(ruby-add-log-current-method-examples): Don't use loop macro, to
	allow automated testing to work.

2012-11-20  Stefan Monnier  <monnier@iro.umontreal.ca>

	* automated/advice-tests.el (advice-tests--data): Remove.
	(advice-tests): Move the tests directly here instead.
	Add called-interactively-p tests.

2012-11-19  Stefan Monnier  <monnier@iro.umontreal.ca>

	* automated/ert-x-tests.el: Use cl-lib.
	* automated/ert-tests.el: Use lexical-binding and cl-lib.

2012-11-14  Dmitry Gutov  <dgutov@yandex.ru>

	* automated/ruby-mode-tests.el (ruby-indent-singleton-class): Pass.
	(ruby-indent-inside-heredoc-after-operator)
	(ruby-indent-inside-heredoc-after-space): New tests.
	Change direct font-lock face references to var references.
	(ruby-interpolation-suppresses-syntax-inside): New test.
	(ruby-interpolation-inside-percent-literal-with-paren):
	New failing test.

2012-11-13  Dmitry Gutov  <dgutov@yandex.ru>

	* automated/ruby-mode-tests.el (ruby-heredoc-font-lock)
	(ruby-singleton-class-no-heredoc-font-lock)
	(ruby-add-log-current-method-examples): New tests.
	(ruby-test-string): Extract from ruby-should-indent-buffer.
	(ruby-deftest-move-to-block): New macro.
	Add several move-to-block tests.

2012-11-12  Stefan Monnier  <monnier@iro.umontreal.ca>

	* automated/advice-tests.el: New tests.

2012-10-14  Eli Zaretskii  <eliz@gnu.org>

	* automated/compile-tests.el (compile-tests--test-regexps-data):
	Add new data for msft's new format.

2012-09-08  Dmitry Gutov  <dgutov@yandex.ru>

	* automated/ruby-mode-tests.el:
	(ruby-toggle-block-to-multiline): New test.
	(ruby-should-indent-buffer, ruby-toggle-block-to-do-end)
	(ruby-toggle-block-to-brace): Use buffer-string.

2012-09-07  Dmitry Gutov  <dgutov@yandex.ru>

	* automated/ruby-mode-tests.el: New tests (Bug#11613).

2012-08-28  Chong Yidong  <cyd@gnu.org>

	* automated/files.el: Test every combination of values for
	enable-local-variables and enable-local-eval.

2012-08-19  Chong Yidong  <cyd@gnu.org>

	* redisplay-testsuite.el (test-redisplay): Use switch-to-buffer.

2012-08-18  Chong Yidong  <cyd@gnu.org>

	* redisplay-testsuite.el (test-redisplay-4): New test (Bug#3874).

2012-08-14  Dmitry Gutov  <dgutov@yandex.ru>

	* indent/ruby.rb: Rearrange examples, add new ones.

2012-08-12  Dmitry Gutov  <dgutov@yandex.ru>

	* automated/ruby-mode-tests.el (ruby-move-to-block-stops-at-opening)
	(ruby-toggle-block-to-do-end, ruby-toggle-block-to-brace): New test.

2012-08-11  Glenn Morris  <rgm@gnu.org>

	* automated/files.el: New file.

	* automated/Makefile.in (all): Fix typo.

2012-08-10  Dmitry Gutov  <dgutov@yandex.ru>

	* automated/ruby-mode-tests.el (ruby-should-indent):
	Add docstring, check (current-indentation) instead of (current-column).
	(ruby-should-indent-buffer): New function.
	Add tests for `ruby-deep-indent-paren' behavior.
	Port all tests from test/misc/test_ruby_mode.rb in Ruby repo.

2012-08-10  Nobuyoshi Nakada  <nobu@ruby-lang.org>

	Original tests in test_ruby_mode.rb in upstream (author).

2012-08-09  Dmitry Gutov  <dgutov@yandex.ru>

	* automated/ruby-mode-tests.el (ruby-should-indent)
	(ruby-assert-state): New functions.
	Add new tests.

2012-07-29  David Engster  <deng@randomsample.de>

	* automated/xml-parse-tests.el (xml-parse-tests--qnames):
	New variable to hold test data for name expansion.
	(xml-parse-tests): Test the two different types of name expansion.

2012-07-29  Juri Linkov  <juri@jurta.org>

	* automated/occur-tests.el (occur-test-case): Use predefined
	buffer name " *test-occur*" instead of a random buffer name.

2012-07-20  Dmitry Gutov  <dgutov@yandex.ru>

	* automated/ruby-mode-tests.el: New file with one test.

2012-07-17  Stefan Monnier  <monnier@iro.umontreal.ca>

	* indent/shell.sh: Add test case for ${#VAR}.

	* indent/latex-mode.tex: New file.

2012-07-11  Stefan Monnier  <monnier@iro.umontreal.ca>

	* eshell.el: Use cl-lib.

2012-07-03  Chong Yidong  <cyd@gnu.org>

	* automated/xml-parse-tests.el (xml-parse-tests--bad-data): New.

2012-07-02  Chong Yidong  <cyd@gnu.org>

	* automated/xml-parse-tests.el (xml-parse-tests--data):
	More testcases.

2012-07-01  Chong Yidong  <cyd@gnu.org>

	* automated/xml-parse-tests.el: New file.

2012-06-27  Stefan Monnier  <monnier@iro.umontreal.ca>

	* automated/ert-x-tests.el (ert-test-run-tests-interactively-2):
	Use cl-flet.

2012-06-08  Ulf Jasper  <ulf.jasper@web.de>

	* automated/icalendar-tests.el (icalendar--parse-vtimezone):
	Test escaped commas in TZID (Bug#11473).
	(icalendar-import-with-timezone): New.
	(icalendar-real-world): Add new testcase as given in the bugreport
	of Bug#11473.

2012-05-29  Ulf Jasper  <ulf.jasper@web.de>

	* automated/icalendar-tests.el (icalendar-tests--test-import):
	Include UID in import tests (Bug#11525).
	(icalendar-import-non-recurring, icalendar-import-rrule)
	(icalendar-import-duration, icalendar-import-bug-6766): Adjust to
	UID-import change.
	(icalendar-import-with-uid): New.
	(icalendar-tests--test-cycle, icalendar-tests--do-test-cycle):
	Include UID in cycle tests.
	(icalendar-cycle, icalendar-real-world): UID-import change.

2012-05-21  Glenn Morris  <rgm@gnu.org>

	* automated/Makefile.in (setwins): Scrap superfluous subshell.

2012-05-15  Teodor Zlatanov  <tzz@lifelogs.com>

	* automated/url-util-tests.el: New file to test
	lisp/url/url-util.el.  Only `url-build-query-string' and
	`url-parse-query-string' are tested right now (Bug#8706).

2012-04-28  Stefan Monnier  <monnier@iro.umontreal.ca>

	* indent/shell.sh:
	* indent/shell.rc: Ad some test cases.

2012-04-24  Stefan Monnier  <monnier@iro.umontreal.ca>

	* indent/ruby.rb: New file, to test new syntax-propertize code.

2012-04-11  Glenn Morris  <rgm@gnu.org>

	* automated/vc-bzr.el (vc-bzr-test-faulty-bzr-autoloads): New test.

2012-02-13  Teodor Zlatanov  <tzz@lifelogs.com>

	* automated/url-future-tests.el (url-future-tests): Move from
	lisp/url/url-future.el and rename.

2012-01-29  Ulf Jasper  <ulf.jasper@web.de>

	* automated/icalendar-tests.el (icalendar-import-non-recurring):
	Fix broken test, caused by missing trailing blank.

2011-12-03  Chong Yidong  <cyd@gnu.org>

	* automated/compile-tests.el (compile-tests--test-regexps-data):
	Increase column numbers by one to reflect change in how
	compilation-message is recorded (Bug#10172).

2011-11-22  Glenn Morris  <rgm@gnu.org>

	* rmailmm.el: New file, split from lisp/mail/rmailmm.el.

2011-11-20  Juanma Barranquero  <lekktu@gmail.com>

	* cedet/semantic-utest-c.el (semantic-utest-c-comparisons): Fix typo.

2011-11-16  Juanma Barranquero  <lekktu@gmail.com>

	* automated/icalendar-tests.el (icalendar-tests--get-ical-event)
	(icalendar-tests--test-export, icalendar-tests--do-test-export):
	* cedet/srecode-tests.el (srecode-field-utest-impl): Fix typo.

2011-10-30  Ulf Jasper  <ulf.jasper@web.de>

	* automated/newsticker-tests.el
	(newsticker--group-manage-orphan-feeds): Remove fsetting of
	newsticker--treeview-tree-update.

2011-10-29  Ulf Jasper  <ulf.jasper@web.de>

	* automated/newsticker-tests.el
	(newsticker--group-manage-orphan-feeds): Use fset instead of flet.

	* automated/newsticker-tests.el
	(newsticker--group-manage-orphan-feeds): Prevent updating
	newsticker treeview.  Fixed bug#9763.

2011-10-20  Glenn Morris  <rgm@gnu.org>

	* automated/vc-bzr.el (vc-bzr-test-bug9781): New test.

	* automated/vc-bzr.el: New file.

2011-10-15  Glenn Morris  <rgm@gnu.org>

	* automated/f90.el: New file.

2011-09-27  Ulf Jasper  <ulf.jasper@web.de>

	* automated/newsticker-tests.el: Move newsticker-testsuite.el
	to automated/newsticker-tests.el.  Convert to ERT.

2011-07-26  Ulf Jasper  <ulf.jasper@web.de>

	* automated/icalendar-tests.el (icalendar-tests--compare-strings):
	Remove, simply use string=.
	(icalendar--diarytime-to-isotime)
	(icalendar--datetime-to-diary-date)
	(icalendar--datestring-to-isodate)
	(icalendar--format-ical-event)
	(icalendar--parse-summary-and-rest)
	(icalendar-tests--do-test-import)
	(icalendar-tests--do-test-cycle): Change argument order of
	string= to EXPECTED ACTUAL.
	(icalendar--import-format-sample)
	(icalendar--format-ical-event)
	(icalendar-import-non-recurring)
	(icalendar-import-rrule)
	(icalendar-import-duration)
	(icalendar-import-bug-6766)
	(icalendar-real-world): Adjust to string= instead of
	icalendar-tests--compare-strings.
	(icalendar-import-multiple-vcalendars): New.

2011-05-11  Teodor Zlatanov  <tzz@lifelogs.com>

	* automated/gnus-tests.el: Add wrapper for Gnus tests.
	Require CL.

2011-05-09  Juri Linkov  <juri@jurta.org>

	* automated/occur-tests.el: Move from test/occur-testsuite.el.
	Convert to ERT.

2011-05-09  Chong Yidong  <cyd@stupidchicken.com>

	* automated/compile-tests.el: New file.

2011-05-08  Chong Yidong  <cyd@stupidchicken.com>

	* automated/font-parse-tests.el: Don't byte-compile.

	* automated/comint-testsuite.el: Move from test/.  Convert to ERT.

2011-03-10  Stefan Monnier  <monnier@iro.umontreal.ca>

	* automated/lexbind-tests.el: New file.

2011-03-07  Chong Yidong  <cyd@stupidchicken.com>

	* Version 23.3 released.

2011-03-05  Glenn Morris  <rgm@gnu.org>

	* eshell.el: Move here from lisp/eshell/esh-test.el.

2011-03-03  Christian Ohler  <ohler@gnu.org>

	* automated/ert-tests.el (ert-test-explain-not-equal-keymaps):
	New test.

2011-02-20  Ulf Jasper  <ulf.jasper@web.de>

	* automated/icalendar-tests.el: Move from icalendar-testsuite.el;
	convert to ERT format.

2011-02-14  Chong Yidong  <cyd@stupidchicken.com>

	* automated/bytecomp-tests.el: Move from bytecomp-testsuite.el;
	convert to ERT format.

2011-02-09  Stefan Monnier  <monnier@iro.umontreal.ca>

	* indent/shell.sh:
	* indent/shell.rc: New files.

2011-01-27  Chong Yidong  <cyd@stupidchicken.com>

	* automated/font-parse-tests.el: Move from
	font-parse-testsuite.el.

2011-01-26  Chong Yidong  <cyd@stupidchicken.com>

	* font-parse-testsuite.el (test-font-parse-data): New file.

2011-01-13  Stefan Monnier  <monnier@iro.umontreal.ca>

	* indent/prolog.prolog: Add tokenizing tests.

2011-01-13  Christian Ohler  <ohler@gnu.org>

	* automated: New directory for automated tests.

	* automated/ert-tests.el, automated/ert-x-tests.el: New files.

	* automated/Makefile.in: New file.

2010-11-11  Stefan Monnier  <monnier@iro.umontreal.ca>

	* indent/modula2.mod: New file.

2010-10-27  Stefan Monnier  <monnier@iro.umontreal.ca>

	* indent/octave.m: Add a test to ensure indentation is local.

2010-10-23  Glenn Morris  <rgm@gnu.org>

	* comint-testsuite.el
	(comint-testsuite--test-comint-password-prompt-regexp):
	Add "Please enter the password".  (Bug#7224)

2010-09-20  Stefan Monnier  <monnier@iro.umontreal.ca>

	* indent/prolog.prolog: Use normal spacing around !.

2010-09-18  Stefan Monnier  <monnier@iro.umontreal.ca>

	* indent/octave.m: Remove one more `fixindent'.  Use `end'.

2010-09-10  Stefan Monnier  <monnier@iro.umontreal.ca>

	* indent/octave.m: Remove some `fixindent' not needed any more.

2010-08-30  Stefan Monnier  <monnier@iro.umontreal.ca>

	* indent/octave.m: New file.

2010-08-08  Ulf Jasper  <ulf.jasper@web.de>

	* icalendar-testsuite.el (icalendar-testsuite-run): Add internal tests.
	(icalendar-testsuite--trim, icalendar-testsuite--compare-strings)
	(icalendar-testsuite--run-internal-tests): New.
	(icalendar-testsuite--test-convert-ordinary-to-ical)
	(icalendar-testsuite--test-convert-block-to-ical)
	(icalendar-testsuite--test-convert-anniversary-to-ical)
	(icalendar-testsuite--test-parse-vtimezone)
	(icalendar-testsuite--do-test-export): Code formatting.
	(icalendar-testsuite--test-parse-vtimezone): Doc fix.
	(icalendar-testsuite--do-test-import)
	(icalendar-testsuite--do-test-cycle):
	Use icalendar-testsuite--compare-strings
	(icalendar-testsuite--run-import-tests): Comment added.
	(icalendar-testsuite--run-import-tests)
	(icalendar-testsuite--run-real-world-tests): Fix expected results.

2010-06-25  Chong Yidong  <cyd@stupidchicken.com>

	* redisplay-testsuite.el (test-redisplay-3): New test.

2010-06-11  Chong Yidong  <cyd@stupidchicken.com>

	* comint-testsuite.el: New file.

2010-06-02  Stefan Monnier  <monnier@iro.umontreal.ca>

	* indent: New dir.

2010-05-07  Chong Yidong  <cyd@stupidchicken.com>

	* Version 23.2 released.

2010-03-29  Chong Yidong  <cyd@stupidchicken.com>

	* cedet/semantic-ia-utest.el
	(semantic-symref-test-count-hits-in-tag): Add function, from
	semantic-test.el.

	* cedet/tests/test.cpp:
	* cedet/tests/test.py:
	* cedet/tests/teststruct.cpp:
	* cedet/tests/testtemplates.cpp:
	* cedet/tests/testusing.cpp:
	* cedet/tests/scopetest.cpp:
	* cedet/tests/scopetest.java: Files deleted.

	* cedet/tests/test.make:
	* cedet/tests/test.c:
	* cedet/tests/testjavacomp.java:
	* cedet/tests/testspp.c:
	* cedet/tests/testsppreplace.c:
	* cedet/tests/testsppreplaced.c:
	* cedet/tests/testsubclass.cpp:
	* cedet/tests/testsubclass.hh:
	* cedet/tests/testtypedefs.cpp:
	* cedet/tests/testvarnames.c:
	* cedet/tests/test.el:
	* cedet/tests/testdoublens.cpp:
	* cedet/tests/testdoublens.hpp: Add copyright header.

	* cedet/semantic-tests.el (semanticdb-test-gnu-global):
	Remove reference to deleted files.

2010-03-30  Juri Linkov  <juri@jurta.org>

	* occur-testsuite.el (occur-tests): Add tests for context lines.

2010-03-23  Juri Linkov  <juri@jurta.org>

	* occur-testsuite.el: New file.

2010-03-10  Chong Yidong  <cyd@stupidchicken.com>

	* Branch for 23.2.

2010-02-19  Ulf Jasper  <ulf.jasper@web.de>

	* icalendar-testsuite.el
	(icalendar-testsuite--run-function-tests): Add new tests.
	(icalendar-testsuite--test-diarytime-to-isotime): Add another
	testcase.
	(icalendar-testsuite--test-convert-ordinary-to-ical): New.
	(icalendar-testsuite--test-convert-weekly-to-ical): New.
	(icalendar-testsuite--test-convert-yearly-to-ical): New.
	(icalendar-testsuite--test-convert-block-to-ical): New.
	(icalendar-testsuite--test-convert-cyclic-to-ical): New.
	(icalendar-testsuite--test-convert-anniversary-to-ical): New.

2010-01-18  Juanma Barranquero  <lekktu@gmail.com>

	* cedet/semantic-tests.el (semanticdb-test-gnu-global)
	(semantic-lex-test-full-depth, semantic-symref-test-count-hits-in-tag):
	Fix typos in docstrings and error messages.
	(semanticdb-ebrowse-run-tests): Fix typos in error messages.

2010-01-14  Juanma Barranquero  <lekktu@gmail.com>

	* cedet/cedet-utests.el (cedet-utest-log-shutdown, pulse-test):
	* cedet/semantic-ia-utest.el (semantic-ia-utest-error-log-list)
	(semantic-ia-utest-buffer-refs): Fix typos in docstrings.

2009-12-18  Ulf Jasper  <ulf.jasper@web.de>

	* icalendar-testsuite.el
	(icalendar-testsuite--run-function-tests):
	Add icalendar-testsuite--test-parse-vtimezone.
	(icalendar-testsuite--test-parse-vtimezone): New.
	(icalendar-testsuite--do-test-cycle): Doc changes.
	(icalendar-testsuite--run-real-world-tests): Remove trailing
	whitespace -- see change of icalendar--add-diary-entry in
	icalendar.el.
	(icalendar-testsuite--run-cycle-tests): Re-enable all tests.

2009-09-30  Glenn Morris  <rgm@gnu.org>

	* cedet/semantic-utest-c.el: Relicense under GPLv3+.

2009-06-26  Eric Ludlam  <zappo@gnu.org>

	* cedet/*: New unit tests, from CEDET repository.

2009-06-26  Chong Yidong  <cyd@stupidchicken.com>

	* redisplay-testsuite.el: New file.

2009-06-21  Chong Yidong  <cyd@stupidchicken.com>

	* Branch for 23.1.

2009-01-25  Ulf Jasper  <ulf.jasper@web.de>

	* icalendar-testsuite.el
	(icalendar-testsuite--run-function-tests):
	Add icalendar-testsuite--test-diarytime-to-isotime.
	(icalendar-testsuite--test-parse-summary-and-rest): Adjust to
	recent icalendar fixes.
	(icalendar-testsuite--test-diarytime-to-isotime): New.
	(icalendar-testsuite--test-create-uid): Adjust to recent
	icalendar changes.

2008-11-30  Shigeru Fukaya  <shigeru.fukaya@gmail.com>

	* bytecomp-testsuite.el: New file.

2008-10-31  Ulf Jasper  <ulf.jasper@web.de>

	* icalendar-testsuite.el (icalendar-testsuite--run-function-tests):
	Add `icalendar-testsuite--test-create-uid'.
	(icalendar-testsuite--test-create-uid): New.

2008-06-14  Ulf Jasper  <ulf.jasper@web.de>

	* newsticker-testsuite.el: New file.

2008-05-24  Ulf Jasper  <ulf.jasper@web.de>

	* icalendar-testsuite.el (icalendar-testsuite--run-function-tests):
	Add icalendar-testsuite--test-datestring-to-isodate,
	icalendar-testsuite--test-datetime-to-diary-date, and
	icalendar-testsuite--test-calendar-style.
	(icalendar-testsuite--test-format-ical-event)
	(icalendar-testsuite--test-parse-summary-and-rest):
	Doc fix.  Remove european-calendar-style.
	(icalendar-testsuite--get-ical-event): Doc fix.
	(icalendar-testsuite--test-first-weekday-of-year)
	(icalendar-testsuite--run-cycle-tests): Add doc string.
	(icalendar-testsuite--test-datestring-to-isodate)
	(icalendar-testsuite--test-datetime-to-diary-date)
	(icalendar-testsuite--test-calendar-style): New functions.
	(icalendar-testsuite--test-export): Handle iso date style.
	New arg INPUT-ISO.  Use calendar-date-style.
	(icalendar-testsuite--test-import): Handle iso date style.
	New arg EXPECTED-ISO.  Use calendar-date-style.
	(icalendar-testsuite--test-cycle): Handle iso date style.
	(icalendar-testsuite--run-import-tests)
	(icalendar-testsuite--run-export-tests)
	(icalendar-testsuite--run-real-world-tests): Add iso style tests.

2008-02-29  Glenn Morris  <rgm@gnu.org>

	* README: New file.

2008-02-29  Ulf Jasper  <ulf.jasper@web.de>

	* icalendar-testsuite.el: New file.

;; Local Variables:
;; coding: utf-8
;; End:

  Copyright (C) 2008-2014 Free Software Foundation, Inc.

  This file is part of GNU Emacs.

  GNU Emacs is free software: you can redistribute it and/or modify
  it under the terms of the GNU General Public License as published by
  the Free Software Foundation, either version 3 of the License, or
  (at your option) any later version.

  GNU Emacs is distributed in the hope that it will be useful,
  but WITHOUT ANY WARRANTY; without even the implied warranty of
  MERCHANTABILITY or FITNESS FOR A PARTICULAR PURPOSE.  See the
  GNU General Public License for more details.

  You should have received a copy of the GNU General Public License
  along with GNU Emacs.  If not, see <http://www.gnu.org/licenses/>.<|MERGE_RESOLUTION|>--- conflicted
+++ resolved
@@ -1,13 +1,10 @@
-<<<<<<< HEAD
-2014-12-27  João Távora  <joaotavora@gmail.com>
-=======
-2014-12-22  Fabián Ezequiel Gallina  <fgallina@gnu.org>
+2014-12-27  Fabián Ezequiel Gallina  <fgallina@gnu.org>
 
 	* automated/python-tests.el (python-indent-electric-colon-2)
 	(python-indent-electric-colon-3): New tests.
 
-2014-12-14  João Távora  <joaotavora@gmail.com>
->>>>>>> 216c6aad
+2014-12-27  João Távora  <joaotavora@gmail.com>
+2014-12-27  João Távora  <joaotavora@gmail.com>
 
 	* automated/electric-tests.el (autowrapping-7): Tests for
 	tex-mode.
